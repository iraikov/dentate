--- conflicted
+++ resolved
@@ -121,7 +121,7 @@
     context.x0 = param_initial_dict
     context.from_param_vector = from_param_vector
     context.to_param_vector = to_param_vector
-<<<<<<< HEAD
+
     
 def config_controller():
     """
@@ -177,16 +177,10 @@
         return result
 
     context.param_names = param_names
-    context.param_bounds = param_bounds
+    context.bounds = [ param_bounds[key] for key in param_names ]
     context.x0 = param_initial_dict
     context.from_param_vector = from_param_vector
     context.to_param_vector = to_param_vector
-    
-=======
-    context.target_val = opt_targets
-    context.target_range = opt_targets
->>>>>>> bce92ca9
-
         
 def init_env():
     """
