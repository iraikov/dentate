from __future__ import division, absolute_import
from builtins import map, range, object, zip, input, str, next
from past.utils import old_div
from collections import defaultdict, Iterable, namedtuple
import sys, os.path, string, time, gc, math, datetime, numbers, itertools
import copy, pprint, logging
import yaml
import numpy as np
import scipy
from scipy import sparse


class Struct(object):
    def __init__(self, **items):
        self.__dict__.update(items)

    def update(self, items):
        self.__dict__.update(items)

    def __call__(self):
        return self.__dict__

    def __getitem__(self, key):
        return self.__dict__[key]


class Context(object):
    """
    A container replacement for global variables to be shared and modified by any function in a module.
    """

    def __init__(self, namespace_dict=None, **kwargs):
        self.update(namespace_dict, **kwargs)

    def update(self, namespace_dict=None, **kwargs):
        """
        Converts items in a dictionary (such as globals() or locals()) into context object internals.
        :param namespace_dict: dict
        """
        if namespace_dict is not None:
            self.__dict__.update(namespace_dict)
        self.__dict__.update(kwargs)

    def __call__(self):
        return self.__dict__

    def __getitem__(self, key):
        return self.__dict__[key]


class IncludeLoader(yaml.Loader):
    """
    YAML loader with `!include` handler.
    """

    def __init__(self, stream):
        self._root = os.path.split(stream.name)[0]
        yaml.Loader.__init__(self, stream)

    def include(self, node):
        """

        :param node:
        :return:
        """
        filename = os.path.join(self._root, self.construct_scalar(node))
        with open(filename, 'r') as f:
            return yaml.load(f, IncludeLoader)


IncludeLoader.add_constructor('!include', IncludeLoader.include)


def config_logging(verbose):
    if verbose:
        logging.basicConfig(level=logging.INFO)
    else:
        logging.basicConfig(level=logging.WARN)


def get_root_logger():
    logger = logging.getLogger('dentate')
    return logger


def get_module_logger(name):
    logger = logging.getLogger('%s' % name)
    return logger


def get_script_logger(name):
    logger = logging.getLogger('dentate.%s' % name)
    return logger


# This logger will inherit its settings from the root logger, created in dentate.env
logger = get_module_logger(__name__)


def write_to_yaml(file_path, data, convert_scalars=False):
    """

    :param file_path: str (should end in '.yaml')
    :param data: dict
    :param convert_scalars: bool
    :return:
    """
    with open(file_path, 'w') as outfile:
        if convert_scalars:
            data = nested_convert_scalars(data)
        yaml.dump(data, outfile, default_flow_style=False)


def read_from_yaml(file_path, include_loader=None):
    """

    :param file_path: str (should end in '.yaml')
    :return:
    """
    if os.path.isfile(file_path):
        with open(file_path, 'r') as stream:
            if include_loader is None:
                Loader = yaml.FullLoader
            else:
                Loader = include_loader
            data = yaml.load(stream, Loader=Loader)
        return data
    else:
        raise IOError('read_from_yaml: invalid file_path: %s' % file_path)


def print_param_dict_like_yaml(param_dict, digits=6):
    """
    Assumes a flat dict with int or float values.
    :param param_dict: dict
    :param digits: int
    """
    for param_name, param_val in viewitems(param_dict):
        if isinstance(param_val, int):
            print('%s: %s' % (param_name, param_val))
        else:
            print('%s: %.*E' % (param_name, digits, param_val))


def nested_convert_scalars(data):
    """
    Crawls a nested dictionary, and converts any scalar objects from numpy types to python types.
    :param data: dict
    :return: dict
    """
    if isinstance(data, dict):
        for key in data:
            data[key] = nested_convert_scalars(data[key])
    elif isinstance(data, Iterable) and not isinstance(data, (str, tuple)):
        data = list(data)
        for i in range(len(data)):
            data[i] = nested_convert_scalars(data[i])
    elif hasattr(data, 'item'):
        data = data.item()
    return data


def list_index(element, lst):
    """

    :param element:
    :param lst:
    :return:
    """
    try:
        index_element = lst.index(element)
        return index_element
    except ValueError:
        return None


def list_find(f, lst):
    """

    :param f:
    :param lst:
    :return:
    """
    i = 0
    for x in lst:
        if f(x):
            return i
        else:
            i = i + 1
    return None


def list_find_all(f, lst):
    """

    :param f:
    :param lst:
    :return:
    """
    i = 0
    res = []
    for i, x in enumerate(lst):
        if f(x):
            res.append(i)
    return res


def list_argsort(f, seq):
    """
    http://stackoverflow.com/questions/3382352/equivalent-of-numpy-argsort-in-basic-python/3383106#3383106
    lambda version by Tony Veijalainen
    :param f:
    :param seq:
    :return:
    """
    return [i for i, x in sorted(enumerate(seq), key=lambda x: f(x[1]))]


def viewitems(obj, **kwargs):
    """
    Function for iterating over dictionary items with the same set-like
    behaviour on Py2.7 as on Py3.

    Passes kwargs to method."""
    func = getattr(obj, "viewitems", None)
    if func is None:
        func = obj.items
    return func(**kwargs)


def viewkeys(obj, **kwargs):
    """
    Function for iterating over dictionary keys with the same set-like
    behaviour on Py2.7 as on Py3.

    Passes kwargs to method."""
    func = getattr(obj, "viewkeys", None)
    if func is None:
        func = obj.keys
    return func(**kwargs)


def viewvalues(obj, **kwargs):
    """
    Function for iterating over dictionary values with the same set-like
    behaviour on Py2.7 as on Py3.

    Passes kwargs to method."""
    func = getattr(obj, "viewvalues", None)
    if func is None:
        func = obj.values
    return func(**kwargs)


def zip_longest(*args, **kwds):
    if hasattr(itertools, 'izip_longest'):
        return itertools.izip_longest(*args, **kwds)
    else:
        return itertools.zip_longest(*args, **kwds)

<<<<<<< HEAD
def consecutive(data):
    """
    Returns a list of arrays with consecutive values from data.
    """
    return np.split(data, np.where(np.diff(data) != 1)[0]+1)

def ifilternone(iterable):
    for x in iterable:
        if not (x is None):
            yield x


def flatten(iterables):
    return (elem for iterable in ifilternone(iterables) for elem in iterable)

    
=======

>>>>>>> a8a6aeb1
def make_geometric_graph(x, y, z, edges):
    """ Builds a NetworkX graph with xyz node coordinates and the node indices
        of the end nodes.

        Parameters
        -----------
        x: ndarray
            x coordinates of the points
        y: ndarray
            y coordinates of the points
        z: ndarray
            z coordinates of the points
        edges: the (2, N) array returned by compute_delaunay_edges()
            containing node indices of the end nodes. Weights are applied to
            the edges based on their euclidean length for use by the MST
            algorithm.

        Returns
        ---------
        g: A NetworkX undirected graph

        Notes
        ------
        We don't bother putting the coordinates into the NX graph.
        Instead the graph node is an index to the column.
    """
    import networkx as nx
    xyz = np.array((x, y, z))

    def euclidean_dist(i, j):
        d = xyz[:, i] - xyz[:, j]
        return np.sqrt(np.dot(d, d))

    g = nx.Graph()
    for i, j in edges:
        g.add_edge(i, j, weight=euclidean_dist(i, j))
    return g


def random_choice_w_replacement(ranstream, n, p):
    """

    :param ranstream:
    :param n:
    :param p:
    :return:
    """
    return ranstream.multinomial(n, p.ravel())


def make_random_clusters(centers, n_samples_per_center, n_features=2, cluster_std=1.0, center_ids=None,
                         center_box=(-10.0, 10.0), random_seed=None):
    """Generate isotropic Gaussian blobs for clustering.

    Parameters
    ----------
    centers : int or array of shape [n_centers, n_features]
        The number of centers to generate, or the fixed center locations.
    n_samples_per_center : int array
        Number of points for each cluster.
    n_features : int, optional (default=2)
        The number of features for each sample.
    cluster_std : float or sequence of floats, optional (default=1.0)
        The standard deviation of the clusters.
    center_ids : array of integer center ids, if None then centers will be numbered 0 .. n_centers-1
    center_box : pair of floats (min, max), optional (default=(-10.0, 10.0))
        The bounding box for each cluster center when centers are
        generated at random.
    random_seed : int or None, optional (default=None)
        If int, random_seed is the seed used by the random number generator;
        If None, the random number generator is the RandomState instance used
        by `np.random`.
    Returns
    -------
    X : array of shape [n_samples, n_features]
        The generated samples.
    y : array of shape [n_samples]
        The integer labels for cluster membership of each sample.
    Examples
    --------
    >>> X, y = make_random_clusters (centers=6, n_samples_per_center=np.array([1,3,10,15,7,9]), n_features=1, \
                                     center_ids=np.array([10,13,21,25,27,29]).reshape(-1,1), cluster_std=1.0, \
                                     center_box=(-10.0, 10.0))
    >>> print(X.shape)
    (45, 1)
    >>> y
    array([10, 13, 13, 13, ..., 29, 29, 29])
    """
    rng = np.random.RandomState(random_seed)

    if isinstance(centers, numbers.Integral):
        centers = np.sort(rng.uniform(center_box[0], center_box[1], \
                                      size=(centers, n_features)), axis=0)
    else:
        assert (isinstance(centers, np.ndarray))
        n_features = centers.shape[1]

    if center_ids is None:
        center_ids = np.arange(0, centers.shape[0])

    if isinstance(cluster_std, numbers.Real):
        cluster_std = np.ones(len(centers)) * cluster_std

    X = []
    y = []

    n_centers = centers.shape[0]

    for i, (cid, n, std) in enumerate(zip(center_ids, n_samples_per_center, cluster_std)):
        if n > 0:
            X.append(centers[i] + rng.normal(scale=std, size=(n, n_features)))
            y += [cid] * n

    X = np.concatenate(X)
    y = np.array(y)

    return X, y


def random_clustered_shuffle(centers, n_samples_per_center, center_ids=None, cluster_std=1.0, center_box=(-1.0, 1.0),
                             random_seed=None):
    """Generates a Gaussian random clustering given a number of cluster
    centers, samples per each center, optional integer center ids, and
    cluster standard deviation.

    Parameters
    ----------
    centers : int or array of shape [n_centers]
        The number of centers to generate, or the fixed center locations.
    n_samples_per_center : int array
        Number of points for each cluster.
    cluster_std : float or sequence of floats, optional (default=1.0)
        The standard deviation of the clusters.
    center_ids : array of integer center ids, if None then centers will be numbered 0 .. n_centers-1
    random_seed : int or None, optional (default=None)
        If int, random_seed is the seed used by the random number generator;
        If None, the random number generator is the RandomState instance used
        by `np.random`.

    >>> x = random_clustered_shuffle(centers=6,center_ids=np.array([10,13,21,25,27,29]).reshape(-1,1), \
                                     n_samples_per_center=np.array([1,3,10,15,7,9]))
    >>> array([10, 13, 13, 25, 13, 29, 21, 25, 27, 21, 27, 29, 25, 25, 25, 21, 29,
               27, 25, 21, 29, 25, 25, 25, 25, 29, 21, 25, 21, 29, 29, 29, 21, 25,
               29, 21, 27, 27, 21, 27, 25, 21, 25, 27, 25])
    """

    if isinstance(centers, numbers.Integral):
        n_centers = centers
    else:
        assert (isinstance(centers, np.ndarray))
        n_centers = len(centers)

    X, y = make_random_clusters(centers, n_samples_per_center, n_features=1, \
                                center_ids=center_ids, cluster_std=cluster_std, center_box=center_box, \
                                random_seed=random_seed)
    s = np.argsort(X, axis=0).ravel()
    return y[s].ravel()


def NamedTupleWithDocstring(docstring, *ntargs):
    """
    A convenience wrapper to add docstrings to named tuples. This is only needed in
    python 2, where __doc__ is not writeable.
    https://stackoverflow.com/questions/1606436/adding-docstrings-to-namedtuples
    """
    nt = namedtuple(*ntargs)

    class NT(nt):
        __doc__ = docstring
        __slots__ = ()  ## disallow mutable slots in order to keep performance advantage of tuples

    return NT


def partitionn(items, predicate=int, n=2):
    """
    Filter an iterator into N parts lazily
    http://paddy3118.blogspot.com/2013/06/filtering-iterator-into-n-parts-lazily.html
    """
    tees = itertools.tee(((predicate(item), item)
                          for item in items), n)
    return ((lambda i: (item for pred, item in tees[i] if pred == i))(x)
            for x in range(n))


def generator_peek(iterable):
    """
    If the iterable is empty, return None, otherwise return a tuple with the
    first element and the iterable with the first element attached back.
    """
    try:
        first = next(iterable)
    except StopIteration:
        return None
    return first, itertools.chain([first], iterable)


def generator_ifempty(iterable):
    """
    If the iterable is empty, return None, otherwise return the
    iterable with the first element attached back.
    """
    try:
        first = next(iterable)
    except StopIteration:
        return None
    return itertools.chain([first], iterable)


def compose_iter(f, iters):
    """
    Given a function and a tuple of iterators, apply the function to
    the first iterator in the tuple, and returns the next element from
    the second iterator in the tuple.
    """
    x = next(iters[0])
    f(x)
    yield next(iters[1])


def profile_memory(logger):
    from guppy import hpy
    hprof = hpy()
    logger.info(hprof.heap())


def update_bins(bins, binsize, *xs):
    idxs = tuple(math.floor(old_div(x, binsize)) for x in xs)
    if idxs in bins:
        bins[idxs] += 1
    else:
        bins[idxs] = 1


def finalize_bins(bins, binsize):
    bin_keys = zip_longest(*viewkeys(bins))
    bin_ranges = [(int(min(ks)), int(max(ks))) for ks in bin_keys]
    dims = tuple((imax - imin + 1) for imin, imax in bin_ranges)
    if len(dims) > 1:
        grid = sparse.dok_matrix(dims, dtype=np.int)
    else:
        grid = np.zeros(dims)
    bin_edges = [[binsize * k for k in range(imin, imax + 1)] for imin, imax in bin_ranges]
    for i in bins:
        idx = tuple([int(ii - imin) for ii, (imin, imax) in zip(i, bin_ranges)])
        grid[idx] = bins[i]
    result = tuple([grid] + [np.asarray(edges) for edges in bin_edges])
    return result


def merge_bins(bins1, bins2, datatype):
    for i, count in viewitems(bins2):
        if i in bins1:
            bins1[i] += count
        else:
            bins1[i] = count
    return bins1


def add_bins(bins1, bins2, datatype):
    for item in bins2:
        if item in bins1:
            bins1[item] += bins2[item]
        else:
            bins1[item] = bins2[item]
    return bins1


def baks(spktimes, time, a=1.5, b=None):
    """
    Bayesian Adaptive Kernel Smoother (BAKS)
    BAKS is a method for estimating firing rate from spike train data that uses kernel smoothing technique 
    with adaptive bandwidth determined using a Bayesian approach
    ---------------INPUT---------------
    - spktimes : spike event times [s]
    - time : time points at which the firing rate is estimated [s]
    - a : shape parameter (alpha) 
    - b : scale parameter (beta)
    ---------------OUTPUT---------------
    - rate : estimated firing rate [nTime x 1] (Hz)
    - h : adaptive bandwidth [nTime x 1]

    Based on "Estimation of neuronal firing rate using Bayesian adaptive kernel smoother (BAKS)"
    https://github.com/nurahmadi/BAKS
    """
    from scipy.special import gamma

    n = len(spktimes)
    sumnum = 0
    sumdenom = 0

    if b is None:
        b = 0.8
    b = float(n) ** b

    for i in range(n):
        numerator = (((time - spktimes[i]) ** 2) / 2. + 1. / b) ** (-a)
        denominator = (((time - spktimes[i]) ** 2) / 2. + 1. / b) ** (-a - 0.5)
        sumnum = sumnum + numerator
        sumdenom = sumdenom + denominator

    h = (old_div(gamma(a), gamma(a + 0.5))) * (old_div(sumnum, sumdenom))

    rate = np.zeros((len(time),))
    for j in range(n):
        K = (1. / (np.sqrt(2. * np.pi) * h)) * np.exp(old_div(-((time - spktimes[j]) ** 2), (2. * h ** 2)))
        rate = rate + K

    return rate, h


def kde_scipy(x, y, bin_size, **kwargs):
    """Kernel Density Estimation with Scipy"""
    from scipy.stats import gaussian_kde

    data = np.vstack([x, y])
    kde = gaussian_kde(data, **kwargs)

    x_min = np.min(x)
    x_max = np.max(x)
    y_min = np.min(y)
    y_max = np.max(y)

    dx = int(old_div((x_max - x_min), bin_size))
    dy = int(old_div((y_max - x_min), bin_size))

    xx, yy = np.meshgrid(np.linspace(x_min, x_max, dx), \
                         np.linspace(y_min, y_max, dy))

    data_grid = np.vstack([xx.ravel(), yy.ravel()])
    z = kde.evaluate(data_grid)

    return xx, yy, np.reshape(z, xx.shape)


def kde_sklearn(x, y, binSize, bandwidth=1.0, **kwargs):
    """Kernel Density Estimation with Scikit-learn"""
    from sklearn.neighbors import KernelDensity

    # create grid of sample locations
    xx, yy = np.mgrid[x.min():x.max():binSize,
             y.min():y.max():binSize]

    data_grid = np.vstack([xx.ravel(), yy.ravel()]).T
    data = np.vstack([x, y]).T

    kde_skl = KernelDensity(bandwidth=bandwidth, **kwargs)
    kde_skl.fit(data)

    # score_samples() returns the log-likelihood of the samples
    z = np.exp(kde_skl.score_samples(data_grid))
    return xx, yy, np.reshape(z, xx.shape)


def akde(X, grid=None, gam=None, errtol=10 ** -5, maxiter=100, seed=0, verbose=False):
    """
    Adaptive Kernel Density Estimate (AKDE)
    Provides optimal accuracy/speed tradeoff, controlled with parameter gam
    ---------------INPUT---------------
    - x : event points
    - grid : points at which the density rate is estimated 
    - gam : scale parameter 
    - errtol : convergence tolerance (default: 10^-5)
    - maxiter : maximum iterations (default: 200)
    - seed : random number seed 
    ---------------OUTPUT---------------
    - pdf : estimated density 
    - grid : grid points at which density is estimated

    Usage:

    import numpy as np
    mu, sigma = 3., 1.
    X = np.random.lognormal(mu, sigma, 1000)
    pdf, grid = akde(X)

    Reference:
    Kernel density estimation via diffusion
    Z. I. Botev, J. F. Grotowski, and D. P. Kroese (2010)
    Annals of Statistics, Volume 38, Number 5, pages 2916-2957.
    """
    np.seterr(divide='raise')

    n = X.shape[0]
    assert (n > 1)

    if len(X.shape) > 1:
        d = X.shape[1]
    else:
        d = 1

    X = X.reshape((n, d))
    zd = np.where(np.diff(X[:, 0]) >= 1e-3)[0] + 1
    X = np.vstack([np.asarray([X[0, :]]).reshape((-1, d)), X[zd, :]])
    n = X.shape[0]

    if n < 2:
        if grid is None:
            return (np.zeros((1, 1)), X[0, 0])
        else:
            return (np.zeros(grid.shape), grid)

    xmax = np.max(X, axis=0)
    xmin = np.min(X, axis=0)
    r = xmax - xmin

    smax = xmax + r / 10.
    smin = xmin - r / 10.

    scaling = smax - smin

    X = X - smin

    X = np.divide(X, scaling)

    if gam is None:
        gam = int(math.ceil(math.sqrt(n)))

    if grid is None:
        step = old_div(scaling, (2 ** 12 - 1))
        npts = int(math.ceil(old_div(scaling, step))) + 1
        grid = np.linspace(smin, smax, npts)

    grid = grid.reshape((-1, 1))

    mesh = np.subtract(grid, smin)
    mesh = np.divide(mesh, scaling)

    ## algorithm initialization
    local_random = np.random.RandomState(seed=seed)
    bw = 0.2 / (n ** (old_div(d, (d + 4.))))
    perm = local_random.permutation(n)
    ##perm = list(xrange(0, n))
    mus = X[perm[0:gam], :]

    w = local_random.rand(gam)
    # w = np.linspace(0., 1., gam) + 0.001
    w = np.divide(w, np.sum(w))
    sigmas = (bw ** 2.) * local_random.rand(gam, d)
    ##sigmas = (bw ** 2.) * (np.linspace(0., 1., gam).reshape((-1,1)) + 0.01)
    ent = float("-inf")

    for i in range(maxiter):
        Eold = ent
        (w, mus, sigmas, bw, ent) = akde_reg_EM(w, mus, sigmas, bw, X)
        err = abs(old_div((ent - Eold), ent))
        if verbose:
            print('Iter.    Err.      Bandwidth \n')
            print('%4i    %8.2e   %8.2e\n' % (i, err, bw))

        assert (not math.isnan(bw))
        assert (not math.isnan(err))

        if (err < errtol):
            break

    pdf = old_div(akde_probfun(mesh, w, mus, sigmas), scaling)

    return pdf, grid


def akde_reg_EM(w, mus, sigmas, bw, X):
    gam, d = mus.shape
    n, d = X.shape

    log_lh = np.zeros((n, gam))
    log_sig = np.array(log_lh, copy=True)

    eps = np.finfo(float).eps
    for i in range(gam):
        s = sigmas[i, :]

        Xcentered = np.subtract(X, mus[i, :])
        xRinv = np.divide(Xcentered ** 2., s)
        xSig = np.sum(np.divide(xRinv, s), axis=1) + eps
        log_lh[:, i] = -0.5 * np.sum(xRinv, axis=1) - 0.5 * math.log(s) + math.log(w[i]) - d * math.log(
            2. * math.pi) / 2. - 0.5 * (bw ** 2.) * np.sum(1. / s)
        log_sig[:, i] = log_lh[:, i] + np.log(xSig)

    maxll = np.max(log_lh, axis=1).reshape((-1, 1))
    maxlsig = np.max(log_sig, axis=1).reshape((-1, 1))
    p = np.exp(np.subtract(log_lh, maxll))
    psig = np.exp(np.subtract(log_sig, maxlsig))
    density = np.sum(p, axis=1).reshape((-1, 1))
    psigd = np.sum(psig, axis=1).reshape((-1, 1))
    logpdf = np.log(density) + maxll
    logpsigd = np.log(psigd) + maxlsig
    p = np.divide(p, density)
    ent = np.sum(logpdf)
    w = np.sum(p, axis=0)

    for i in (np.where(w > 0.))[0]:
        mus[i, :] = np.dot(p[:, i].reshape((-1, 1)).T, np.divide(X, w[i]))
        Xcentered = np.subtract(X, mus[i, :])
        sigmas[i, :] = np.dot(p[:, i].reshape((-1, 1)).T, old_div((Xcentered ** 2.), w[i])) + bw ** 2.

    w = old_div(w, np.sum(w))
    curv = np.mean(np.exp(logpsigd - logpdf))
    bw = 1. / ((4. * n * (4. * math.pi) ** (d / 2.) * curv) ** (1. / (d + 2.)))
    return (w, mus, sigmas, bw, ent)


def akde_probfun(x, w, mus, sigmas):
    gam, d = mus.shape
    pdf = np.zeros(x.shape)

    for k in range(gam):
        s = sigmas[k, :]
        xx = np.subtract(x, mus[k, :]).reshape((-1, 1))
        xx = np.divide(xx ** 2., s)
        pdf = np.add(pdf, np.exp(
            -0.5 * np.sum(xx, axis=1).reshape((-1, 1)) + math.log(w[k]) - 0.5 * math.log(s) - d * math.log(
                2. * math.pi) / 2.))

    return pdf


def get_R2(y_test, y_pred):

    """
    Obtain coefficient of determination (R-squared, R2)

    Parameters
    ----------
    y_test - the true outputs (a matrix of size number of examples x number of features)
    y_pred - the predicted outputs (a matrix of size number of examples x number of features)

    Returns
    -------
    An array of R2s for each feature
    """

    R2_list=[] 
    for i in range(y_test.shape[1]): 
        y_mean=np.mean(y_test[:,i])
        R2=1-np.sum((y_pred[:,i]-y_test[:,i])**2)/np.sum((y_test[:,i]-y_mean)**2)
        R2_list.append(R2)
    R2_array=np.array(R2_list)
    return R2_array


def mvcorrcoef(X,y):
    """
    Multivariate correlation coefficient.
    """
    Xm = np.reshape(np.mean(X,axis=1),(X.shape[0],1))
    ym = np.mean(y)
    r_num = np.sum(np.multiply(X-Xm,y-ym),axis=1)
    r_den = np.sqrt(np.sum(np.square(X-Xm),axis=1)*np.sum(np.square(y-ym)))
    with np.errstate(divide='ignore', invalid='ignore'):
        r = np.true_divide(r_num, r_den)
        r[r == np.inf] = 0
        r = np.nan_to_num(r)
    return r


def autocorr (y, lag):
    leny = y.shape[1]
    a = y[0,0:leny-lag].reshape(-1)
    b = y[0,lag:leny].reshape(-1)
    m = np.vstack((a[0,:].reshape(-1), b[0,:].reshape(-1)))
    r = np.corrcoef(m)[0,1]
    if math.isnan(r):
        return 0.
    else:
        return r<|MERGE_RESOLUTION|>--- conflicted
+++ resolved
@@ -258,7 +258,6 @@
     else:
         return itertools.zip_longest(*args, **kwds)
 
-<<<<<<< HEAD
 def consecutive(data):
     """
     Returns a list of arrays with consecutive values from data.
@@ -275,9 +274,6 @@
     return (elem for iterable in ifilternone(iterables) for elem in iterable)
 
     
-=======
-
->>>>>>> a8a6aeb1
 def make_geometric_graph(x, y, z, edges):
     """ Builds a NetworkX graph with xyz node coordinates and the node indices
         of the end nodes.
