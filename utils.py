--- conflicted
+++ resolved
@@ -57,13 +57,6 @@
 
     def __deepcopy__(self, memo):
         cls = self.__class__
-<<<<<<< HEAD
-        result = cls.__new__(cls, self.parameters, self.expr, self.consts, self.formals)
-        memo[id(self)] = result
-        return result
-    
-class Closure(object):
-=======
         result = cls.__new__(cls)
         deepcopy_fields = ['parameters', 'formals', 'consts', 'expr']
         for k in deepcopy_fields:
@@ -76,8 +69,8 @@
         memo[id(self)] = result
         return result
 
+    
 class Promise(object):
->>>>>>> 39bd9d5a
     """
     An object that represents a closure and unapplied arguments.
     """
