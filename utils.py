import itertools
<<<<<<< HEAD
from collections import defaultdict, Iterable
import sys, os.path, string, time, gc, numbers, itertools
import numpy as np
import yaml
=======
from collections import defaultdict, Iterable, namedtuple
import sys, os.path, string, time, gc, math, datetime
import copy
import numpy as np
import yaml
import pprint
import logging
>>>>>>> 15cc66fb


class IncludeLoader(yaml.Loader):

    def __init__(self, stream):

        self._root = os.path.split(stream.name)[0]

        yaml.Loader.__init__(self, stream)

    def include(self, node):

        filename = os.path.join(self._root, self.construct_scalar(node))

        with open(filename, 'r') as f:
            return yaml.load(f, IncludeLoader)

IncludeLoader.add_constructor('!include', IncludeLoader.include)


def write_to_yaml(file_path, data, convert_scalars=False):
    """

    :param file_path: str (should end in '.yaml')
    :param data: dict
    :param convert_scalars: bool
    :return:
    """
    import yaml
    with open(file_path, 'w') as outfile:
        if convert_scalars:
            data = nested_convert_scalars(data)
        yaml.dump(data, outfile, default_flow_style=False)


def read_from_yaml(file_path):
    """

    :param file_path: str (should end in '.yaml')
    :return:
    """
    import yaml
    if os.path.isfile(file_path):
        with open(file_path, 'r') as stream:
            data = yaml.load(stream)
        return data
    else:
        raise Exception('File: {} does not exist.'.format(file_path))


def nested_convert_scalars(data):
    """
    Crawls a nested dictionary, and converts any scalar objects from numpy types to python types.
    :param data: dict
    :return: dict
    """
    if isinstance(data, dict):
        for key in data:
            data[key] = nested_convert_scalars(data[key])
    elif isinstance(data, Iterable) and not isinstance(data, (str, tuple)):
        for i in xrange(len(data)):
            data[i] = nested_convert_scalars(data[i])
    elif hasattr(data, 'item'):
        try:
            data = np.asscalar(data)
        except TypeError:
            pass
    return data


def list_find(f, lst):
    """

    :param f:
    :param lst:
    :return:
    """
    i=0
    for x in lst:
        if f(x):
            return i
        else:
            i=i+1
    return None


def list_argsort(f, seq):
<<<<<<< HEAD
    # http://stackoverflow.com/questions/3382352/equivalent-of-numpy-argsort-in-basic-python/3383106#3383106
    #lambda version by Tony Veijalainen
    return [i for i,x in sorted(enumerate(seq), key = lambda x: f(x[1]))]

def list_index (element, lst):
    try:
        index_element = lst.index(element)
        return index_element
    except ValueError:
        return None


def random_choice_w_replacement(ranstream,n,p):
    return ranstream.multinomial(n,p.ravel())


def make_random_clusters(centers, n_samples_per_center, n_features=2, cluster_std=1.0,
                         center_ids=None, center_box=(-10.0, 10.0), random_seed=None):
    """Generate isotropic Gaussian blobs for clustering.

    Parameters
    ----------
    centers : int or array of shape [n_centers, n_features]
        The number of centers to generate, or the fixed center locations.
    n_samples_per_center : int array
        Number of points for each cluster.
    n_features : int, optional (default=2)
        The number of features for each sample.
    cluster_std : float or sequence of floats, optional (default=1.0)
        The standard deviation of the clusters.
    center_ids : array of integer center ids, if None then centers will be numbered 0 .. n_centers-1
    center_box : pair of floats (min, max), optional (default=(-10.0, 10.0))
        The bounding box for each cluster center when centers are
        generated at random.
    random_seed : int or None, optional (default=None)
        If int, random_seed is the seed used by the random number generator;
        If None, the random number generator is the RandomState instance used
        by `np.random`.
    Returns
    -------
    X : array of shape [n_samples, n_features]
        The generated samples.
    y : array of shape [n_samples]
        The integer labels for cluster membership of each sample.
    Examples
    --------
    >>> X, y = make_random_clusters (centers=6, n_samples_per_center=np.array([1,3,10,15,7,9]), n_features=1, \
                                     center_ids=np.array([10,13,21,25,27,29]).reshape(-1,1), cluster_std=1.0, \
                                     center_box=(-10.0, 10.0))
    >>> print(X.shape)
    (45, 1)
    >>> y
    array([10, 13, 13, 13, ..., 29, 29, 29])
    """
    rng = np.random.RandomState(random_seed)

    if isinstance(centers, numbers.Integral):
        centers = np.sort(rng.uniform(center_box[0], center_box[1], \
                                      size=(centers, n_features)), axis=0)
    else:
        assert(isinstance(centers, np.ndarray))
        n_features = centers.shape[1]

    if center_ids is None:
        center_ids = np.arange(0, centers.shape[0])
        
    if isinstance(cluster_std, numbers.Real):
        cluster_std = np.ones(len(centers)) * cluster_std

    X = []
    y = []

    n_centers = centers.shape[0]

    for i, (cid, n, std) in enumerate(itertools.izip(center_ids, n_samples_per_center, cluster_std)):
        if n > 0:
            X.append(centers[i] + rng.normal(scale=std, size=(n, n_features)))
            y += [cid] * n

    X = np.concatenate(X)
    y = np.array(y)

    return X, y


def random_clustered_shuffle(centers, n_samples_per_center, center_ids=None, cluster_std=1.0, center_box=(-1.0, 1.0), random_seed=None):
    """Generates a Gaussian random clustering given a number of cluster
    centers, samples per each center, optional integer center ids, and
    cluster standard deviation.

    Parameters
    ----------
    centers : int or array of shape [n_centers]
        The number of centers to generate, or the fixed center locations.
    n_samples_per_center : int array
        Number of points for each cluster.
    cluster_std : float or sequence of floats, optional (default=1.0)
        The standard deviation of the clusters.
    center_ids : array of integer center ids, if None then centers will be numbered 0 .. n_centers-1
    random_seed : int or None, optional (default=None)
        If int, random_seed is the seed used by the random number generator;
        If None, the random number generator is the RandomState instance used
        by `np.random`.

    >>> x = random_clustered_shuffle(centers=6,center_ids=np.array([10,13,21,25,27,29]).reshape(-1,1), \
                                     n_samples_per_center=np.array([1,3,10,15,7,9]))
    >>> array([10, 13, 13, 25, 13, 29, 21, 25, 27, 21, 27, 29, 25, 25, 25, 21, 29,
               27, 25, 21, 29, 25, 25, 25, 25, 29, 21, 25, 21, 29, 29, 29, 21, 25,
               29, 21, 27, 27, 21, 27, 25, 21, 25, 27, 25])
    """

    if isinstance(centers, numbers.Integral):
        n_centers = centers
    else:
        assert(isinstance(centers, np.ndarray))
        n_centers = len(centers)
    
    X, y = make_random_clusters (centers, n_samples_per_center, n_features=1, \
                                 center_ids=center_ids, cluster_std=cluster_std, center_box=center_box, \
                                 random_seed=random_seed)
    s = np.argsort(X,axis=0).ravel()
    return y[s].ravel()
=======
    """
    http://stackoverflow.com/questions/3382352/equivalent-of-numpy-argsort-in-basic-python/3383106#3383106
    lambda version by Tony Veijalainen
    :param f:
    :param seq:
    :return:
    """
    return [i for i,x in sorted(enumerate(seq), key = lambda x: f(x[1]))]
>>>>>>> 15cc66fb
<|MERGE_RESOLUTION|>--- conflicted
+++ resolved
@@ -1,18 +1,10 @@
-import itertools
-<<<<<<< HEAD
-from collections import defaultdict, Iterable
-import sys, os.path, string, time, gc, numbers, itertools
-import numpy as np
-import yaml
-=======
 from collections import defaultdict, Iterable, namedtuple
-import sys, os.path, string, time, gc, math, datetime
-import copy
+import sys, os.path, string, time, gc, math, datetime, numbers, itertools
+import copy, pprint, logging
 import numpy as np
 import yaml
 import pprint
 import logging
->>>>>>> 15cc66fb
 
 
 class IncludeLoader(yaml.Loader):
@@ -100,9 +92,13 @@
 
 
 def list_argsort(f, seq):
-<<<<<<< HEAD
-    # http://stackoverflow.com/questions/3382352/equivalent-of-numpy-argsort-in-basic-python/3383106#3383106
-    #lambda version by Tony Veijalainen
+    """
+    http://stackoverflow.com/questions/3382352/equivalent-of-numpy-argsort-in-basic-python/3383106#3383106
+    lambda version by Tony Veijalainen
+    :param f:
+    :param seq:
+    :return:
+    """
     return [i for i,x in sorted(enumerate(seq), key = lambda x: f(x[1]))]
 
 def list_index (element, lst):
@@ -223,13 +219,3 @@
                                  random_seed=random_seed)
     s = np.argsort(X,axis=0).ravel()
     return y[s].ravel()
-=======
-    """
-    http://stackoverflow.com/questions/3382352/equivalent-of-numpy-argsort-in-basic-python/3383106#3383106
-    lambda version by Tony Veijalainen
-    :param f:
-    :param seq:
-    :return:
-    """
-    return [i for i,x in sorted(enumerate(seq), key = lambda x: f(x[1]))]
->>>>>>> 15cc66fb
