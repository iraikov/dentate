from collections import defaultdict, Iterable, namedtuple
import sys, os.path, string, time, gc, math, datetime, numbers, itertools
import copy, pprint, logging
import yaml
import numpy as np
import scipy
from scipy import sparse

class Struct:
    def __init__(self, **items):
        self.__dict__.update(items)
    def update(self, items):
        self.__dict__.update(items)
    def __getitem__(self, key):
        return self.__dict__[key]
        
class IncludeLoader(yaml.Loader):
    """
    YAML loader with `!include` handler.
    """
    def __init__(self, stream):
        self._root = os.path.split(stream.name)[0]
        yaml.Loader.__init__(self, stream)

    def include(self, node):
        """

        :param node:
        :return:
        """
        filename = os.path.join(self._root, self.construct_scalar(node))
        with open(filename, 'r') as f:
            return yaml.load(f, IncludeLoader)


IncludeLoader.add_constructor('!include', IncludeLoader.include)


def config_logging(verbose):
    if verbose:
        logging.basicConfig(level=logging.INFO)
    else:
        logging.basicConfig(level=logging.WARN)


def get_root_logger():        
    logger = logging.getLogger('dentate')
    return logger


def get_module_logger(name):
    logger = logging.getLogger('%s' % name)
    return logger


def get_script_logger(name):
    logger = logging.getLogger('dentate.%s' % name)
    return logger


# This logger will inherit its settings from the root logger, created in dentate.env
logger = get_module_logger(__name__)


def write_to_yaml(file_path, data, convert_scalars=False):
    """

    :param file_path: str (should end in '.yaml')
    :param data: dict
    :param convert_scalars: bool
    :return:
    """
    with open(file_path, 'w') as outfile:
        if convert_scalars:
            data = nested_convert_scalars(data)
        yaml.dump(data, outfile, default_flow_style=False)


def read_from_yaml(file_path, include_loader=None):
    """

    :param file_path: str (should end in '.yaml')
    :return:
    """
    if os.path.isfile(file_path):
        with open(file_path, 'r') as stream:
            if include_loader is None:
                data = yaml.load(stream)
            else:
                data = yaml.load(stream, include_loader)
        return data
    else:
        raise IOError('read_from_yaml: invalid file_path: %s' % file_path)


def nested_convert_scalars(data):
    """
    Crawls a nested dictionary, and converts any scalar objects from numpy types to python types.
    :param data: dict
    :return: dict
    """
    if isinstance(data, dict):
        for key in data:
            data[key] = nested_convert_scalars(data[key])
    elif isinstance(data, Iterable) and not isinstance(data, (str, tuple)):
        for i in range(len(data)):
            data[i] = nested_convert_scalars(data[i])
    elif hasattr(data, 'item'):
        try:
            data = np.asscalar(data)
        except TypeError:
            pass
    return data


def list_index(element, lst):
    """

    :param element:
    :param lst:
    :return:
    """
    try:
        index_element = lst.index(element)
        return index_element
    except ValueError:
        return None


def list_find(f, lst):
    """

    :param f:
    :param lst:
    :return:
    """
    i=0
    for x in lst:
        if f(x):
            return i
        else:
            i=i+1
    return None


def list_find_all(f, lst):
    """

    :param f:
    :param lst:
    :return:
    """
    i=0
    res=[]
    for i, x in enumerate(lst):
        if f(x):
            res.append(i)
    return res


def list_argsort(f, seq):
    """
    http://stackoverflow.com/questions/3382352/equivalent-of-numpy-argsort-in-basic-python/3383106#3383106
    lambda version by Tony Veijalainen
    :param f:
    :param seq:
    :return:
    """
    return [i for i,x in sorted(enumerate(seq), key = lambda x: f(x[1]))]


def viewitems(obj, **kwargs):
    """
    Function for iterating over dictionary items with the same set-like
    behaviour on Py2.7 as on Py3.

    Passes kwargs to method."""
    func = getattr(obj, "viewitems", None)
    if not func:
        func = obj.items
    return func(**kwargs)    

def viewkeys(obj, **kwargs):
    """
    Function for iterating over dictionary keys with the same set-like
    behaviour on Py2.7 as on Py3.

    Passes kwargs to method."""
    func = getattr(obj, "viewkeys", None)
    if not func:
        func = obj.keys
    return func(**kwargs)    


def zip_longest(*args, **kwds):
    if hasattr(itertools, 'izip_longest'):
        return itertools.izip_longest(*args, **kwds)
    else:
        return itertools.zip_longest(*args, **kwds)

    
def make_geometric_graph(x, y, z, edges):
    """ Builds a NetworkX graph with xyz node coordinates and the node indices
        of the end nodes.

        Parameters
        -----------
        x: ndarray
            x coordinates of the points
        y: ndarray
            y coordinates of the points
        z: ndarray
            z coordinates of the points
        edges: the (2, N) array returned by compute_delaunay_edges()
            containing node indices of the end nodes. Weights are applied to
            the edges based on their euclidean length for use by the MST
            algorithm.

        Returns
        ---------
        g: A NetworkX undirected graph

        Notes
        ------
        We don't bother putting the coordinates into the NX graph.
        Instead the graph node is an index to the column.
    """
    import networkx as nx
    xyz = np.array((x, y, z))
    def euclidean_dist(i, j):
        d = xyz[:,i] - xyz[:,j]
        return np.sqrt(np.dot(d, d))

    g = nx.Graph()
    for i, j in edges:
        g.add_edge(i, j, weight=euclidean_dist(i, j))
    return g


def random_choice_w_replacement(ranstream,n,p):
    """

    :param ranstream:
    :param n:
    :param p:
    :return:
    """
    return ranstream.multinomial(n,p.ravel())


def make_random_clusters(centers, n_samples_per_center, n_features=2, cluster_std=1.0, center_ids=None,
                         center_box=(-10.0, 10.0), random_seed=None):
    """Generate isotropic Gaussian blobs for clustering.

    Parameters
    ----------
    centers : int or array of shape [n_centers, n_features]
        The number of centers to generate, or the fixed center locations.
    n_samples_per_center : int array
        Number of points for each cluster.
    n_features : int, optional (default=2)
        The number of features for each sample.
    cluster_std : float or sequence of floats, optional (default=1.0)
        The standard deviation of the clusters.
    center_ids : array of integer center ids, if None then centers will be numbered 0 .. n_centers-1
    center_box : pair of floats (min, max), optional (default=(-10.0, 10.0))
        The bounding box for each cluster center when centers are
        generated at random.
    random_seed : int or None, optional (default=None)
        If int, random_seed is the seed used by the random number generator;
        If None, the random number generator is the RandomState instance used
        by `np.random`.
    Returns
    -------
    X : array of shape [n_samples, n_features]
        The generated samples.
    y : array of shape [n_samples]
        The integer labels for cluster membership of each sample.
    Examples
    --------
    >>> X, y = make_random_clusters (centers=6, n_samples_per_center=np.array([1,3,10,15,7,9]), n_features=1, \
                                     center_ids=np.array([10,13,21,25,27,29]).reshape(-1,1), cluster_std=1.0, \
                                     center_box=(-10.0, 10.0))
    >>> print(X.shape)
    (45, 1)
    >>> y
    array([10, 13, 13, 13, ..., 29, 29, 29])
    """
    rng = np.random.RandomState(random_seed)

    if isinstance(centers, numbers.Integral):
        centers = np.sort(rng.uniform(center_box[0], center_box[1], \
                                      size=(centers, n_features)), axis=0)
    else:
        assert(isinstance(centers, np.ndarray))
        n_features = centers.shape[1]

    if center_ids is None:
        center_ids = np.arange(0, centers.shape[0])
        
    if isinstance(cluster_std, numbers.Real):
        cluster_std = np.ones(len(centers)) * cluster_std

    X = []
    y = []

    n_centers = centers.shape[0]

    for i, (cid, n, std) in enumerate(zip(center_ids, n_samples_per_center, cluster_std)):
        if n > 0:
            X.append(centers[i] + rng.normal(scale=std, size=(n, n_features)))
            y += [cid] * n

    X = np.concatenate(X)
    y = np.array(y)

    return X, y


def random_clustered_shuffle(centers, n_samples_per_center, center_ids=None, cluster_std=1.0, center_box=(-1.0, 1.0),
                             random_seed=None):
    """Generates a Gaussian random clustering given a number of cluster
    centers, samples per each center, optional integer center ids, and
    cluster standard deviation.

    Parameters
    ----------
    centers : int or array of shape [n_centers]
        The number of centers to generate, or the fixed center locations.
    n_samples_per_center : int array
        Number of points for each cluster.
    cluster_std : float or sequence of floats, optional (default=1.0)
        The standard deviation of the clusters.
    center_ids : array of integer center ids, if None then centers will be numbered 0 .. n_centers-1
    random_seed : int or None, optional (default=None)
        If int, random_seed is the seed used by the random number generator;
        If None, the random number generator is the RandomState instance used
        by `np.random`.

    >>> x = random_clustered_shuffle(centers=6,center_ids=np.array([10,13,21,25,27,29]).reshape(-1,1), \
                                     n_samples_per_center=np.array([1,3,10,15,7,9]))
    >>> array([10, 13, 13, 25, 13, 29, 21, 25, 27, 21, 27, 29, 25, 25, 25, 21, 29,
               27, 25, 21, 29, 25, 25, 25, 25, 29, 21, 25, 21, 29, 29, 29, 21, 25,
               29, 21, 27, 27, 21, 27, 25, 21, 25, 27, 25])
    """

    if isinstance(centers, numbers.Integral):
        n_centers = centers
    else:
        assert(isinstance(centers, np.ndarray))
        n_centers = len(centers)
    
    X, y = make_random_clusters (centers, n_samples_per_center, n_features=1, \
                                 center_ids=center_ids, cluster_std=cluster_std, center_box=center_box, \
                                 random_seed=random_seed)
    s = np.argsort(X,axis=0).ravel()
    return y[s].ravel()


<<<<<<< HEAD
def kde_sklearn(x, y, binSize, bandwidth=1.0, **kwargs):
    """Kernel Density Estimation with Scikit-learn"""
    from sklearn.neighbors import KernelDensity

    # create grid of sample locations
    xx, yy = np.mgrid[x.min():x.max():binSize, 
                      y.min():y.max():binSize]

    data_grid = np.vstack([xx.ravel(), yy.ravel()]).T
    data  = np.vstack([x, y]).T
    
    kde_skl = KernelDensity(bandwidth=bandwidth, **kwargs)
    kde_skl.fit(data)

    # score_samples() returns the log-likelihood of the samples
    z = np.exp(kde_skl.score_samples(data_grid))
    return xx, yy, np.reshape(z, xx.shape)


=======
>>>>>>> aaeca55b
def NamedTupleWithDocstring(docstring, *ntargs):
    """
    A convenience wrapper to add docstrings to named tuples. This is only needed in
    python 2, where __doc__ is not writeable.
    https://stackoverflow.com/questions/1606436/adding-docstrings-to-namedtuples
    """
    nt = namedtuple(*ntargs)
    class NT(nt):
        __doc__ = docstring
        __slots__ = () ## disallow mutable slots in order to keep performance advantage of tuples
    return NT

def partitionn(items, predicate=int, n=2):
    """
    Filter an iterator into N parts lazily
    http://paddy3118.blogspot.com/2013/06/filtering-iterator-into-n-parts-lazily.html
    """
    tees = itertools.tee( ((predicate(item), item)
                               for item in items), n )
    return ( (lambda i:(item for pred, item in tees[i] if pred==i))(x)
                 for x in range(n) )

def generator_peek(iterable):
    """
    If the iterable is empty, return None, otherwise return a tuple with the
    first element and the iterable with the first element attached back.
    """
    try:
        first = next(iterable)
    except StopIteration:
        return None
    return first, itertools.chain([first], iterable)

def generator_ifempty(iterable):
    """
    If the iterable is empty, return None, otherwise return the
    iterable with the first element attached back.
    """
    try:
        first = next(iterable)
    except StopIteration:
        return None
    return itertools.chain([first], iterable)

def compose_iter(f, iters):
    """
    Given a function and a tuple of iterators, apply the function to
    the first iterator in the tuple, and returns the next element from
    the second iterator in the tuple.
    """
    x = next(iters[0])
    f(x)
    yield next(iters[1])

def profile_memory(logger):
    from guppy import hpy
    hprof = hpy()
    logger.info(hprof.heap())


def update_bins(bins, binsize, *xs):
    idxs = tuple( math.floor(x / binsize) for x in xs )
    if idxs in bins:
        bins[idxs] += 1
    else:
        bins[idxs] = 1

        
def finalize_bins(bins, binsize):
    bin_keys = zip_longest(*viewkeys(bins))
    bin_ranges = [ (int(min(ks)), int(max(ks))) for ks in bin_keys ]
    dims = tuple( (imax - imin + 1) for imin, imax in bin_ranges )
    if len(dims) > 1:
        grid = sparse.dok_matrix( dims, dtype=np.int )
    else:
        grid = np.zeros(dims)
    bin_edges = [ [binsize * k for k in range(imin, imax + 1)] for imin, imax in bin_ranges ]
    for i in bins:
        idx = tuple([ int(ii - imin) for ii, (imin, imax) in zip(i, bin_ranges) ])
        grid[idx] = bins[i]
    result = tuple([grid] + [np.asarray(edges) for edges in bin_edges])
    return result


def merge_bins(bins1, bins2, datatype):
    for i, count in viewitems(bins2):
        if i in bins1:
            bins1[i] += count
        else:
            bins1[i] = count
    return bins1


def add_bins(bins1, bins2, datatype):
    for item in bins2:
        if item in bins1:
            bins1[item] += bins2[item]
        else:
            bins1[item] = bins2[item]
    return bins1


def baks (spktimes, time, a=1.5, b=None):
    """
    Bayesian Adaptive Kernel Smoother (BAKS)
    BAKS is a method for estimating firing rate from spike train data that uses kernel smoothing technique 
    with adaptive bandwidth determined using a Bayesian approach
    ---------------INPUT---------------
    - spktimes : spike event times [s]
    - time : time points at which the firing rate is estimated [s]
    - a : shape parameter (alpha) 
    - b : scale parameter (beta)
    ---------------OUTPUT---------------
    - rate : estimated firing rate [nTime x 1] (Hz)
    - h : adaptive bandwidth [nTime x 1]

    Based on "Estimation of neuronal firing rate using Bayesian adaptive kernel smoother (BAKS)"
    https://github.com/nurahmadi/BAKS
    """

    import scipy
    from scipy.special import gamma

    n = len(spktimes)
    sumnum = 0
    sumdenom = 0;
    
    if b is None:
        b = float(n)**0.8
    else:
        b = float(n)**b
    
    for i in xrange(n):
        
        numerator = (((time-spktimes[i])**2)/2. + 1./b) ** (-a)
        denominator = (((time-spktimes[i])**2)/2. + 1./b) ** (-a-0.5)
        sumnum = sumnum + numerator
        sumdenom = sumdenom + denominator

    h = (gamma(a)/gamma(a + 0.5)) * (sumnum / sumdenom)

    rate = np.zeros((len(time),))
    for j in xrange(n):
        K = (1./(np.sqrt(2.*np.pi) * h)) * np.exp(-((time-spktimes[j])**2)/(2.*h**2))
        rate = rate + K

    return (rate, h)

def kde_scipy(x, y, bin_size, **kwargs):
    """Kernel Density Estimation with Scipy"""
    from scipy.stats import gaussian_kde

    data  = np.vstack([x, y])
    kde   = gaussian_kde(data, **kwargs)

    x_min = np.min(x)
    x_max = np.max(x)
    y_min = np.min(y)
    y_max = np.max(y)

    dx = int((x_max - x_min) / bin_size)
    dy = int((y_max - x_min) / bin_size)

    xx, yy = np.meshgrid(np.linspace(x_min, x_max, dx), \
                         np.linspace(y_min, y_max, dy))

    data_grid = np.vstack([xx.ravel(), yy.ravel()])
    z    = kde.evaluate(data_grid)
    
    return xx, yy, np.reshape(z, xx.shape)


def akde (X, grid=None, gam=None, errtol=10**-5, maxiter=100, seed=0, verbose=False):
    """
    Adaptive Kernel Density Estimate (AKDE)
    Provides optimal accuracy/speed tradeoff, controlled with parameter gam
    ---------------INPUT---------------
    - x : event points
    - grid : points at which the density rate is estimated 
    - gam : scale parameter 
    - errtol : convergence tolerance (default: 10^-5)
    - maxiter : maximum iterations (default: 200)
    - seed : random number seed 
    ---------------OUTPUT---------------
    - pdf : estimated density 
    - grid : grid points at which density is estimated

    Usage:

    import numpy as np
    mu, sigma = 3., 1.
    X = np.random.lognormal(mu, sigma, 1000)
    pdf, grid = akde(X)

    Reference:
    Kernel density estimation via diffusion
    Z. I. Botev, J. F. Grotowski, and D. P. Kroese (2010)
    Annals of Statistics, Volume 38, Number 5, pages 2916-2957.
    """
    np.seterr(divide='raise')

    n = X.shape[0]
    assert (n > 1)
    
    if len(X.shape) > 1:
        d = X.shape[1]
    else:
        d = 1

    X = X.reshape((n, d))
    zd = np.where(np.diff(X[:,0]) >= 1e-3)[0] + 1
    X = np.vstack([np.asarray([X[0,:]]).reshape((-1,d)), X[zd,:]])
    n = X.shape[0]
    
    if n < 2:
        if grid is None:
            return (np.zeros((1,1)), X[0,0])
        else:
            return (np.zeros(grid.shape), grid)
    
    xmax = np.max(X,axis=0)
    xmin = np.min(X,axis=0)
    r = xmax-xmin

    smax = xmax + r / 10.
    smin = xmin - r / 10.
    
    scaling = smax - smin
    
    X = X - smin

    X = np.divide(X, scaling)
    
    if gam is None:
        gam = int(math.ceil(math.sqrt(n)))

    if grid is None:
        step = scaling / (2**12 - 1)
        npts = int(math.ceil(scaling / step)) + 1
        grid = np.linspace(smin, smax, npts)

    grid = grid.reshape((-1,1))

    mesh=np.subtract(grid, smin)
    mesh=np.divide(mesh, scaling)
        
    ## algorithm initialization
    local_random =  np.random.RandomState(seed=seed)
    bw=0.2/(n ** (d/(d + 4.)))
    perm = local_random.permutation(n)
    ##perm = list(xrange(0, n))
    mus = X[perm[0:gam],:]
    
    w = local_random.rand(gam)
    #w = np.linspace(0., 1., gam) + 0.001
    w = np.divide(w, np.sum(w))
    sigmas = (bw ** 2.) * local_random.rand(gam, d)
    ##sigmas = (bw ** 2.) * (np.linspace(0., 1., gam).reshape((-1,1)) + 0.01)
    ent = float("-inf")
    
    for i in xrange(maxiter):
        Eold = ent
        (w,mus,sigmas,bw,ent) = akde_reg_EM(w,mus,sigmas,bw,X)
        err = abs((ent - Eold) / ent)
        if verbose:
            print('Iter.    Err.      Bandwidth \n')
            print('%4i    %8.2e   %8.2e\n' % (i, err, bw))

        assert(not math.isnan(bw))
        assert(not math.isnan(err))

        if (err < errtol):
            break

    pdf = akde_probfun(mesh,w,mus,sigmas) / scaling
        
    return pdf, grid

def akde_reg_EM (w,mus,sigmas,bw,X):
    
    gam, d = mus.shape
    n, d  = X.shape

    log_lh = np.zeros((n,gam))
    log_sig = np.array(log_lh, copy=True)

    eps = np.finfo(float).eps
    for i in xrange(gam):
        s = sigmas[i,:]
        
        Xcentered = np.subtract(X, mus[i,:])
        xRinv = np.divide(Xcentered ** 2., s)
        xSig = np.sum(np.divide(xRinv, s), axis=1) + eps
        log_lh[:,i] = -0.5*np.sum(xRinv, axis=1) - 0.5*math.log(s) + math.log(w[i]) - d * math.log(2. * math.pi) / 2. - 0.5 * (bw**2.)*np.sum(1./s)
        log_sig[:,i] = log_lh[:,i] + np.log(xSig)

    maxll = np.max(log_lh, axis=1).reshape((-1,1))
    maxlsig = np.max(log_sig, axis=1).reshape((-1,1))
    p = np.exp(np.subtract(log_lh, maxll))
    psig = np.exp(np.subtract(log_sig, maxlsig))
    density = np.sum(p, axis=1).reshape((-1, 1))
    psigd = np.sum(psig, axis=1).reshape((-1,1))
    logpdf = np.log(density) + maxll
    logpsigd = np.log(psigd) + maxlsig
    p = np.divide(p, density)
    ent = np.sum(logpdf)
    w = np.sum(p, axis=0)

    for i in (np.where(w > 0.))[0]:
        mus[i,:] = np.dot(p[:,i].reshape((-1,1)).T, np.divide(X, w[i]))
        Xcentered = np.subtract(X, mus[i,:])
        sigmas[i,:] = np.dot(p[:,i].reshape((-1,1)).T, (Xcentered ** 2.) / w[i]) + bw**2.

    w = w / np.sum(w)
    curv = np.mean(np.exp(logpsigd - logpdf))
    bw = 1. / ((4. * n * (4. * math.pi) ** (d / 2.) * curv) ** (1. / (d + 2.)))
    return (w, mus, sigmas, bw, ent)

def akde_probfun(x,w,mus,sigmas):

    gam, d = mus.shape
    pdf = np.zeros(x.shape)
    
    for k in xrange(gam):
        s = sigmas[k,:]
        xx = np.subtract(x, mus[k,:]).reshape((-1,1))
        xx = np.divide(xx ** 2., s)
        pdf = np.add(pdf, np.exp(-0.5 * np.sum(xx,axis=1).reshape((-1,1)) + math.log(w[k]) - 0.5*math.log(s) - d * math.log(2. * math.pi) / 2.))

    return pdf<|MERGE_RESOLUTION|>--- conflicted
+++ resolved
@@ -357,28 +357,6 @@
     return y[s].ravel()
 
 
-<<<<<<< HEAD
-def kde_sklearn(x, y, binSize, bandwidth=1.0, **kwargs):
-    """Kernel Density Estimation with Scikit-learn"""
-    from sklearn.neighbors import KernelDensity
-
-    # create grid of sample locations
-    xx, yy = np.mgrid[x.min():x.max():binSize, 
-                      y.min():y.max():binSize]
-
-    data_grid = np.vstack([xx.ravel(), yy.ravel()]).T
-    data  = np.vstack([x, y]).T
-    
-    kde_skl = KernelDensity(bandwidth=bandwidth, **kwargs)
-    kde_skl.fit(data)
-
-    # score_samples() returns the log-likelihood of the samples
-    z = np.exp(kde_skl.score_samples(data_grid))
-    return xx, yy, np.reshape(z, xx.shape)
-
-
-=======
->>>>>>> aaeca55b
 def NamedTupleWithDocstring(docstring, *ntargs):
     """
     A convenience wrapper to add docstrings to named tuples. This is only needed in
@@ -550,6 +528,23 @@
     
     return xx, yy, np.reshape(z, xx.shape)
 
+def kde_sklearn(x, y, binSize, bandwidth=1.0, **kwargs):
+    """Kernel Density Estimation with Scikit-learn"""
+    from sklearn.neighbors import KernelDensity
+
+    # create grid of sample locations
+    xx, yy = np.mgrid[x.min():x.max():binSize, 
+                      y.min():y.max():binSize]
+
+    data_grid = np.vstack([xx.ravel(), yy.ravel()]).T
+    data  = np.vstack([x, y]).T
+    
+    kde_skl = KernelDensity(bandwidth=bandwidth, **kwargs)
+    kde_skl.fit(data)
+
+    # score_samples() returns the log-likelihood of the samples
+    z = np.exp(kde_skl.score_samples(data_grid))
+    return xx, yy, np.reshape(z, xx.shape)
 
 def akde (X, grid=None, gam=None, errtol=10**-5, maxiter=100, seed=0, verbose=False):
     """
