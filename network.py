--- conflicted
+++ resolved
@@ -179,22 +179,12 @@
             for gid, cell_weights_dict in syn_weights_iter:
                 if first_gid is None:
                     first_gid = gid
-<<<<<<< HEAD
-                weights_syn_ids = cell_weights_dict[gid]['syn_id']
-                for syn_name in (syn_name for syn_name in cell_weights_dict[gid] if syn_name != 'syn_id'):
+                weights_syn_ids = cell_weights_dict['syn_id']
+                for syn_name in (syn_name for syn_name in cell_weights_dict if syn_name != 'syn_id'):
                     if syn_name not in syn_attrs.syn_mech_names:
                         logger.info('*** connect_cells: population: %s; gid: %i; syn_name: %s not found in network '
                                     'configuration' % (postsyn_name, gid, syn_name))
                         raise Exception
-                    weights_values = cell_weights_dict[gid][syn_name]
-                    syn_attrs.load_syn_weights(gid, syn_name, weights_syn_ids, weights_values)
-                    if rank == 0 and gid == first_gid:
-                        logger.info('*** connect_cells: population: %s; gid: %i; found %i %s synaptic weights' %
-                                    (postsyn_name, gid, len(cell_weights_dict[gid][syn_name]), syn_name))
-
-=======
-                weights_syn_ids = cell_weights_dict['syn_id']
-                for syn_name in (syn_name for syn_name in cell_weights_dict if syn_name != 'syn_id'):
                     weights_values  = cell_weights_dict[syn_name]
                     syn_attrs.add_netcon_weights_from_iter(gid, syn_name, \
                                                            zip_longest(weights_syn_ids, \
@@ -202,7 +192,7 @@
                     if rank == 0 and gid == first_gid:
                         logger.info('*** connect_cells: population: %s; gid: %i; found %i %s synaptic weights' %
                                     (postsyn_name, gid, len(cell_weights_dict[syn_name]), syn_name))
->>>>>>> 0e5e6f02
+
         del cell_attributes_dict
 
         first_gid = None
@@ -213,15 +203,9 @@
                 hoc_cell = env.pc.gid2cell(gid)
                 biophys_cell = cells.BiophysCell(gid=gid, pop_name=postsyn_name, hoc_cell=hoc_cell, env=env)
                 try:
-<<<<<<< HEAD
-                    cells.init_biophysics(biophys_cell, mech_file_path=mech_file_path, reset_cable=True,
-                                          from_file=True, correct_cm=correct_for_spines,
-                                          correct_g_pas=correct_for_spines, env=env, verbose=(gid == first_gid))
-=======
                     cells.init_biophysics(biophys_cell, mech_file_path=mech_file_path, \
                                           reset_cable=True, from_file=True, correct_cm=correct_for_spines, \
                                           correct_g_pas=correct_for_spines, env=env)
->>>>>>> 0e5e6f02
                 except IndexError:
                     raise IndexError('*** connect_cells: population: %s; gid: %i; could not load biophysics from path: '
                                      '%s' % (postsyn_name, gid, mech_file_path))
@@ -254,46 +238,24 @@
 
             syn_params_dict = env.connection_config[postsyn_name][presyn_name].mechanisms
 
-<<<<<<< HEAD
-            attr_dict = a[postsyn_name][presyn_name]
-
-            if 'Synapses' in attr_dict and \
-                    'syn_id' in attr_dict['Synapses'] and \
-                    'Connections' in attr_dict and \
-                    'distance' in attr_dict['Connections']:
-
-                syn_id_attr_index = attr_dict['Synapses']['syn_id']
-                distance_attr_index = attr_dict['Connections']['distance']
-
-                for (postsyn_gid, edges) in edge_iter:
-                    postsyn_cell = env.pc.gid2cell(postsyn_gid)
-                    presyn_gids = edges[0]
-                    edge_syn_ids = edges[1]['Synapses'][syn_id_attr_index]
-                    edge_dists = edges[1]['Connections'][distance_attr_index]
-
-                    syn_attrs.load_edge_attrs(postsyn_gid, presyn_name, edge_syn_ids, env)
-
-                    edge_syn_obj_dict = \
-                        synapses.mksyns(postsyn_gid, postsyn_cell, edge_syn_ids, syn_params_dict, env,
-                                        add_synapse=
-                                        synapses.add_unique_synapse if unique else synapses.add_shared_synapse)
-
-                    if rank == 0:
-                        if env.edge_count[postsyn_name][presyn_name] == 0:
-                            for sec in list(postsyn_cell.all):
-                                h.psection(sec=sec)
-
-                    for presyn_gid, edge_syn_id, distance in zip(presyn_gids, edge_syn_ids, edge_dists):
-                        delay = (distance / env.connection_velocity[presyn_name]) + h.dt
-                        for syn_name, syn in viewitems(edge_syn_obj_dict[edge_syn_id]):
-                            this_nc = mknetcon(env.pc, presyn_gid, postsyn_gid, syn, delay=delay)
-                            syn_attrs.set_netcon(postsyn_gid, edge_syn_id, syn_name, this_nc)
-                            synapses.config_syn(syn_name=syn_name, rules=syn_attrs.syn_param_rules,
-                                                mech_names=syn_attrs.syn_mech_names, nc=this_nc,
-                                                **syn_params_dict[syn_name])
-                    env.edge_count[postsyn_name][presyn_name] += len(presyn_gids)
-            else:
-                logger.warning('Projection %s -> %s does not have edge attributes Synapses and Connections' %
+            last_time = time.time()
+            syn_attrs.init_edge_attrs_from_iter(postsyn_name, presyn_name, a, edge_iter)
+            logger.info('Rank %i: took %f s to initialize edge attributes for projection %s -> %s' % \
+            del graph[postsyn_name][presyn_name]
+
+        pop_last_time = time.time()
+        for gid in syn_attrs.gids():
+
+            postsyn_cell = env.pc.gid2cell(gid)
+            
+            last_time = time.time()
+            syn_count, mech_count, nc_count = synapses.config_hoc_cell_syns(env, gid, postsyn_name, \
+                                                                            cell=postsyn_cell, unique=unique, \
+                                                                            insert=True, \
+                                                                            insert_netcons=True)
+            if rank == 0:
+                logger.info('Rank %i: took %f s to configure %i synapses, %i synaptic mechanisms, %i network connections for gid %d' % (rank, time.time() - last_time, syn_count, mech_count, nc_count, gid))
+            env.edge_count[postsyn_name][presyn_name] += syn_count
                                (presyn_name, postsyn_name))
 
         # At this point, all synaptic point processes and netcons for this post-synaptic cell population have been
@@ -307,6 +269,8 @@
                 synapses.init_syn_mech_attrs(env.biophys_cells[postsyn_name][gid], env=env)
             synapses.config_syns_from_mech_attrs(gid, env, postsyn_name, verbose=(gid == first_gid))
 
+            if cleanup:
+                syn_attrs.del_syn_id_attr_dict(gid)
             if gid in env.biophys_cells[postsyn_name]:
                 # TODO: May want to keep a version of this here, but wrap it in a debug flag, and load from the
                 # config_file an export_file_name and a list of gids to export syn_attr data.
@@ -331,32 +295,6 @@
                                                          description='gid %i; after' % gid, show=False,
                                                          overwrite=overwrite, data_dir=env.resultsPath)
                 if cleanup:
-=======
-            last_time = time.time()
-            syn_attrs.init_edge_attrs_from_iter(postsyn_name, presyn_name, a, edge_iter)
-            logger.info('Rank %i: took %f s to initialize edge attributes for projection %s -> %s' % \
-                        (rank, time.time() - last_time, presyn_name, postsyn_name))
-            del graph[postsyn_name][presyn_name]
-
-        pop_last_time = time.time()
-        for gid in syn_attrs.gids():
-
-            postsyn_cell = env.pc.gid2cell(gid)
-            
-            last_time = time.time()
-            syn_count, mech_count, nc_count = synapses.config_hoc_cell_syns(env, gid, postsyn_name, \
-                                                                            cell=postsyn_cell, unique=unique, \
-                                                                            insert=True, \
-                                                                            insert_netcons=True)
-            if rank == 0:
-                logger.info('Rank %i: took %f s to configure %i synapses, %i synaptic mechanisms, %i network connections for gid %d' % (rank, time.time() - last_time, syn_count, mech_count, nc_count, gid))
-
-            env.edge_count[postsyn_name][presyn_name] += syn_count
-
-            if cleanup:
-                syn_attrs.del_syn_id_attr_dict(gid)
-                if gid in env.biophys_cells[postsyn_name]:
->>>>>>> 0e5e6f02
                     del env.biophys_cells[postsyn_name][gid]
             if cleanup:
                 syn_attrs.cleanup(gid)
@@ -458,11 +396,6 @@
                     first_gid = gid
                 biophys_cell = cells.BiophysCell(gid=gid, pop_name=postsyn_name, hoc_cell=env.pc.gid2cell(gid), env=env)
                 try:
-<<<<<<< HEAD
-                    cells.init_biophysics(biophys_cell, mech_file_path=mech_file_path, reset_cable=True,
-                                          from_file=True, correct_cm=correct_for_spines,
-                                          correct_g_pas=correct_for_spines, env=env)
-=======
                     cells.init_biophysics(biophys_cell, \
                                           mech_file_path=mech_file_path, \
                                           reset_cable=True, \
@@ -470,7 +403,6 @@
                                           correct_cm=correct_for_spines, \
                                           correct_g_pas=correct_for_spines, \
                                           env=env)
->>>>>>> 0e5e6f02
                 except IndexError:
                     raise IndexError('connect_cells: population: %s; gid: %i; could not load biophysics from path: '
                                      '%s' % (postsyn_name, gid, mech_file_path))
@@ -497,39 +429,6 @@
                                                              edge_iters))
             del graph[postsyn_name][presyn_name]
 
-<<<<<<< HEAD
-                edge_syn_obj_dict = \
-                    synapses.mksyns(postsyn_gid, postsyn_cell, edge_syn_ids, syn_params_dict, env, \
-                           env.edge_count[postsyn_name][presyn_name], \
-                           add_synapse=synapses.add_unique_synapse if unique else synapses.add_shared_synapse)
-
-                if rank == 0:
-                    if env.edge_count[postsyn_name][presyn_name] == 0:
-                        for sec in list(postsyn_cell.all):
-                            h.psection(sec=sec)
-
-                for presyn_gid, edge_syn_id, distance in zip(presyn_gids, edge_syn_ids, edge_dists):
-                    vecstim_selection[presyn_name].add(presyn_gid)
-                    for syn_name, syn in viewitems(edge_syn_obj_dict[edge_syn_id]):
-                        delay = (distance / env.connection_velocity[presyn_name]) + h.dt
-                        mech_params = syn_attrs.get_mech_attrs(gid, edge_syn_id, syn_name)
-                        if mech_params is None:
-                            mech_params = syn_params_dict[syn_name]
-                        else:
-                            if has_weights:
-                              mech_params['weight'] = mech_params['weight'] * syn_params_dict[syn_name]['weight']
-
-                        this_nc = mknetcon(env.pc, presyn_gid, postsyn_gid, syn, weight=1.0, delay=delay)
-                        syn_attrs.set_netcon(postsyn_gid, edge_syn_id, syn_name, this_nc)
-                        synapses.config_syn(syn_name=syn_name, rules=syn_attrs.syn_param_rules,
-                                            mech_names=syn_attrs.syn_mech_names, nc=this_nc, **mech_params)
-
-                env.edge_count[postsyn_name][presyn_name] += len(presyn_gids)
-
-        if cleanup:
-            for gid in cell_synapses_dict.keys():
-                syn_attrs.cleanup(gid)
-=======
         for gid in syn_attrs.gids():
 
             postsyn_cell = env.pc.gid2cell(gid)
@@ -539,7 +438,6 @@
             env.edge_count[postsyn_name][presyn_name] += syn_count
             if cleanup:
                 syn_attrs.del_syn_id_attr_dict(gid)
->>>>>>> 0e5e6f02
                 if gid in env.biophys_cells[postsyn_name]:
                     del env.biophys_cells[postsyn_name][gid]
 
@@ -888,11 +786,6 @@
                 cell.play(h.Vector(vecstim_dict['spiketrain']))
 
 
-<<<<<<< HEAD
-
-def init(env, cleanup=False):
-    """Initializes the network by calling make_cells, make_stimulus, connect_cells, connect_gjs.
-=======
 def make_stimulus_selection(env, vecstim_sources):
     """
     Loads spike train data from NeuroH5 file for those populations
@@ -907,15 +800,10 @@
     
     rank = int(env.pc.id())
     nhosts = int(env.pc.nhost())
->>>>>>> 0e5e6f02
 
     dataset_path = env.dataset_path
     input_file_path = env.data_file_path
 
-<<<<<<< HEAD
-    :param env: :class:'Env'
-    :param cleanup: bool; whether to delete from memory the synapse attributes metadata after specifying connections
-=======
     pop_names = list(env.celltypes.keys())
     pop_names.sort()
     for pop_name in pop_names:
@@ -963,7 +851,6 @@
                 register_cell(env, pop_name, gid, stim_cell)
 
 def init(env, profile=False):
->>>>>>> 0e5e6f02
     """
     Initializes the network by calling make_cells, make_stimulus, connect_cells, connect_gjs.
     If env.optldbal or env.optlptbal are specified, performs load balancing.
