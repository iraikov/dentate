--- conflicted
+++ resolved
@@ -1,14 +1,17 @@
 """
 Dentate Gyrus network initialization routines.
-
 """
 __author__ = 'See AUTHORS.md'
+
+import itertools
 from dentate.neuron_utils import *
 from dentate.utils import viewitems
 from dentate import cells, synapses, lpt, lfp, simtime, io_utils
-from neuroh5.io import scatter_read_graph, bcast_graph, scatter_read_trees, scatter_read_cell_attributes, \
-    read_cell_attribute_selection, read_tree_selection, read_graph_selection
-
+import h5py
+from neuroh5.io import scatter_read_graph, bcast_graph, \
+     scatter_read_trees, scatter_read_cell_attributes, \
+     write_cell_attributes, read_cell_attribute_selection, \
+     read_tree_selection, read_graph_selection
 
 # This logger will inherit its settings from the root logger, created in dentate.env
 logger = get_module_logger(__name__)
@@ -105,8 +108,9 @@
 
 def connect_cells(env, cleanup=True):
     """
-    Loads NeuroH5 connectivity file, instantiates the corresponding synapse and network connection mechanisms for each
-    postsynaptic cell.
+    Loads NeuroH5 connectivity file, instantiates the corresponding
+    synapse and network connection mechanisms for each postsynaptic cell.
+
 
     TODO: cleanup might need to be more granular than binary
     :param env:
@@ -315,8 +319,8 @@
 
 def connect_cell_selection(env, cleanup=True):
     """
-    Loads NeuroH5 connectivity file, instantiates the corresponding synapse and network connection mechanisms for the
-    selected postsynaptic cells.
+    Loads NeuroH5 connectivity file, instantiates the corresponding
+    synapse and network connection mechanisms for the selected postsynaptic cells.
 
     TODO: cleanup might need to be more granular than binary
     :param env:
@@ -451,15 +455,9 @@
                 syn_attrs.load_edge_attrs(postsyn_gid, presyn_name, edge_syn_ids, env)
 
                 edge_syn_obj_dict = \
-<<<<<<< HEAD
-                    synapses.mksyns(postsyn_gid, postsyn_cell, edge_syn_ids, syn_params_dict, env,
-                                    env.edge_count[postsyn_name][presyn_name],
-                                    add_synapse=synapses.add_unique_synapse if unique else synapses.add_shared_synapse)
-=======
-                    synapses.mksyns(env, postsyn_gid, postsyn_cell, edge_syn_ids, syn_params_dict, \
+                    synapses.mksyns(postsyn_gid, postsyn_cell, edge_syn_ids, syn_params_dict, env, \
                            env.edge_count[postsyn_name][presyn_name], \
                            add_synapse=synapses.add_unique_synapse if unique else synapses.add_shared_synapse)
->>>>>>> df7a03df
 
                 if rank == 0:
                     if env.edge_count[postsyn_name][presyn_name] == 0:
@@ -486,7 +484,7 @@
 
         if cleanup:
             for gid in cell_synapses_dict.keys():
-                syn_attrs.del_syn_id_dict(gid)
+                syn_attrs.cleanup(gid)
                 if gid in env.biophys_cells[postsyn_name]:
                     del env.biophys_cells[postsyn_name][gid]
 
