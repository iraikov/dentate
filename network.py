--- conflicted
+++ resolved
@@ -331,6 +331,8 @@
         if postsyn_name not in pop_names:
             continue
 
+        vecstim_sources[postsyn_name] = set([])
+        
         gid_range = list(env.cell_selection[postsyn_name])
 
         synapse_config = env.celltypes[postsyn_name]['synapses']
@@ -850,33 +852,16 @@
         if env.spike_input_ns is None:
             raise RuntimeError("Spike input namespace not provided")
         for pop_name, gid_range_stim in viewitems(vecstim_sources):
-            if len(gid_range_stim) > 0:
-<<<<<<< HEAD
-                gid_range = gid_range_stim.difference(set(env.cell_selection[pop_name]))
-                if rank == 0:
-                    logger.info("*** reading spike train for population %s gids %s" % (pop_name, str(gid_range)))
-                cell_spikes_iter = read_cell_attribute_selection(env.spike_input_path, pop_name, list(gid_range), \
-                                                                 namespace=env.spike_input_ns, \
-                                                                 comm=env.comm)
-                for gid, cell_spikes in cell_spikes_iter:
-                    stim_cell = h.VecStim()
-                    stim_cell.play(cell_spikes)
-                    register_cell(env, pop_name, gid, stim_cell)
-=======
-                gid_range1 = set(gid_range_stim).difference(gid_range_inst)
-            else:
-                gid_range1 = set([])
-            if rank == 0:
-                logger.info("*** reading spike train for population %s gids %s" % (pop_name, str(gid_range1)))
-            cell_spikes_iter = read_cell_attribute_selection(env.spike_input_path, pop_name, list(gid_range1), \
+            gid_range = gid_range_stim.difference(set(env.cell_selection[pop_name]))
+            if rank == 0:
+                logger.info("*** reading spike train for population %s gids %s" % (pop_name, str(gid_range)))
+            cell_spikes_iter = read_cell_attribute_selection(env.spike_input_path, pop_name, list(gid_range), \
                                                              namespace=env.spike_input_ns, \
                                                              comm=env.comm)
             for gid, cell_spikes in cell_spikes_iter:
                 stim_cell = h.VecStim()
                 stim_cell.play(cell_spikes)
                 register_cell(env, pop_name, gid, stim_cell)
->>>>>>> c3b55ed5
-
 
 def init(env, cleanup=True):
     """
