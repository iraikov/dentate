--- conflicted
+++ resolved
@@ -462,10 +462,6 @@
     ##
     ## This section instantiates the synaptic mechanisms and netcons for each connection.
     ##
-<<<<<<< HEAD
-    for gid in syn_attrs.gids():
-
-=======
     first_gid = None
     for gid in syn_attrs.gids():
 
@@ -473,16 +469,11 @@
         if first_gid is None:
             first_gid = gid
 
->>>>>>> c66536cd
         cell = env.pc.gid2cell(gid)
         pop_name = find_gid_pop(env.celltypes, gid)
         syn_count, mech_count, nc_count = synapses.config_hoc_cell_syns(env, gid, pop_name, \
                                                                         cell=cell, unique=unique, \
                                                                         insert=True, insert_netcons=True)
-<<<<<<< HEAD
-        env.edge_count[pop_name] += syn_count
-        if cleanup:
-=======
 
         if rank == 0 and gid == first_gid:
             logger.info('Rank %i: took %f s to configure %i synapses, %i synaptic mechanisms, %i network '
@@ -494,7 +485,6 @@
 
         env.edge_count[pop_name] += syn_count
         if env.cleanup:
->>>>>>> c66536cd
             syn_attrs.del_syn_id_attr_dict(gid)
             if gid in env.biophys_cells[pop_name]:
                 del env.biophys_cells[pop_name][gid]
@@ -911,11 +901,7 @@
                 stim_cell = env.pc.gid2cell(gid)
                 stim_cell.play(h.Vector(cell_spikes_dict['t']))
 
-<<<<<<< HEAD
-def init(env, cleanup=True):
-=======
 def init(env):
->>>>>>> c66536cd
     """
     Initializes the network by calling make_cells, make_stimulus, connect_cells, connect_gjs.
     If env.optldbal or env.optlptbal are specified, performs load balancing.
