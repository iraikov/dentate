"""
Dentate Gyrus network initialization routines.
"""
__author__ = 'See AUTHORS.md'

import os, sys, gc, time, resource, random, pprint
import numpy as np

from dentate import cells, io_utils, lfp, lpt, simtime, synapses
from dentate.neuron_utils import h, configure_hoc_env, cx, make_rec, mkgap, load_cell_template
from dentate.utils import compose_iter, imapreduce, get_module_logger, profile_memory, Promise
from dentate.utils import range, str, viewitems, viewkeys, zip, zip_longest
from neuroh5.io import bcast_graph, read_cell_attribute_selection, scatter_read_cell_attribute_selection, read_graph_selection, read_tree_selection, scatter_read_cell_attributes, scatter_read_graph, scatter_read_trees, write_cell_attributes, write_graph, NeuroH5CellAttrGen, NeuroH5TreeGen
from mpi4py import MPI

# This logger will inherit its settings from the root logger, created in dentate.env
logger = get_module_logger(__name__)


def set_union(a, b, datatype):
    return a.union(b)

mpi_op_set_union = MPI.Op.Create(set_union, commute=True)


def ld_bal(env):
    """
    For given cxvec on each rank, calculates the fractional load balance.

    :param env: an instance of the `dentate.Env` class.
   """
    rank = int(env.pc.id())
    nhosts = int(env.pc.nhost())
    cxvec = env.cxvec
    sum_cx = sum(cxvec)
    max_sum_cx = env.pc.allreduce(sum_cx, 2)
    sum_cx = env.pc.allreduce(sum_cx, 1)
    if rank == 0:
        logger.info(f"*** expected load balance {(((sum_cx / nhosts) / max_sum_cx)):.2f}")


def lpt_bal(env):
    """
    Load-balancing based on the LPT algorithm.
    Each rank has gidvec, cxvec: gather everything to rank 0, do lpt
    algorithm and write to a balance file.

    :param env: an instance of the `dentate.Env` class.
    """
    rank = int(env.pc.id())
    nhosts = int(env.pc.nhost())

    cxvec = env.cxvec
    gidvec = list(env.gidset)
    src = [None] * nhosts
    src[0] = list(zip(cxvec, gidvec))
    dest = env.pc.py_alltoall(src)

    if rank == 0:
        allpairs = sum(dest, [])
        parts = lpt.lpt(allpairs, nhosts)
        lpt.statistics(parts)
        part_rank = 0
        with open(f'parts.{nhosts}', 'w') as fp:
            for part in parts:
                for x in part[1]:
                    fp.write('%d %d\n' % (x[1], part_rank))
                part_rank = part_rank + 1
    env.pc.barrier()


def connect_cells(env):
    """
    Loads NeuroH5 connectivity file, instantiates the corresponding
    synapse and network connection mechanisms for each postsynaptic cell.

    :param env: an instance of the `dentate.Env` class
    """
    connectivity_file_path = env.connectivity_file_path
    forest_file_path = env.forest_file_path
    rank = int(env.pc.id())
    syn_attrs = env.synapse_attributes

    if rank == 0:
        logger.info(f'*** Connectivity file path is {connectivity_file_path}')
        logger.info('*** Reading projections: ')

    biophys_cell_count = 0
    for (postsyn_name, presyn_names) in sorted(viewitems(env.projection_dict)):

        if rank == 0:
            logger.info(f'*** Reading projections of population {postsyn_name}')

        template_name = env.celltypes[postsyn_name].get('template', None)
        is_izhikevich = (template_name.lower() == 'izhikevich')
        is_PR = (template_name.lower() in ('pr_nrn', 'prh_nrn', 'prs_nrn', 'prn_nrn'))
        is_SC = template_name.lower() == "sc_nrn"
        is_reduced = is_izhikevich or is_PR or is_SC

        synapse_config = env.celltypes[postsyn_name]['synapses']
        if 'correct_for_spines' in synapse_config:
            correct_for_spines = synapse_config['correct_for_spines']
        else:
            correct_for_spines = False


        if 'unique' in synapse_config:
            unique = synapse_config['unique']
        else:
            unique = False
            
        weight_dicts = []
        has_weights = False
        if 'weights' in synapse_config:
            has_weights = True
            weight_dicts = synapse_config['weights']
        
        has_clusters = False
        cluster_config = None
        if 'clusters' in synapse_config:
            has_clusters = True
            cluster_config = synapse_config['clusters']

        has_phenotypes = False
        phenotype_config = None
        if 'phenotypes' in env.celltypes[postsyn_name]:
            phenotype_config = env.celltypes[postsyn_name]['phenotypes']
            if (postsyn_name in env.cell_attribute_info) and ('Phenotype ID' in env.cell_attribute_info[postsyn_name]):
                has_phenotypes = True

        if rank == 0:
            logger.info(f'*** Reading synaptic attributes of population {postsyn_name}')

        cell_attr_namespaces = ['Synapse Attributes']

        if env.use_cell_attr_gen:
            synapses_attr_gen = None
            if env.node_allocation is None:
                synapses_attr_gen = NeuroH5CellAttrGen(forest_file_path, postsyn_name, 
                                                       namespace='Synapse Attributes',
                                                       comm=env.comm, return_type='tuple',
                                                       io_size=env.io_size, 
                                                       cache_size=env.cell_attr_gen_cache_size)
            else:
                synapses_attr_gen = NeuroH5CellAttrGen(forest_file_path, postsyn_name, 
                                                       namespace='Synapse Attributes',
                                                       comm=env.comm, return_type='tuple',
                                                       io_size=env.io_size, 
                                                       cache_size=env.cell_attr_gen_cache_size,
                                                       node_allocation=env.node_allocation)
                

            for iter_count, (gid, gid_attr_data) in enumerate(synapses_attr_gen):
                
                if gid is not None:
                    (attr_tuple, attr_tuple_index) = gid_attr_data
                    syn_ids_ind = attr_tuple_index.get('syn_ids', None)
                    syn_locs_ind = attr_tuple_index.get('syn_locs', None)
                    syn_layers_ind = attr_tuple_index.get('syn_layers', None)
                    syn_types_ind = attr_tuple_index.get('syn_types', None)
                    swc_types_ind = attr_tuple_index.get('swc_types', None)
                    syn_secs_ind = attr_tuple_index.get('syn_secs', None)
                    syn_locs_ind = attr_tuple_index.get('syn_locs', None)

                    syn_ids = attr_tuple[syn_ids_ind]
                    syn_layers = attr_tuple[syn_layers_ind]
                    syn_types = attr_tuple[syn_types_ind]
                    swc_types = attr_tuple[swc_types_ind]
                    syn_secs = attr_tuple[syn_secs_ind]
                    syn_locs = attr_tuple[syn_locs_ind]

                    syn_attrs.init_syn_id_attrs(gid, syn_ids, syn_layers, syn_types, swc_types, syn_secs, syn_locs)
        else:
            if env.node_allocation is None:
                cell_attributes_dict = scatter_read_cell_attributes(forest_file_path, postsyn_name,
                                                                    namespaces=sorted(cell_attr_namespaces),
                                                                    mask=set(['syn_ids', 'syn_locs', 'syn_secs', 'syn_layers',
                                                                              'syn_types', 'swc_types']), 
                                                                    comm=env.comm, io_size=env.io_size,
                                                                    return_type='tuple')
            else:
                cell_attributes_dict = scatter_read_cell_attributes(forest_file_path, postsyn_name,
                                                                    namespaces=sorted(cell_attr_namespaces),
                                                                    mask=set(['syn_ids', 'syn_locs', 'syn_secs', 'syn_layers',
                                                                              'syn_types', 'swc_types']), 
                                                                    comm=env.comm, node_allocation=env.node_allocation,
                                                                    io_size=env.io_size,
                                                                    return_type='tuple')

                syn_attrs_iter, syn_attrs_info = cell_attributes_dict['Synapse Attributes']
                syn_attrs.init_syn_id_attrs_from_iter(syn_attrs_iter, attr_type='tuple', 
                                                      attr_tuple_index=syn_attrs_info, debug=(rank == 0))

        phenotype_dict = env.phenotype_dict[postsyn_name]
        if has_phenotypes:

<<<<<<< HEAD
            phenotype_namespaces = ["Phenotype ID"]
=======
            phenotype_dict = {}

            phenotype_namespace = "Phenotype ID"
            phenotype_namespaces = [phenotype_namespace]
>>>>>>> 15566076
            phenotype_attr_mask = set(['phenotype_id'])

            if env.node_allocation is None:
                phenotype_attr_dict = scatter_read_cell_attributes(forest_file_path, postsyn_name,
                                                                   namespaces=phenotype_namespaces, 
                                                                   mask=phenotype_attr_mask,
                                                                   comm=env.comm, io_size=env.io_size,
                                                                   return_type='tuple')
            else:
                phenotype_attr_dict = scatter_read_cell_attributes(forest_file_path, postsyn_name,
                                                                   namespaces=phenotype_namespaces, 
                                                                   mask=phenotype_attr_mask,
                                                                   comm=env.comm, io_size=env.io_size,
                                                                   node_allocation=env.node_allocation,
                                                                   return_type='tuple')

            phenotype_attrs_iter, phenotype_attrs_index = phenotype_attr_dict[phenotype_namespace]

            phenotype_id_ind = phenotype_attrs_index.get('phenotype_id', None)

            for gid, cell_phenotype_attrs in phenotype_attrs_iter:
                phenotype_id = cell_phenotype_attrs[phenotype_id_ind][0]
                phenotype_dict[gid] = phenotype_id
                
        if has_clusters:

            cluster_namespace = cluster_config['namespace']
            cluster_namespaces = [cluster_namespace]
            cluster_attr_mask = set(['syn_ids', 'syn_locs', 'syn_secs'])

            if env.node_allocation is None:
                cluster_attr_dict = scatter_read_cell_attributes(forest_file_path, postsyn_name,
                                                                 namespaces=cluter_namespaces, 
                                                                 mask=cluster_attr_mask,
                                                                 comm=env.comm, io_size=env.io_size,
                                                                 return_type='tuple')
            else:
                cluster_attr_dict = scatter_read_cell_attributes(forest_file_path, postsyn_name,
                                                                 namespaces=cluster_namespaces, 
                                                                 mask=cluster_attr_mask,
                                                                 comm=env.comm, io_size=env.io_size,
                                                                 node_allocation=env.node_allocation,
                                                                 return_type='tuple')

            cluster_attrs_iter, cluster_attrs_index = cluster_attr_dict[cluster_namespace]

            syn_ids_ind = cluster_attrs_index.get('syn_ids', None)
            syn_locs_ind = cluster_attrs_index.get('syn_locs', None)
            syn_secs_ind = cluster_attrs_index.get('syn_secs', None)

            for gid, cell_cluster_attrs in cluster_attrs_iter:
                syn_ids = cell_cluster_attrs[syn_ids_ind]
                syn_locs = cell_cluster_attrs[syn_locs_ind]
                syn_secs = cell_cluster_attrs[syn_secs_ind]
                syn_attrs.modify_syn_locs(gid, syn_ids=syn_ids, syn_locs=syn_locs, syn_secs=syn_secs)


        weight_attr_mask = list(syn_attrs.syn_mech_names)
        weight_attr_mask.append('syn_id')
        
        if has_weights:
            
            for weight_dict in weight_dicts:

                expr_closure = weight_dict.get('closure', None)
                weights_namespaces = weight_dict['namespace']

                if rank == 0:
                    logger.info(f'*** Reading synaptic weights of population {postsyn_name} from namespaces {weights_namespaces}')

                if env.node_allocation is None:
                    weight_attr_dict = scatter_read_cell_attributes(forest_file_path, postsyn_name,
                                                                    namespaces=weights_namespaces, 
                                                                    mask=set(weight_attr_mask),
                                                                    comm=env.comm, io_size=env.io_size,
                                                                    return_type='tuple')
                else:
                    weight_attr_dict = scatter_read_cell_attributes(forest_file_path, postsyn_name,
                                                                    namespaces=weights_namespaces, 
                                                                    mask=set(weight_attr_mask),
                                                                    comm=env.comm, node_allocation=env.node_allocation,
                                                                    io_size=env.io_size, return_type='tuple')
                
                append_weights = False
                multiple_weights = 'error'
                for weights_namespace in weights_namespaces:

                    syn_weights_iter, weight_attr_info = weight_attr_dict[weights_namespace]
                    first_gid = None
                    syn_id_index = weight_attr_info.get('syn_id', None)
                    syn_name_inds = [(syn_name, attr_index) 
                                     for syn_name, attr_index in sorted(viewitems(weight_attr_info)) if syn_name != 'syn_id']
                    for gid, cell_weights_tuple in syn_weights_iter:
                        if first_gid is None:
                            first_gid = gid
                        weights_syn_ids = cell_weights_tuple[syn_id_index]
                        for syn_name, syn_name_index in syn_name_inds:
                            if syn_name not in syn_attrs.syn_mech_names:
                                if rank == 0 and first_gid == gid:
                                    logger.warning(f'*** connect_cells: population: {postsyn_name}; gid: {gid}; syn_name: {syn_name} '
                                                   'not found in network configuration')
                            else:
                                weights_values = cell_weights_tuple[syn_name_index]
                                assert(len(weights_syn_ids) == len(weights_values))
                                syn_attrs.add_mech_attrs_from_iter(gid, syn_name,
                                                                   zip_longest(weights_syn_ids,
                                                                               [{'weight': Promise(expr_closure, [x])} for x in weights_values]
                                                                               if expr_closure else [{'weight': x} for x in weights_values]),
                                                                   multiple=multiple_weights, append=append_weights)
                                if rank == 0 and gid == first_gid:
                                    logger.info(f'*** connect_cells: population: {postsyn_name}; gid: {gid}; found {len(weights_values)} {syn_name} synaptic weights ({weights_namespace})')
                    expr_closure = None
                    append_weights = True
                    multiple_weights='overwrite'



        env.edge_count[postsyn_name] = 0
        for presyn_name in presyn_names:
            env.comm.barrier()
            if rank == 0:
                logger.info(f'Rank {rank}: Reading projection {presyn_name} -> {postsyn_name}')
            if env.node_allocation is None:
                (graph, a) = scatter_read_graph(connectivity_file_path, comm=env.comm, io_size=env.io_size,
                                                projections=[(presyn_name, postsyn_name)],
                                                namespaces=['Synapses', 'Connections'])
            else:
                (graph, a) = scatter_read_graph(connectivity_file_path, comm=env.comm, io_size=env.io_size,
                                                node_allocation=env.node_allocation,
                                                projections=[(presyn_name, postsyn_name)],
                                                namespaces=['Synapses', 'Connections'])
            if rank == 0:
                logger.info(f'Rank {rank}: Read projection {presyn_name} -> {postsyn_name}')
            edge_iter = graph[postsyn_name][presyn_name]

            last_time = time.time()
            
            if env.microcircuit_inputs:
                presyn_input_sources = env.microcircuit_input_sources.get(presyn_name, set([]))
                syn_edge_iter = compose_iter(lambda edgeset: presyn_input_sources.update(edgeset[1][0]), \
                                             edge_iter)
                env.microcircuit_input_sources[presyn_name] = presyn_input_sources
            else:
                syn_edge_iter = edge_iter

            syn_attrs.init_edge_attrs_from_iter(postsyn_name, presyn_name, a, syn_edge_iter)
            if rank == 0:
                logger.info(f'Rank {rank}: took {(time.time() - last_time):.02f} s to initialize edge attributes for projection {presyn_name} -> {postsyn_name}')
            
        first_gid = None
        if postsyn_name in env.biophys_cells:
            biophys_cell_count += len(env.biophys_cells[postsyn_name])
            for gid in env.biophys_cells[postsyn_name]:
                if env.node_allocation is not None:
                    assert(gid in env.node_allocation)
                if first_gid is None:
                    first_gid = gid
                try:
                    biophys_cell = env.biophys_cells[postsyn_name][gid]
                    cells.init_biophysics(biophys_cell, env=env, 
                                          reset_cable=True, 
                                          correct_cm=correct_for_spines,
                                          correct_g_pas=correct_for_spines, 
                                          verbose=((rank == 0) and (first_gid == gid)))
                    synapses.init_syn_mech_attrs(biophys_cell, env)

                    if phenotype_dict is not None:
                        phenotype_id = phenotype_dict[gid]

                        phenotype_syn_param_tuples = phenotype_config[postsyn_name][phenotype_id]
                        
                        for param_tuple, param_value in phenotype_syn_param_tuples:
                            assert postsyn_name == param_tuple.population
                            
                            source = param_tuple.source
                            sec_type = param_tuple.sec_type
                            syn_name = param_tuple.syn_name
                            param_path = param_tuple.param_path

                            if isinstance(param_path, list) or isinstance(param_path, tuple):
                                p, s = param_path
                            else:
                                p, s = param_path, None
                                
                            sources = None
                            if isinstance(source, list) or isinstance(source, tuple):
                                sources = source
                            else:
                                if source is not None:
                                    sources = [source]

                            if isinstance(sec_type, list) or isinstance(sec_type, tuple):
                                sec_types = sec_type
                            else:
                                sec_types = [sec_type]
                            for this_sec_type in sec_types:
                                synapses.modify_syn_param(
                                    biophys_cell,
                                    env,
                                    this_sec_type,
                                    syn_name,
                                    param_name=p,
                                    value={s: param_value} if (s is not None) else param_value,
                                    filters={"sources": sources} if sources is not None else None,
                                    origin=None if is_reduced else "soma",
                                    update_targets=False,
                                )

                except KeyError:
                    raise KeyError(f'*** connect_cells: population: {postsyn_name}; gid: {gid}; could not initialize biophysics')

    gc.collect()

    ##
    ## This section instantiates cells that are not part of the
    ## network, but are presynaptic sources for cells that _are_
    ## part of the network. It is necessary to create cells at
    ## this point, as NEURON's ParallelContext does not allow the
    ## creation of gids after netcons including those gids are
    ## created.
    ##
    if env.microcircuit_inputs:
        make_input_cell_selection(env)
    gc.collect()

    first_gid = None
    start_time = time.time()

    gids = list(syn_attrs.gids())
    comm0 = env.comm.Split(2 if len(gids) > 0 else 0, 0)

    assert(len(gids) == biophys_cell_count)
    for gid in gids:
        if first_gid is None:
            first_gid = gid
        if not env.pc.gid_exists(gid):
            logger.info(f"connect_cells: rank {rank}: gid {gid} does not exist")
        assert(gid in env.gidset)
        assert(env.pc.gid_exists(gid))
        postsyn_cell = env.pc.gid2cell(gid)
        postsyn_name = find_gid_pop(env.celltypes, gid)

        if rank == 0 and gid == first_gid:
            logger.info(f'Rank {rank}: configuring synapses for gid {gid}')

        last_time = time.time()
        
        syn_count, mech_count, nc_count = synapses.config_hoc_cell_syns(
            env, gid, postsyn_name, cell=postsyn_cell.hoc_cell if hasattr(postsyn_cell, 'hoc_cell') else postsyn_cell, 
            unique=unique, insert=True, insert_netcons=True)

        if rank == 0 and gid == first_gid:
            logger.info(f'Rank {rank}: took {(time.time() - last_time):.02f} s to configure {syn_count} synapses, {mech_count} synaptic mechanisms, {nc_count} network '
                        f'connections for gid {gid}')

        env.edge_count[postsyn_name] += syn_count

        if gid in env.recording_sets.get(postsyn_name, {}):
            cells.record_cell(env, postsyn_name, gid)

        if env.cleanup:
            syn_attrs.del_syn_id_attr_dict(gid)
            if gid in env.biophys_cells[postsyn_name]:
                del env.biophys_cells[postsyn_name][gid]

    comm0.Free()
    gc.collect()

    if rank == 0:
        logger.info(f'Rank {rank}: took {(time.time() - start_time):.02f} s to configure all synapses')


def find_gid_pop(celltypes, gid):
    """
    Given a celltypes structure and a gid, find the population to which the gid belongs.
    """
    for pop_name in celltypes:
        start = celltypes[pop_name]['start']
        num = celltypes[pop_name]['num']
        if (start <= gid) and (gid < (start + num)):
            return pop_name

    return None


def connect_cell_selection(env):
    """
    Loads NeuroH5 connectivity file, instantiates the corresponding
    synapse and network connection mechanisms for the selected postsynaptic cells.

    :param env: an instance of the `dentate.Env` class
    """
    connectivity_file_path = env.connectivity_file_path
    forest_file_path = env.forest_file_path
    rank = int(env.pc.id())
    nhosts = int(env.pc.nhost())
    syn_attrs = env.synapse_attributes

    if rank == 0:
        logger.info(f'*** Connectivity file path is {connectivity_file_path}')
        logger.info('*** Reading projections: ')

    selection_pop_names = sorted(viewkeys(env.cell_selection))
    biophys_cell_count = 0
    for postsyn_name in sorted(viewkeys(env.projection_dict)):

        if rank == 0:
            logger.info(f'*** Postsynaptic population: {postsyn_name}')

        if postsyn_name not in selection_pop_names:
            continue

        template_name = env.celltypes[postsyn_name].get('template', None)
        is_izhikevich = (template_name.lower() == 'izhikevich')
        is_PR = (template_name.lower() in ('pr_nrn', 'prh_nrn', 'prs_nrn', 'prn_nrn'))
        is_SC = template_name.lower() == "sc_nrn"
        is_reduced = is_izhikevich or is_PR or is_SC

        presyn_names = sorted(env.projection_dict[postsyn_name])

        gid_range = [gid for gid in env.cell_selection[postsyn_name] if env.pc.gid_exists(gid)]

        synapse_config = env.celltypes[postsyn_name]['synapses']
        if 'correct_for_spines' in synapse_config:
            correct_for_spines = synapse_config['correct_for_spines']
        else:
            correct_for_spines = False

        if 'unique' in synapse_config:
            unique = synapse_config['unique']
        else:
            unique = False

        weight_dicts = []
        has_weights = False
        if 'weights' in synapse_config:
            has_weights = True
            weight_dicts = synapse_config['weights']

        has_phenotypes = False
        phenotype_config = None
        if 'phenotypes' in env.celltypes[postsyn_name]:
            phenotype_config = env.celltypes[postsyn_name]['phenotypes']
            if (postsyn_name in env.cell_attribute_info) and ('Phenotype ID' in env.cell_attribute_info[postsyn_name]):
                has_phenotypes = True

        phenotype_dict = env.phenotype_dict[postsyn_name]
        if has_phenotypes:

            phenotype_namespace = "Phenotype ID"
            phenotype_attr_mask = set(['phenotype_id'])

            phenotype_attr_iter, phenotype_attr_info = read_cell_attribute_selection(forest_file_path, postsyn_name,
                                                                                     selection=gid_range,
                                                                                     namespace=phenotype_namespace, 
                                                                                     mask=phenotype_attr_mask,
                                                                                     comm=env.comm, 
                                                                                     return_type='tuple')

            phenotype_id_ind = phenotype_attr_info.get('phenotype_id', None)

            for gid, cell_phenotype_attrs in phenotype_attrs_iter:
                phenotype_id = cell_phenotype_attrs[phenotype_id_ind][0]
                phenotype_dict[gid] = phenotype_id

            
        if rank == 0:
            logger.info(f'*** Reading synaptic attributes of population {postsyn_name}')

        syn_attrs_iter, syn_attrs_info = read_cell_attribute_selection(forest_file_path, postsyn_name, selection=gid_range,
                                                                       namespace='Synapse Attributes', comm=env.comm,
                                                                       mask=set(['syn_ids', 'syn_locs', 'syn_secs', 'syn_layers',
                                                                                 'syn_types', 'swc_types']), 
                                                                       return_type='tuple')

        syn_attrs.init_syn_id_attrs_from_iter(syn_attrs_iter, attr_type='tuple', attr_tuple_index=syn_attrs_info)

        weight_attr_mask = list(syn_attrs.syn_mech_names)
        weight_attr_mask.append('syn_id')

        if has_weights:

            for weight_dict in weight_dicts:

                expr_closure = weight_dict.get('closure', None)
                weights_namespaces = weight_dict['namespace']

                if rank == 0:
                    logger.info(f'*** Reading synaptic weights of population {postsyn_name} from namespaces {weights_namespaces}')
                    
                append_weights = False
                multiple_weights='error'

                for weights_namespace in weights_namespaces:
                
                    syn_weights_iter, weight_attr_info = read_cell_attribute_selection(forest_file_path, postsyn_name,
                                                                                       selection=gid_range, 
                                                                                       mask=set(weight_attr_mask),
                                                                                       namespace=weights_namespace, 
                                                                                       comm=env.comm, return_type='tuple')

                    first_gid = None
                    syn_id_index = weight_attr_info.get('syn_id', None)
                    syn_name_inds = [(syn_name, attr_index) for syn_name, attr_index in sorted(viewitems(weight_attr_info)) if syn_name != 'syn_id']

                    for gid, cell_weights_tuple in syn_weights_iter:
                        if first_gid is None:
                            first_gid = gid
                        weights_syn_ids = cell_weights_tuple[syn_id_index]
                        for syn_name, syn_name_index in syn_name_inds:
                            if syn_name not in syn_attrs.syn_mech_names:
                                if rank == 0 and first_gid == gid:
                                    logger.warning(f'*** connect_cells: population: {postsyn_name}; gid: {gid}; syn_name: {syn_name} '
                                                   'not found in network configuration')
                            else:
                                weights_values = cell_weights_tuple[syn_name_index]
                                syn_attrs.add_mech_attrs_from_iter(gid, syn_name,
                                                                   zip_longest(weights_syn_ids,
                                                                               [{'weight': Promise(expr_closure, [x])} for x in weights_values]
                                                                               if expr_closure else [{'weight': x} for x in weights_values]),
                                                                   multiple=multiple_weights, append=append_weights)

                                if rank == 0 and gid == first_gid:
                                    logger.info(f'*** connect_cells: population: {postsyn_name}; gid: {gid}; '
                                                f'found {len(weights_values)} {syn_name} synaptic weights ({weights_namespace})')
                multiple_weights='overwrite'
                append_weights=True
                
        (graph, a) = read_graph_selection(connectivity_file_path, selection=gid_range, \
                                          projections=[ (presyn_name, postsyn_name) for presyn_name in sorted(presyn_names) ],
                                          comm=env.comm, namespaces=['Synapses', 'Connections'])

        env.edge_count[postsyn_name] = 0
        if postsyn_name in graph:
            for presyn_name in presyn_names:

                logger.info(f'*** Connecting {presyn_name} -> {postsyn_name}')

                edge_iter = graph[postsyn_name][presyn_name]
                
                presyn_input_sources = env.microcircuit_input_sources.get(presyn_name, set([]))
                syn_edge_iter = compose_iter(lambda edgeset: presyn_input_sources.update(edgeset[1][0]),
                                             edge_iter)
                syn_attrs.init_edge_attrs_from_iter(postsyn_name, presyn_name, a, syn_edge_iter)
                env.microcircuit_input_sources[presyn_name] = presyn_input_sources


        first_gid = None
        if postsyn_name in env.biophys_cells:
            biophys_cell_count += len(env.biophys_cells[postsyn_name])
            for gid in env.biophys_cells[postsyn_name]:
                if env.node_allocation is not None:
                    assert(gid in env.node_allocation)
                if first_gid is None:
                    first_gid = gid
                try:
                    if syn_attrs.has_gid(gid):
                        biophys_cell = env.biophys_cells[postsyn_name][gid]
                        cells.init_biophysics(biophys_cell,
                                              reset_cable=True,
                                              correct_cm=correct_for_spines,
                                              correct_g_pas=correct_for_spines,
                                              env=env, verbose=((rank == 0) and (first_gid == gid)))
                        synapses.init_syn_mech_attrs(biophys_cell, env)

                        if phenotype_dict is not None:
                            phenotype_id = phenotype_dict[gid]

                            phenotype_syn_param_tuples = phenotype_config[postsyn_name][phenotype_id]

                            for param_tuple, param_value in param_tuples:
                                assert postsyn_name == param_tuple.population

                                source = param_tuple.source
                                sec_type = param_tuple.sec_type
                                syn_name = param_tuple.syn_name
                                param_path = param_tuple.param_path

                                if isinstance(param_path, list) or isinstance(param_path, tuple):
                                    p, s = param_path
                                else:
                                    p, s = param_path, None

                                sources = None
                                if isinstance(source, list) or isinstance(source, tuple):
                                    sources = source
                                else:
                                    if source is not None:
                                        sources = [source]

                                if isinstance(sec_type, list) or isinstance(sec_type, tuple):
                                    sec_types = sec_type
                                else:
                                    sec_types = [sec_type]
                                for this_sec_type in sec_types:
                                    synapses.modify_syn_param(
                                        biophys_cell,
                                        env,
                                        this_sec_type,
                                        syn_name,
                                        param_name=p,
                                        value={s: param_value} if (s is not None) else param_value,
                                        filters={"sources": sources} if sources is not None else None,
                                        origin=None if is_reduced else "soma",
                                        update_targets=False,
                                    )
                        
                        
                        
                except KeyError:
                    raise KeyError(f'connect_cells: population: {postsyn_name}; gid: {gid}; could not initialize biophysics')


    ##
    ## This section instantiates cells that are not part of the
    ## selection, but are presynaptic sources for cells that _are_
    ## part of the selection. It is necessary to create cells at this
    ## point, as NEURON's ParallelContext does not allow the creation
    ## of gids after netcons including those gids are created.
    ##
    make_input_cell_selection(env)

    ##
    ## This section instantiates the synaptic mechanisms and netcons for each connection.
    ##
    first_gid = None
    gids = list(syn_attrs.gids())
    assert(len(gids) == biophys_cell_count)

    for gid in gids:

        last_time = time.time()
        if first_gid is None:
            first_gid = gid

        cell = env.pc.gid2cell(gid)
        pop_name = find_gid_pop(env.celltypes, gid)

        syn_count, mech_count, nc_count = synapses.config_hoc_cell_syns(
            env, gid, pop_name, cell=cell.hoc_cell if hasattr(cell, 'hoc_cell') else cell,
            unique=unique, insert=True, insert_netcons=True)

        if rank == 0 and gid == first_gid:
            logger.info(f'Rank {rank}: took {time.time() - last_time:.02f} s to configure {syn_count} synapses, {mech_count} synaptic mechanisms, '
                        f'{nc_count} network connections for gid {gid}; cleanup flag is {env.cleanup}')
            hoc_cell = env.pc.gid2cell(gid)
            if hasattr(hoc_cell, 'all'):
                for sec in list(hoc_cell.all):
                    h.psection(sec=sec)

        if gid in env.recording_sets.get(pop_name, {}):
            cells.record_cell(env, pop_name, gid)

        env.edge_count[pop_name] += syn_count
        if env.cleanup:
            syn_attrs.del_syn_id_attr_dict(gid)
            if gid in env.biophys_cells[pop_name]:
                del env.biophys_cells[pop_name][gid]



def connect_gjs(env):
    """
    Loads NeuroH5 connectivity file, instantiates the corresponding
    half-gap mechanisms on the pre- and post-junction cells.

    :param env: an instance of the `dentate.Env` class

    """
    rank = int(env.pc.id())
    nhosts = int(env.pc.nhost())

    gapjunctions = env.gapjunctions
    gapjunctions_file_path = env.gapjunctions_file_path

    num_gj = 0
    num_gj_intra = 0
    num_gj_inter = 0
    if gapjunctions_file_path is not None:

        (graph, a) = bcast_graph(gapjunctions_file_path, \
                                 namespaces=['Coupling strength', 'Location'], \
                                 comm=env.comm)

        ggid = 2e6
        for name in sorted(viewkeys(gapjunctions)):
            if rank == 0:
                logger.info(f'*** Creating gap junctions {name}')
            prj = graph[name[0]][name[1]]
            attrmap = a[(name[1], name[0])]
            cc_src_idx = attrmap['Coupling strength']['Source']
            cc_dst_idx = attrmap['Coupling strength']['Destination']
            dstsec_idx = attrmap['Location']['Destination section']
            dstpos_idx = attrmap['Location']['Destination position']
            srcsec_idx = attrmap['Location']['Source section']
            srcpos_idx = attrmap['Location']['Source position']

            for src in sorted(viewkeys(prj)):
                edges = prj[src]
                destinations = edges[0]
                cc_dict = edges[1]['Coupling strength']
                loc_dict = edges[1]['Location']
                srcweights = cc_dict[cc_src_idx]
                dstweights = cc_dict[cc_dst_idx]
                dstposs = loc_dict[dstpos_idx]
                dstsecs = loc_dict[dstsec_idx]
                srcposs = loc_dict[srcpos_idx]
                srcsecs = loc_dict[srcsec_idx]
                for i in range(0, len(destinations)):
                    dst = destinations[i]
                    srcpos = srcposs[i]
                    srcsec = srcsecs[i]
                    dstpos = dstposs[i]
                    dstsec = dstsecs[i]
                    wgt = srcweights[i] * 0.001
                    if env.pc.gid_exists(src):
                        if rank == 0:
                            logger.info('host %d: gap junction: gid = %d sec = %d coupling = %g '
                                        'sgid = %d dgid = %d\n' %
                                        (rank, src, srcsec, wgt, ggid, ggid + 1))
                        cell = env.pc.gid2cell(src)
                        gj = mkgap(env, cell, src, srcpos, srcsec, ggid, ggid + 1, wgt)
                    if env.pc.gid_exists(dst):
                        if rank == 0:
                            logger.info('host %d: gap junction: gid = %d sec = %d coupling = %g '
                                        'sgid = %d dgid = %d\n' %
                                        (rank, dst, dstsec, wgt, ggid + 1, ggid))
                        cell = env.pc.gid2cell(dst)
                        gj = mkgap(env, cell, dst, dstpos, dstsec, ggid + 1, ggid, wgt)
                    ggid = ggid + 2
                    if env.pc.gid_exists(src) or env.pc.gid_exists(dst):
                        num_gj += 1
                        if env.pc.gid_exists(src) and env.pc.gid_exists(dst):
                            num_gj_intra += 1
                        else:
                            num_gj_inter += 1

        logger.info(f'*** rank {rank}: created total {num_gj} gap junctions: {num_gj_intra} intraprocessor {num_gj_inter} interprocessor')


def make_cell_from_coordinates(env, gid, pop_name, mech_dict, 
                               cell_x, cell_y, cell_z,
                               is_izhikevich, is_PR, is_SC):
    cell = None
    if is_izhikevich:
        cell = cells.make_izhikevich_cell(gid=gid, pop_name=pop_name,
                                          env=env, mech_dict=mech_dict)
        cells.register_cell(env, pop_name, gid, cell)
    elif is_PR:
        cell = cells.make_PR_cell(gid=gid, pop_name=pop_name,
                                  env=env, mech_dict=mech_dict)
        cells.register_cell(env, pop_name, gid, cell)
    elif is_SC:
        cell = cells.make_SC_cell(
            gid=gid, pop_name=pop_name, env=env, mech_dict=mech_dict
        )
        cells.register_cell(env, pop_name, gid, cell)
    else:
        cell = cells.make_hoc_cell(env, pop_name, gid)
        cell.position(cell_x, cell_y, cell_z)
        cells.register_cell(env, pop_name, gid, cell)

    return cell

def make_cell_from_tree(env, gid, pop_name, mech_dict, tree_dict, mech_file_path, first_gid, is_izhikevich, is_PR, is_SC):

    cell = None
    rank = env.comm.rank

    if is_izhikevich:
        izhikevich_cell = cells.make_izhikevich_cell(gid=gid, pop_name=pop_name,
                                                     env=env, mech_dict=mech_dict)
        cells.register_cell(env, pop_name, gid, izhikevich_cell)
    elif is_PR:
        PR_cell = cells.make_PR_cell(gid=gid, pop_name=pop_name,
                                     env=env, mech_dict=mech_dict)
        cells.register_cell(env, pop_name, gid, PR_cell)
    elif is_SC:
        SC_cell = cells.make_SC_cell(
            gid=gid, pop_name=pop_name, env=env, mech_dict=mech_dict
        )
        cells.register_cell(env, pop_name, gid, SC_cell)
    else:
        hoc_cell = cells.make_hoc_cell(env, pop_name, gid, neurotree_dict=tree_dict)
        if mech_dict is None:
            cells.register_cell(env, pop_name, gid, hoc_cell)
        else:
            biophys_cell = cells.make_biophys_cell(gid=gid, pop_name=pop_name,
                                                   hoc_cell=hoc_cell, env=env,
                                                   tree_dict=tree_dict,
                                                   mech_dict=mech_dict)
            # cells.init_spike_detector(biophys_cell)
            cells.register_cell(env, pop_name, gid, biophys_cell)
            if rank == 0 and gid == first_gid:
                logger.info(f'*** make_cells: population: {pop_name}; gid: {gid}; loaded biophysics from path: {mech_file_path}')
                
        if rank == 0 and first_gid == gid:
            if hasattr(hoc_cell, 'all'):
                for sec in list(hoc_cell.all):
                    h.psection(sec=sec)
                            
        return cell

def make_cells(env):
    """
    Instantiates cell templates according to population ranges and NeuroH5 morphology if present.

    :param env: an instance of the `dentate.Env` class
    """
    rank = int(env.pc.id())
    nhosts = int(env.pc.nhost())

    recording_seed = int(env.model_config['Random Seeds']['Intracellular Recording Sample'])
    ranstream_recording = np.random.RandomState()
    ranstream_recording.seed(recording_seed)

    dataset_path = env.dataset_path
    data_file_path = env.data_file_path
    pop_names = sorted(viewkeys(env.celltypes))

    if rank == 0:
        logger.info(f"Population attributes: {pprint.pformat(env.cell_attribute_info)}")
    for pop_name in pop_names:
        req = env.comm.Ibarrier()

        if rank == 0:
            logger.info(f'*** Creating population {pop_name}')
        
        template_name = env.celltypes[pop_name].get('template', None)
        if template_name is None:
            continue
        
        template_name_lower = template_name.lower()
        if template_name_lower != 'izhikevich' and template_name_lower != 'vecstim':    
            load_cell_template(env, pop_name, bcast_template=True)
                
        if 'mech_file_path' in env.celltypes[pop_name]:
            mech_dict = env.celltypes[pop_name]['mech_dict']
            mech_file_path = env.celltypes[pop_name]['mech_file_path']
            if rank == 0:
                logger.info(f'*** Mechanism file for population {pop_name} is {mech_file_path}')
        else:
            mech_dict = None

        is_izhikevich = (template_name.lower() == 'izhikevich')
        is_PR = (template_name.lower() in ('pr_nrn', 'prh_nrn', 'prs_nrn', 'prn_nrn'))
        is_SC = template_name.lower() == "sc_nrn"
        
        num_cells = 0
        if (pop_name in env.cell_attribute_info) and ('Trees' in env.cell_attribute_info[pop_name]):
            if rank == 0:
                logger.info(f"*** Reading trees for population {pop_name}")
            first_gid = None

            if env.use_cell_attr_gen:
                if env.node_allocation is None:
                    tree_attr_gen = NeuroH5TreeGen(data_file_path, pop_name,
                                                   comm=env.comm, topology=True,
                                                   io_size=env.io_size, 
                                                   cache_size=env.cell_attr_gen_cache_size)
                else:
                    tree_attr_gen = NeuroH5TreeGen(data_file_path, pop_name,
                                                   comm=env.comm, topology=True,
                                                   io_size=env.io_size, 
                                                   cache_size=env.cell_attr_gen_cache_size,
                                                   node_allocation=env.node_allocation)
                    
                for iter_count, (gid, tree_dict) in enumerate(tree_attr_gen):
                
                    if gid is not None:

                        if rank == 0:
                            logger.info(f"*** Creating {pop_name} gid {gid}")
                            
                        cell = make_cell_from_tree(env, gid, pop_name, mech_dict, tree_dict, 
                                                   mech_file_path, first_gid, is_izhikevich, is_PR, is_SC)
                        num_cells += 1
            else:
                if env.node_allocation is None:
                    (trees, forestSize) = scatter_read_trees(data_file_path, pop_name, comm=env.comm, \
                                                             io_size=env.io_size)
                else:
                    (trees, forestSize) = scatter_read_trees(data_file_path, pop_name, comm=env.comm, \
                                                             io_size=env.io_size, node_allocation=env.node_allocation)
                        
                for i, (gid, tree) in enumerate(trees):
                    if rank == 0:
                        logger.info(f"*** Creating {pop_name} gid {gid}")
                        
                    if first_gid is None:
                        first_gid = gid

                    cell = make_cell_from_tree(env, gid,  pop_name, mech_dict, tree, mech_file_path,
                                               first_gid, is_izhikevich, is_PR, is_SC)
                    
                    num_cells += 1

            
        elif (pop_name in env.cell_attribute_info) and ('Coordinates' in env.cell_attribute_info[pop_name]):
            if rank == 0:
                logger.info(f"*** Reading coordinates for population {pop_name}")

            if env.use_cell_attr_gen:
                
                if env.node_allocation is None:
                    coordinates_attr_gen = NeuroH5CellAttrGen(data_file_path, pop_name,
                                                              namespace='Coordinates',
                                                              comm=env.comm, return_type='tuple',
                                                              io_size=env.io_size, 
                                                              cache_size=env.cell_attr_gen_cache_size)
                else:
                    coordinates_attr_gen = NeuroH5CellAttrGen(data_file_path, pop_name,
                                                              namespace='Coordinates',
                                                              comm=env.comm, return_type='tuple',
                                                              io_size=env.io_size, 
                                                              cache_size=env.cell_attr_gen_cache_size,
                                                              node_allocation=env.node_allocation)
                    
                for iter_count, (gid, gid_attr_data) in enumerate(coordinates_attr_gen):
                
                    if gid is not None:
                        (attr_tuple, attr_tuple_index) = gid_attr_data
                        x_index = attr_tuple_index.get('X Coordinate', None)
                        y_index = attr_tuple_index.get('Y Coordinate', None)
                        z_index = attr_tuple_index.get('Z Coordinate', None)

                        cell_x = attr_tuple[x_index][0]
                        cell_y = attr_tuple[y_index][0]
                        cell_z = attr_tuple[z_index][0]

                        if rank == 0:
                            logger.info(f"*** Creating {pop_name} gid {gid}")
                            
                        cell = make_cell_from_coordinates(env, gid, pop_name, mech_dict,
                                                          cell_x, cell_y, cell_z,
                                                          is_izhikevich, is_PR, is_SC)
                        num_cells += 1
            else:
                if env.node_allocation is None:
                    cell_attr_dict = scatter_read_cell_attributes(data_file_path, pop_name,
                                                                  namespaces=['Coordinates'],
                                                                  comm=env.comm, io_size=env.io_size,
                                                                  return_type='tuple')
                else:
                    cell_attr_dict = scatter_read_cell_attributes(data_file_path, pop_name,
                                                                  namespaces=['Coordinates'],
                                                                  node_allocation=env.node_allocation,
                                                                  comm=env.comm, io_size=env.io_size,
                                                                  return_type='tuple')
                
                coords_iter, coords_attr_info = cell_attr_dict['Coordinates']

                x_index = coords_attr_info.get('X Coordinate', None)
                y_index = coords_attr_info.get('Y Coordinate', None)
                z_index = coords_attr_info.get('Z Coordinate', None)

                for i, (gid, cell_coords) in enumerate(coords_iter):
                    cell_x = cell_coords[x_index][0]
                    cell_y = cell_coords[y_index][0]
                    cell_z = cell_coords[z_index][0]
                    if rank == 0:
                        logger.info(f"*** Creating {pop_name} gid {gid}")

                    cell = make_cell_from_coordinates(env, gid, pop_name, mech_dict,
                                                      cell_x, cell_y, cell_z,
                                                      is_izhikevich, is_PR, is_SC)
                    num_cells += 1
        else:
            logger.warning(f"make_cells: unknown cell configuration type for cell type {pop_name}")
            pass

        h.define_shape()

        recording_set = set([])
        pop_biophys_gids = list(env.biophys_cells[pop_name].keys())
        req1 = env.comm.Ibarrier()
        pop_biophys_gids_per_rank = env.comm.gather(pop_biophys_gids, root=0)
        req1.wait()
        logger.info(f"Rank {rank}: env.comm.rank = {env.comm.rank}")
        if rank == 0:
            all_pop_biophys_gids = sorted([item for sublist in pop_biophys_gids_per_rank for item in sublist])
            for gid in all_pop_biophys_gids:
                if ranstream_recording.uniform() <= env.recording_fraction:
                    recording_set.add(gid)

        req1 = env.comm.Ibarrier()
        recording_set = env.comm.bcast(recording_set, root=0)
        req1.wait()
        env.recording_sets[pop_name] = recording_set
        req.wait()
        logger.info(f"*** Rank {rank}: Created {num_cells} cells from population {pop_name}")

    # if node rank map has not been created yet, create it now
    if env.node_allocation is None:
        env.node_allocation = set([])
        for gid in env.gidset:
            env.node_allocation.add(gid)


def make_cell_selection(env):
    """
    Instantiates cell templates for the selected cells according to
    population ranges and NeuroH5 morphology if present.

    :param env: an instance of the `dentate.Env` class
    """

    rank = int(env.pc.id())
    nhosts = int(env.pc.nhost())

    dataset_path = env.dataset_path
    data_file_path = env.data_file_path

    pop_names = sorted(viewkeys(env.cell_selection))

    for pop_name in pop_names:
        if rank == 0:
            logger.info(f"*** Creating selected cells from population {pop_name}")

        template_name = env.celltypes[pop_name]['template']
        template_name_lower = template_name.lower()
        if template_name_lower != 'izhikevich' and template_name_lower != 'vecstim':    
            load_cell_template(env, pop_name, bcast_template=True)

        templateClass = getattr(h, env.celltypes[pop_name]['template'])

        gid_range = [gid for gid in env.cell_selection[pop_name] if gid % nhosts == rank]

        if 'mech_file_path' in env.celltypes[pop_name]:
            mech_dict = env.celltypes[pop_name]['mech_dict']
        else:
            mech_dict = None

        is_izhikevich = (template_name.lower() == 'izhikevich')
        is_PR = (template_name.lower() in ('pr_nrn', 'prh_nrn', 'prs_nrn', 'prn_nrn'))
        is_SC = template_name.lower() == "sc_nrn"

        num_cells = 0
        if (pop_name in env.cell_attribute_info) and ('Trees' in env.cell_attribute_info[pop_name]):
            if rank == 0:
                logger.info(f"*** Reading trees for population {pop_name}")

            (trees, _) = read_tree_selection(data_file_path, pop_name, gid_range, comm=env.comm)
            if rank == 0:
                logger.info(f"*** Done reading trees for population {pop_name}")

            first_gid = None
            for i, (gid, tree) in enumerate(trees):

                if rank == 0:
                    logger.info(f"*** Creating {pop_name} gid {gid}")
                if first_gid == None:
                    first_gid = gid

                if is_izhikevich:
                    izhikevich_cell = cells.make_izhikevich_cell(gid=gid, pop_name=pop_name,
                                                                 env=env, param_dict=mech_dict)
                    cells.register_cell(env, pop_name, gid, izhikevich_cell)
                elif is_PR:
                    PR_cell = cells.make_PR_cell(gid=gid, pop_name=pop_name,
                                                 env=env, param_dict=mech_dict)
                    cells.register_cell(env, pop_name, gid, PR_cell)
                elif is_SC:
                    SC_cell = cells.make_SC_cell(
                        gid=gid,
                        pop_name=pop_name,
                        env=env,
                        param_dict=mech_dict,
                    )
                    cells.register_cell(env, pop_name, gid, SC_cell)
                else:
                    hoc_cell = cells.make_hoc_cell(env, pop_name, gid, neurotree_dict=tree)
                    if mech_file_path is None:
                        cells.register_cell(env, pop_name, gid, hoc_cell)
                    else:
                        biophys_cell = cells.make_biophys_cell(gid=gid, pop_name=pop_name,
                                                               hoc_cell=hoc_cell, env=env,
                                                               tree_dict=tree,
                                                               mech_dict=mech_dict)
                        # cells.init_spike_detector(biophys_cell)
                        cells.register_cell(env, pop_name, gid, biophys_cell)
                        if rank == 0 and gid == first_gid:
                            logger.info(f'*** make_cell_selection: population: {pop_name}; gid: {gid}; loaded biophysics from path: {mech_file_path}')
                            

                if rank == 0 and first_gid == gid:
                    if hasattr(hoc_cell, 'all'):
                        for sec in list(hoc_cell.all):
                            h.psection(sec=sec)

                num_cells += 1
                

        elif (pop_name in env.cell_attribute_info) and ('Coordinates' in env.cell_attribute_info[pop_name]):
            if rank == 0:
                logger.info(f"*** Reading coordinates for population {pop_name}")

            coords_iter, coords_attr_info = read_cell_attribute_selection(data_file_path, pop_name, selection=gid_range, 
                                                                          namespace='Coordinates', comm=env.comm, 
                                                                          return_type='tuple')
            x_index = coords_attr_info.get('X Coordinate', None)
            y_index = coords_attr_info.get('Y Coordinate', None)
            z_index = coords_attr_info.get('Z Coordinate', None)

            if rank == 0:
                logger.info(f"*** Done reading coordinates for population {pop_name}")

            for i, (gid, cell_coords_tuple) in enumerate(coords_iter):
                if rank == 0:
                    logger.info(f"*** Creating {pop_name} gid {gid}")

                if is_izhikevich:
                    izhikevich_cell = cells.make_izhikevich_cell(gid=gid, pop_name=pop_name,
                                                                 env=env, param_dict=mech_dict)
                    cells.register_cell(env, pop_name, gid, izhikevich_cell)
                elif is_PR:
                    PR_cell = cells.make_PR_cell(gid=gid, pop_name=pop_name,
                                                 env=env, param_dict=mech_dict)
                    cells.register_cell(env, pop_name, gid, PR_cell)
                elif is_SC:
                    SC_cell = cells.make_SC_cell(
                        gid=gid,
                        pop_name=pop_name,
                        env=env,
                        param_dict=mech_dict,
                    )
                    cells.register_cell(env, pop_name, gid, SC_cell)
                else:
                    hoc_cell = cells.make_hoc_cell(env, pop_name, gid)

                    cell_x = cell_coords_tuple[x_index][0]
                    cell_y = cell_coords_tuple[y_index][0]
                    cell_z = cell_coords_tuple[z_index][0]
                    hoc_cell.position(cell_x, cell_y, cell_z)
                    cells.register_cell(env, pop_name, gid, hoc_cell)

                num_cells += 1

        h.define_shape()
        logger.info(f"*** Rank {rank}: Created {num_cells} cells from population {pop_name}")


    if env.node_allocation is None:
        env.node_allocation = set([])
        for gid in env.gidset:
            env.node_allocation.add(gid)


def make_input_cell_selection(env):
    """
    Creates cells with predefined spike patterns when only a subset of the network is instantiated.

    :param env: an instance of the `dentate.Env` class
    """
    rank = int(env.pc.id())
    nhosts = int(env.pc.nhost())

    created_input_sources = { pop_name: set([]) for pop_name in env.celltypes.keys() }
    for pop_name, input_gid_range in sorted(viewitems(env.microcircuit_input_sources)):

        pop_index = int(env.Populations[pop_name])

        has_spike_train = False
        if (env.spike_input_attribute_info is not None) and (env.spike_input_ns is not None):
            if (pop_name in env.spike_input_attribute_info) and \
              (env.spike_input_ns in env.spike_input_attribute_info[pop_name]):
                has_spike_train = True

        if has_spike_train:
            spike_generator = None
        else:
            if env.netclamp_config is None:
                logger.warning(f"make_input_cell_selection: population {pop_name} has neither input spike trains nor input generator configuration")
                spike_generator = None
            else:
                if pop_name in env.netclamp_config.input_generators:
                    spike_generator = env.netclamp_config.input_generators[pop_name]
                else:
                    raise RuntimeError(f"make_input_cell_selection: population {pop_name} has neither input spike trains nor input generator configuration")

        if spike_generator is not None:
            input_source_dict = {pop_index: {'generator': spike_generator}}
        else:
            input_source_dict = {pop_index: {'spiketrains': {}}}


        if (env.cell_selection is not None) and (pop_name in env.cell_selection):
            local_input_gid_range = input_gid_range.difference(set(env.cell_selection[pop_name]))
        else:
            local_input_gid_range = input_gid_range
        input_gid_ranges = env.comm.allreduce(local_input_gid_range, op=mpi_op_set_union)

        created_input_gids = []
        for i, gid in enumerate(input_gid_ranges):
            if (i % nhosts == rank) and not env.pc.gid_exists(gid):
                input_cell = cells.make_input_cell(env, gid, pop_index, input_source_dict)
                cells.register_cell(env, pop_name, gid, input_cell)
                created_input_gids.append(gid)
        created_input_sources[pop_name] = set(created_input_gids)

        if rank == 0:
            logger.info(f'*** Rank {rank}: created {pop_name} input sources for gids {created_input_gids}')

    env.microcircuit_input_sources = created_input_sources

    if env.node_allocation is None:
        env.node_allocation = set([])
    for _, this_gidset in viewitems(env.microcircuit_input_sources):
        for gid in this_gidset:
            env.node_allocation.add(gid)

def merge_spiketrain_trials(spiketrain, trial_index, trial_duration, n_trials):
    if trial_index is not None:
        trial_spiketrains = []
        for trial_i in range(n_trials):
            trial_spiketrain_i = spiketrain[np.where(trial_index == trial_i)[0]]
            trial_spiketrain_i += np.sum(trial_duration[:trial_i])
            trial_spiketrains.append(trial_spiketrain_i)
        spiketrain = np.concatenate(trial_spiketrains)
    spiketrain.sort()
    return spiketrain

def init_input_cells(env):
    """
    Initializes cells with predefined spike patterns.

    :param env: an instance of the `dentate.Env` class
    """

    rank = int(env.pc.id())
    nhosts = int(env.pc.nhost())
    if rank == 0:
        logger.info(f"*** Stimulus onset is {env.stimulus_onset} ms")

    dataset_path = env.dataset_path
    input_file_path = env.data_file_path

    pop_names = sorted(viewkeys(env.celltypes))

    trial_index_attr = 'Trial Index'
    trial_dur_attr = 'Trial Duration'
    for pop_name in pop_names:

        if 'spike train' in env.celltypes[pop_name]:
            if env.arena_id and env.trajectory_id:
                vecstim_namespace = f"{env.celltypes[pop_name]['spike train']['namespace']} {env.arena_id} {env.trajectory_id}"
            else:
                vecstim_namespace = env.celltypes[pop_name]['spike train']['namespace']
            vecstim_attr = env.celltypes[pop_name]['spike train']['attribute']

            has_vecstim = False
            if env.cell_attribute_info is not None:
                if (pop_name in env.cell_attribute_info) and \
                   (vecstim_namespace in env.cell_attribute_info[pop_name]):
                     has_vecstim = True

            if has_vecstim:
                if rank == 0:
                    logger.info(f"*** Initializing stimulus population {pop_name} from namespace {vecstim_namespace}")

                if env.cell_selection is None:
                    if env.node_allocation is None:
                        cell_vecstim_dict = scatter_read_cell_attributes(input_file_path, pop_name,
                                                                         namespaces=[vecstim_namespace],
                                                                         mask=set([vecstim_attr, trial_index_attr, trial_dur_attr]),
                                                                         comm=env.comm, io_size=env.io_size,
                                                                         return_type='tuple')
                    else:
                        cell_vecstim_dict = scatter_read_cell_attributes(input_file_path, pop_name,
                                                                         namespaces=[vecstim_namespace],
                                                                         node_allocation=env.node_allocation,
                                                                         mask=set([vecstim_attr, trial_index_attr, trial_dur_attr]),
                                                                         comm=env.comm, io_size=env.io_size,
                                                                         return_type='tuple')
                    vecstim_iter, vecstim_attr_info = cell_vecstim_dict[vecstim_namespace]
                else:
                    if pop_name in env.cell_selection:
                        gid_range = [gid for gid in env.cell_selection[pop_name] if env.pc.gid_exists(gid)]
                        
                        vecstim_iter, vecstim_attr_info = scatter_read_cell_attribute_selection(input_file_path, \
                                                                                                pop_name, gid_range, \
                                                                                                namespace=vecstim_namespace, \
                                                                                                selection=list(gid_range), \
                                                                                                mask=set([vecstim_attr, trial_index_attr, trial_dur_attr]), \
                                                                                                comm=env.comm, io_size=env.io_size, return_type='tuple')
                    else:
                        vecstim_iter = []

                vecstim_attr_index = vecstim_attr_info.get(vecstim_attr, None)
                trial_index_attr_index = vecstim_attr_info.get(trial_index_attr, None)
                trial_dur_attr_index = vecstim_attr_info.get(trial_dur_attr, None)
                for (gid, vecstim_tuple) in vecstim_iter:
                    if not (env.pc.gid_exists(gid)):
                        continue

                    cell = env.artificial_cells[pop_name][gid]

                    spiketrain = vecstim_tuple[vecstim_attr_index]
                    trial_index = None
                    trial_duration = None
                    if trial_index_attr_index is not None:
                        trial_index = vecstim_tuple[trial_index_attr_index]
                        trial_duration = vecstim_tuple[trial_dur_attr_index]
                    if len(spiketrain) > 0:
                        spiketrain = merge_spiketrain_trials(spiketrain, trial_index, trial_duration, env.n_trials)
                        spiketrain += float(env.stimulus_config['Equilibration Duration']) + env.stimulus_onset
                        if len(spiketrain) > 0:
                            cell.play(h.Vector(spiketrain.astype(np.float64)))
                            if rank == 0:
                                logger.info(f"*** Spike train for {pop_name} gid {gid} is of length {len(spiketrain)} ({spiketrain[0]} : {spiketrain[-1]} ms)")


    gc.collect()

    if env.microcircuit_inputs:

        for pop_name in sorted(viewkeys(env.microcircuit_input_sources)):

            gid_range = env.microcircuit_input_sources.get(pop_name, set([]))

            if (env.cell_selection is not None) and (pop_name in env.cell_selection):
                this_gid_range = gid_range.difference(set(env.cell_selection[pop_name]))
            else:
                this_gid_range = gid_range

            has_spike_train = False
            spike_input_source_loc = []
            if (env.spike_input_attribute_info is not None) and (env.spike_input_ns is not None):
                if (pop_name in env.spike_input_attribute_info) and \
                   (env.spike_input_ns in env.spike_input_attribute_info[pop_name]):
                   has_spike_train = True
                   spike_input_source_loc.append((env.spike_input_path, env.spike_input_ns))
            if (env.cell_attribute_info is not None) and (env.spike_input_ns is not None):
                if (pop_name in env.cell_attribute_info) and \
                        (env.spike_input_ns in env.cell_attribute_info[pop_name]):
                    has_spike_train = True
                    spike_input_source_loc.append((input_file_path, env.spike_input_ns))

            if rank == 0:
                logger.info(f"*** Initializing input source {pop_name} from locations {spike_input_source_loc}")
                    
            if has_spike_train:

                vecstim_attr_set = set(['t', trial_index_attr, trial_dur_attr])
                if env.spike_input_attr is not None:
                    vecstim_attr_set.add(env.spike_input_attr)
                if pop_name in env.celltypes:
                    if 'spike train' in env.celltypes[pop_name]:
                        vecstim_attr_set.add(env.celltypes[pop_name]['spike train']['attribute'])
                    
                cell_spikes_items = []
                for (input_path, input_ns) in spike_input_source_loc:
                    item = scatter_read_cell_attribute_selection(
                        input_path, pop_name, list(this_gid_range),
                        namespace=input_ns, mask=vecstim_attr_set,
                        comm=env.comm, io_size=env.io_size, return_type='tuple')
                    cell_spikes_items.append(item)
                    
                for cell_spikes_iter, cell_spikes_attr_info in cell_spikes_items:
                    if len(cell_spikes_attr_info) == 0:
                        continue
                    trial_index_attr_index = cell_spikes_attr_info.get(trial_index_attr, None)
                    trial_dur_attr_index = cell_spikes_attr_info.get(trial_dur_attr, None)
                    if (env.spike_input_attr is not None) and (env.spike_input_attr in cell_spikes_attr_info):
                        spike_train_attr_index = cell_spikes_attr_info.get(env.spike_input_attr, None)
                    elif 't' in viewkeys(cell_spikes_attr_info):
                        spike_train_attr_index = cell_spikes_attr_info.get('t', None)
                    elif 'Spike Train' in viewkeys(cell_spikes_attr_info):
                        spike_train_attr_index = cell_spikes_attr_info.get('Spike Train', None)
                    elif len(this_gid_range) > 0:
                        raise RuntimeError(f"init_input_cells: unable to determine spike train attribute for population {pop_name} in spike input file {env.spike_input_path};"
                                           f" namespace {env.spike_input_ns}; attr keys {list(viewkeys(cell_spikes_attr_info))}")
                        
                    for gid, cell_spikes_tuple in cell_spikes_iter:
                        if not (env.pc.gid_exists(gid)):
                            continue
                        if gid not in env.artificial_cells[pop_name]:
                            logger.info(f'init_input_cells: Rank {rank}: env.artificial_cells[{pop_name}] = {env.artificial_cells[pop_name]} this_gid_range = {this_gid_range}')
                        input_cell = env.artificial_cells[pop_name][gid]

                        spiketrain = cell_spikes_tuple[spike_train_attr_index]
                        trial_index = None
                        trial_duration = None
                        if trial_index_attr_index is not None:
                            trial_index = vecstim_tuple[trial_index_attr_index]
                            trial_duration = vecstim_tuple[trial_dur_attr_index]
                        if len(spiketrain) > 0:
                            spiketrain = merge_spiketrain_trials(spiketrain, trial_index, trial_duration, env.n_trials)
                            spiketrain += float(env.stimulus_config['Equilibration Duration']) + env.stimulus_onset
                            if len(spiketrain) > 0:
                                input_cell.play(h.Vector(spiketrain.astype(np.float64)))
                                if rank == 0:
                                    logger.info(f"*** Spike train for {pop_name} gid {gid} is of length {len(spiketrain)} ({spiketrain[0]} : {spiketrain[-1]} ms)")
                                

            else:
                if rank == 0:
                    logger.warning(f'No spike train data found for population {pop_name} in spike input file {env.spike_input_path}; '
                                   f'namespace: {env.spike_input_ns}')
            
    gc.collect()
                    

def init(env, subworld_size=None):
    """
    Initializes the network by calling make_cells, init_input_cells, connect_cells, connect_gjs.
    If env.optldbal or env.optlptbal are specified, performs load balancing.

    :param env: an instance of the `dentate.Env` class
    """
    from neuron import h
    configure_hoc_env(env, subworld_size=subworld_size)

    assert(env.data_file_path)
    assert(env.connectivity_file_path)
    rank = int(env.pc.id())
    nhosts = int(env.pc.nhost())
    if env.optldbal or env.optlptbal:
        lb = h.LoadBalance()
        if not os.path.isfile("mcomplex.dat"):
            lb.ExperimentalMechComplex()

    if rank == 0:
        logger.info("*** Creating cells...")
    st = time.time()

    if env.cell_selection is None:
        make_cells(env)
    else:
        make_cell_selection(env)
    if env.profile_memory and rank == 0:
        profile_memory(logger)

    env.mkcellstime = time.time() - st
    if rank == 0:
        logger.info(f"*** Cells created in {env.mkcellstime:.02f} s")
    local_num_cells = imapreduce(viewitems(env.cells), lambda kv: len(kv[1]), lambda ax, x: ax+x)
    logger.info(f"*** Rank {rank} created {local_num_cells} cells")
    if env.cell_selection is None:
        st = time.time()
        connect_gjs(env)
        env.pc.setup_transfer()
        env.connectgjstime = time.time() - st
        if rank == 0:
            logger.info(f"*** Gap junctions created in {env.connectgjstime:.02f} s")

    if env.profile_memory and rank == 0:
        profile_memory(logger)

    st = time.time()
    if (not env.use_coreneuron) and (len(env.LFP_config) > 0):
        lfp_pop_dict = { pop_name: set(viewkeys(env.cells[pop_name])).difference(set(viewkeys(env.artificial_cells[pop_name])))
                         for pop_name in viewkeys(env.cells) }
        for lfp_label, lfp_config_dict in sorted(viewitems(env.LFP_config)):
            env.lfp[lfp_label] = lfp.LFP(lfp_label, env.pc, lfp_pop_dict,
                                         lfp_config_dict['position'], rho=lfp_config_dict['rho'],
                                         dt_lfp=lfp_config_dict['dt'], fdst=lfp_config_dict['fraction'],
                                         maxEDist=lfp_config_dict['maxEDist'],
                                         seed=int(env.model_config['Random Seeds']['Local Field Potential']))
        if rank == 0:
            logger.info("*** LFP objects instantiated")
    lfp_time = time.time() - st

    st = time.time()
    if rank == 0:
        logger.info(f"*** Creating connections: time = {st:.02f} s")
    if env.cell_selection is None:
        connect_cells(env)
    else:
        connect_cell_selection(env)
    env.pc.set_maxstep(10.0)

    env.connectcellstime = time.time() - st

    if rank == 0:
        logger.info(f"*** Done creating connections: time = {time.time():.02f} s")
    if rank == 0:
        logger.info(f"*** Connections created in {env.connectcellstime:.02f} s")
    edge_count = int(sum([env.edge_count[dest] for dest in env.edge_count]))
    logger.info(f"*** Rank {rank} created {edge_count} connections")
    
    if env.profile_memory and rank == 0:
        profile_memory(logger)

    st = time.time()
    init_input_cells(env)
    env.mkstimtime = time.time() - st
    if rank == 0:
        logger.info(f"*** Stimuli created in {env.mkstimtime:.02f} s")
    setup_time = env.mkcellstime + env.mkstimtime + env.connectcellstime + env.connectgjstime + lfp_time
    max_setup_time = env.pc.allreduce(setup_time, 2)  ## maximum value
    equilibration_duration = float(env.stimulus_config.get('Equilibration Duration', 0.))
    tstop = (env.tstop + equilibration_duration)*float(env.n_trials)
    if not env.use_coreneuron:
        env.simtime = simtime.SimTimeEvent(env.pc, tstop, env.max_walltime_hours, env.results_write_time, max_setup_time)
    h.v_init = env.v_init
    h.stdinit()
    if env.optldbal or env.optlptbal:
        cx(env)
        ld_bal(env)
        if env.optlptbal:
            lpt_bal(env)
    h.cvode.cache_efficient(1)
    h.cvode.use_fast_imem(1)


def run(env, output=True, shutdown=True, output_syn_spike_count=False):
    """
    Runs network simulation. Assumes that procedure `init` has been
    called with the network configuration provided by the `env`
    argument.

    :param env: an instance of the `dentate.Env` class
    :param output: if True, output spike and cell voltage trace data
    :param output_syn_spike_count: if True, output spike counts per pre-synaptic source for each gid
    """
    rank = int(env.pc.id())
    nhosts = int(env.pc.nhost())

    if output_syn_spike_count and env.cleanup:
        raise RuntimeError("Unable to compute synapse spike counts when cleanup is True")
    gc.collect()

    if rank == 0:
        if output:
            logger.info(f"Creating results file {env.results_file_path}")
            io_utils.mkout(env, env.results_file_path)

    if rank == 0:
        logger.info(f"*** Running simulation; recording profile is {pprint.pformat(env.recording_profile)}")

    rec_dt = None
    if env.recording_profile is not None:
        rec_dt = env.recording_profile.get('dt', None)
    if rec_dt is None:
        env.t_rec.record(h._ref_t)
    else:
        env.t_rec.record(h._ref_t, rec_dt)

    env.t_rec.resize(0)
    env.t_vec.resize(0)
    env.id_vec.resize(0)

    h.t = env.tstart
    if env.simtime is not None:
        env.simtime.reset()
    h.secondorder = 2
    h.finitialize(env.v_init)
    h.finitialize(env.v_init)
    gc.collect()

    if rank == 0:
        logger.info("*** Completed finitialize")

    equilibration_duration = float(env.stimulus_config.get('Equilibration Duration', 0.))
    tstop = (env.tstop + equilibration_duration)*float(env.n_trials)

    if (env.checkpoint_interval is not None):
        if env.checkpoint_interval > 1.:
            tsegments = np.concatenate((np.arange(env.tstart, tstop, env.checkpoint_interval)[1:], np.asarray([tstop])))
        else:
            raise RuntimeError("Invalid checkpoint interval length")
    else:
        tsegments = np.asarray([tstop])

    for tstop_i in tsegments:
        if (h.t+env.dt) > env.tstop:
            break
        elif tstop_i < env.tstop:
            h.tstop = tstop_i
        else:
            h.tstop = env.tstop
        if rank == 0:
            logger.info(f"*** Running simulation up to {h.tstop:.2f} ms")
        env.pc.timeout(env.nrn_timeout)
        env.pc.psolve(h.tstop)
        while h.t < h.tstop - h.dt/2:
            env.pc.psolve(h.t + 1.0)
        if output:
            if rank == 0:
                logger.info(f"*** Writing spike data up to {h.t:.2f} ms")
            io_utils.spikeout(env, env.results_file_path, t_start=env.last_checkpoint, clear_data=env.checkpoint_clear_data)
            if env.recording_profile is not None:
                if rank == 0:
                    logger.info(f"*** Writing intracellular data up to {h.t:.2f} ms")
                io_utils.recsout(env, env.results_file_path, t_start=env.last_checkpoint, clear_data=env.checkpoint_clear_data)
            env.last_checkpoint = h.t
        if env.simtime is not None:
            env.tstop = env.simtime.tstop
    if output_syn_spike_count:
       for pop_name in sorted(viewkeys(env.biophys_cells)):
           presyn_names = sorted(env.projection_dict[pop_name])
           synapses.write_syn_spike_count(env, pop_name, env.results_file_path,
                                          filters={'sources': presyn_names},
                                          write_kwds={'io_size': env.io_size})
            
    if rank == 0:
        logger.info("*** Simulation completed")

    if rank == 0 and output:
        io_utils.lfpout(env, env.results_file_path)
        

    comptime = env.pc.step_time()
    cwtime = comptime + env.pc.step_wait()
    maxcw = env.pc.allreduce(cwtime, 2)
    meancomp = env.pc.allreduce(comptime, 1) / nhosts
    maxcomp = env.pc.allreduce(comptime, 2)

    gjtime = env.pc.vtransfer_time()

    gjvect = h.Vector()
    env.pc.allgather(gjtime, gjvect)
    meangj = gjvect.mean()
    maxgj = gjvect.max()

    if rank == 0:
        logger.info(f"Execution time summary for host {rank}: \n"
                    f"  created cells in {env.mkcellstime:.02f} s\n"
                    f"  connected cells in {env.connectcellstime:.02f} s\n"
                    f"  created gap junctions in {env.connectgjstime:.02f} s\n"
                    f"  ran simulation in {comptime:.02f} s\n"
                    f"  spike communication time: {env.pc.send_time():.02f} s\n"
                    f"  event handling time: {env.pc.event_time():.02f} s\n"
                    f"  numerical integration time: {env.pc.integ_time():.02f} s\n"
                    f"  voltage transfer time: {gjtime:.02f} s\n")
        if maxcw > 0:
            logger.info(f"Load balance = {(meancomp / maxcw):.02f}\n")
        if meangj > 0:
            logger.info("Mean/max voltage transfer time: {meangj:.02f} / {maxgj:.02f} s\n")
            for i in range(nhosts):
                logger.debug("Voltage transfer time on host {i}: {gjvect.x[i]:.02f} s\n")

    if shutdown:
        env.pc.runworker()
        env.pc.done()
        h.quit()

<|MERGE_RESOLUTION|>--- conflicted
+++ resolved
@@ -194,14 +194,10 @@
         phenotype_dict = env.phenotype_dict[postsyn_name]
         if has_phenotypes:
 
-<<<<<<< HEAD
-            phenotype_namespaces = ["Phenotype ID"]
-=======
             phenotype_dict = {}
 
             phenotype_namespace = "Phenotype ID"
             phenotype_namespaces = [phenotype_namespace]
->>>>>>> 15566076
             phenotype_attr_mask = set(['phenotype_id'])
 
             if env.node_allocation is None:
