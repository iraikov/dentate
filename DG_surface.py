--- conflicted
+++ resolved
@@ -2,11 +2,9 @@
 import numpy as np
 from bspline_surface import BSplineSurface
 
-<<<<<<< HEAD
-=======
 max_u = 11690.
 max_v = 2956.
->>>>>>> bf3f8ffe
+
 
 def DG_surface(u, v, l):
     x = np.array(-500.* np.cos(u) * (5.3 - np.sin(u) + (1. + 0.138 * l) * np.cos(v)))
@@ -16,7 +14,7 @@
 
 
 def make_surface(l=-1., spatial_resolution=1.):  # default l is for the middle of the granule cell layer;
-    
+
     du = (1.01*np.pi-(-0.016*np.pi))/max_u*spatial_resolution
     dv = (1.425*np.pi-(-0.23*np.pi))/max_v*spatial_resolution
     su = np.arange(-0.016*np.pi, 1.01*np.pi, du)
