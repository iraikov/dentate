--- conflicted
+++ resolved
@@ -2,18 +2,11 @@
 import numpy as np
 from collections import defaultdict, ChainMap
 from dentate.utils import get_module_logger, object, range, str, Struct
-<<<<<<< HEAD
-from neuroh5.io import read_cell_attributes, append_cell_attributes, NeuroH5CellAttrGen
-import h5py
-
-
-=======
 from dentate.stgen import get_inhom_poisson_spike_times_by_thinning
 from neuroh5.io import read_cell_attributes, append_cell_attributes, NeuroH5CellAttrGen
 import h5py
 
 
->>>>>>> 07d2af29
 ## This logger will inherit its setting from its root logger, dentate,
 ## which is created in module env
 logger = get_module_logger(__name__)
@@ -744,11 +737,7 @@
     interp_distance = np.arange(distance.min(), distance.max() + spatial_resolution / 2., spatial_resolution)
     interp_x = np.interp(interp_distance, distance, x)
     interp_y = np.interp(interp_distance, distance, y)
-<<<<<<< HEAD
-    t = (interp_distance / velocity) / 1000.  # ms
-=======
     t = interp_distance / (velocity / 1000.)  # ms
->>>>>>> 07d2af29
 
     t = np.subtract(t, equilibration_duration)
     interp_distance -= equilibration_distance
@@ -926,8 +915,6 @@
     
     return pop_norm_distances, rate_map_sum
 
-<<<<<<< HEAD
-=======
 def generate_input_spike_trains(env, population, trajectory, selectivity_path, selectivity_type_names, selectivity_type_namespaces, output_path, output_namespace='Input Spikes', spike_train_attr_name='Spike Train', spike_hist_resolution=1000, equilibrate=None, comm=None, io_size=-1, cache_size=10, write_every=1, chunk_size=1000, value_chunk_size=1000, dry_run=False, debug=False):
 
     if comm is None:
@@ -1026,7 +1013,6 @@
     return spike_hist_sum
 
 
->>>>>>> 07d2af29
 def read_trajectory(input_path, arena_id, trajectory_id):
     """
 
