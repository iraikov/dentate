import sys, time, gc
import numpy as np
import h5py
from scipy.spatial.distance import euclidean
from neuroh5.io import read_cell_attributes, read_population_ranges, NeuroH5CellAttrGen
try:
    import rbf
    from rbf.nodes import disperse
    from rbf.halton import halton
except ImportError as e:
    print('dentate.stimulus: problem importing rbf module:', e)

#  custom data type for type of feature selectivity
selectivity_grid = 0
selectivity_place_field = 1

def generate_expected_width(field_width_params, module_widths, offsets, positions=None):
    if positions is None:
        positions = np.linspace(0, 1, 1000)

    p_module = lambda width, offset: lambda x: np.exp(-((x - offset) / (width / 3. / np.sqrt(2.))) ** 2.)
    p_modules = [p_module(2./3, offset)(positions) for offset in offsets]
    p_sum = np.sum(p_modules, axis=0)

    expected_width = np.multiply(module_widths, np.transpose(p_modules / p_sum))
    mean_expected_width = np.sum(expected_width, axis=1)
  
    return mean_expected_width, positions



def generate_mesh(scale_factor=1., arena_dimension=100., resolution=5.):
    arena_x_bounds = [-arena_dimension * scale_factor, arena_dimension * scale_factor]
    arena_y_bounds = [-arena_dimension * scale_factor, arena_dimension * scale_factor]

    arena_x = np.arange(arena_x_bounds[0], arena_x_bounds[1], resolution)
    arena_y = np.arange(arena_y_bounds[0], arena_y_bounds[1], resolution)
    return np.meshgrid(arena_x, arena_y, indexing='ij')


def generate_spatial_offsets(N, arena_dimension=100., scale_factor=2.0, maxit=10): 
    # Define the problem domain with line segments.
    vert = np.array([[-arena_dimension,-arena_dimension],[-arena_dimension,arena_dimension],
                    [arena_dimension,arena_dimension],[arena_dimension,-arena_dimension]])
    smp = np.array([[0,1],[1,2],[2,3],[3,0]])

    # create N quasi-uniformly distributed nodes over the unit square
    nodes = halton(N,2)

    # scale/translate the nodes to encompass the arena
    nodes -= 0.5
    nodes = 2 * nodes * arena_dimension
    # evenly disperse the nodes over the domain using maxit iterative steps
    for i in range(maxit):
        nodes = disperse(nodes,vert,smp)
    scaled_nodes = nodes * scale_factor
    
    return (scaled_nodes, nodes,vert,smp)



<<<<<<< HEAD
def generate_linear_trajectory(arena_dimension = 100., velocity = 30., spatial_resolution = 1.):  # cm
=======
def generate_trajectory(arena_dimension = 100., velocity = 30., spatial_resolution = 1., ramp_up_period=500.):  # cm
    xy_offset, t_offset, d_offset = 0., 0., 0.
    if ramp_up_period is not None:
        ramp_up_distance = (ramp_up_period / 1000.) * velocity  # cm
        xy_offset = ramp_up_distance / np.sqrt(2)
        t_offset = ramp_up_period
        d_offset = ramp_up_distance
>>>>>>> 9cdac671

    x = np.arange(-arena_dimension - xy_offset, arena_dimension, spatial_resolution)
    y = np.arange(-arena_dimension - xy_offset, arena_dimension, spatial_resolution)

    distance = np.insert(np.cumsum(np.sqrt(np.sum([np.diff(x) ** 2., np.diff(y) ** 2.], axis=0))), 0, 0.)
    interp_distance = np.arange(distance[0], distance[-1], spatial_resolution)
    t = interp_distance / velocity * 1000.  # ms
    interp_x = np.interp(interp_distance, distance, x)
    interp_y = np.interp(interp_distance, distance, y)
    d = interp_distance
    
    t -= t_offset
    d -= d_offset

    return t, interp_x, interp_y, d


def generate_concentric_trajectory(arena_dimension = 100., velocity = 30., spatial_resolution = 1., 
                                   origin_X = 0., origin_Y = 0., radius_range = np.arange(100, 5, -5),
                                   initial_theta = np.deg2rad(180.), theta_step = np.deg2rad(300)):

    # arena_dimension - minimum distance from origin to boundary (cm)

    start_theta = initial_theta
    start_x = origin_X + np.cos(start_theta) * arena_dimension
    start_y = origin_Y + np.sin(start_theta) * arena_dimension

    xs = []
    ys = []
    for radius in radius_range[1:]:

        end_theta = start_theta + theta_step
        theta = np.arange(start_theta, end_theta, np.deg2rad(spatial_resolution))

        end_x = origin_X + np.cos(start_theta) * radius
        end_y = origin_Y + np.sin(start_theta) * radius

        xsteps = abs(end_x - start_x)  / spatial_resolution
        ysteps = abs(end_y - start_y)  / spatial_resolution
        nsteps = max(xsteps, ysteps)
        
        linear_x = np.linspace(start_x, end_x, nsteps)
        linear_y = np.linspace(start_y, end_y, nsteps)

        radial_x = origin_X + np.cos(theta) * radius
        radial_y = origin_Y + np.sin(theta) * radius

        x = np.concatenate([linear_x, radial_x])
        y = np.concatenate([linear_y, radial_y])

        xs.append(x)
        ys.append(y)
    
        start_theta = end_theta
        start_x = x[-1]
        start_y = y[-1]

    x = np.concatenate(xs)
    y = np.concatenate(ys)
    
    distance = np.insert(np.cumsum(np.sqrt(np.sum([np.diff(x) ** 2., np.diff(y) ** 2.], axis=0))), 0, 0.)
    interp_distance = np.arange(distance[0], distance[-1], spatial_resolution)
    
    t = (interp_distance / velocity * 1000.)  # ms
    
    interp_x = np.interp(interp_distance, distance, x)
    interp_y = np.interp(interp_distance, distance, y)
    
    d = interp_distance

    return t, interp_x, interp_y, d


def fwhm2sigma(fwhm):
    return fwhm / np.sqrt(8 * np.log(2))

    

def generate_spatial_ratemap(selectivity_type, features_dict, interp_t, interp_x, interp_y,
                             grid_peak_rate, place_peak_rate, ramp_up_period=500.0, **kwargs):
    """

    :param selectivity_type: int
    :param features_dict: dict
    :param interp_x: array
    :param interp_y: array
    :param grid_peak_rate: float (Hz)
    :param place_peak_rate: float (Hz)
    :return: array
    """

    if interp_x.shape != interp_y.shape:
        raise Exception('x and y coordinates must have same size')
    
    selectivity_grid = 0
    selectivity_place = 1

    a = kwargs.get('a', 0.3)
    b = kwargs.get('b', -1.5)

    if 'X Offset Scaled' and 'Y Offset Scaled' in features_dict:
        x_offset = features_dict['X Offset Scaled']
        y_offset = features_dict['Y Offset Scaled']
    else:
        x_offset = features_dict['X Offset']
        y_offset = features_dict['Y Offset']

    rate_map = None
    if selectivity_type == selectivity_grid:

        grid_orientation = features_dict['Grid Orientation'][0]
        grid_spacing = features_dict['Grid Spacing'][0]
        theta_k   = [np.deg2rad(-30.), np.deg2rad(30.), np.deg2rad(90.)]
        inner_sum = np.zeros_like(interp_x)
        for theta in theta_k:
            inner_sum += np.cos( ((4. * np.pi) / (np.sqrt(3.) * grid_spacing)) * \
                         (np.cos(theta - grid_orientation) * (interp_x - x_offset[0]) \
                          + np.sin(theta - grid_orientation) * (interp_y - y_offset[0])))
        transfer = lambda z: np.exp(a * (z - b)) - 1.
        max_rate = transfer(3.)
        rate_map = grid_peak_rate * transfer(inner_sum) / max_rate

    elif selectivity_type == selectivity_place:
        field_width = features_dict['Field Width']
        nfields  = features_dict['Num Fields'][0]
        rate_map = np.zeros_like(interp_x)
        for n in xrange(nfields):
            current_map = place_peak_rate * np.exp(-((interp_x - x_offset[n]) / (field_width[n] / 3. / np.sqrt(2.))) ** 2.) * np.exp(-((interp_y  - y_offset[n]) / (field_width[n] / 3. / np.sqrt(2.))) ** 2.)
            rate_map    = np.maximum(current_map, rate_map)
    else:
        raise Exception('Could not find proper cell type')

    response = rate_map

   # u = lambda ori: (np.cos(ori), np.sin(ori))
   # ori_array = 2. * np.pi * np.array([-30., 30., 90.]) / 360.  # rads
   # g = lambda x: np.exp(a * (x - b)) - 1.
   # scale_factor = g(3.)
   # grid_rate = lambda grid_spacing, ori_offset, x_offset, y_offset: \
   #   lambda x, y: grid_peak_rate / scale_factor * \
   #   g(np.sum([np.cos(4. * np.pi / np.sqrt(3.) /
   #                        grid_spacing * np.dot(u(theta - ori_offset), (x - x_offset, y - y_offset)))
   #                 for theta in ori_array]))

   # place_rate = lambda field_width, x_offset, y_offset: \
   #   lambda x, y: place_peak_rate * np.exp(-((x - x_offset) / (field_width / 3. / np.sqrt(2.))) ** 2.) * \
   #   np.exp(-((y - y_offset) / (field_width / 3. / np.sqrt(2.))) ** 2.)
      

   # if selectivity_type == selectivity_grid:
   #     ori_offset = features_dict['Grid Orientation'][0]
   #     grid_spacing = features_dict['Grid Spacing'][0]
   #     x_offset = features_dict['X Offset'][0]
   #     y_offset = features_dict['Y Offset'][0]
   #     rate = np.vectorize(grid_rate(grid_spacing, ori_offset, x_offset, y_offset))
   # elif selectivity_type == selectivity_place_field:
   #     field_width = features_dict['Field Width'][0]
   #     x_offset = features_dict['X Offset'][0]
   #     y_offset = features_dict['Y Offset'][0]
   #     rate = np.vectorize(place_rate(field_width, x_offset, y_offset))

   # response = rate(interp_x, interp_y).astype('float32', copy=False)

    if ramp_up_period is not None:
        import scipy.signal as signal
        ramp_up_region = np.where(interp_t <= 0.0)[0]
        nsteps = len(ramp_up_region)
        window = signal.hann(nsteps*2, sym=False)
        half_window = window[:int(nsteps)]
        half_window /= np.max(half_window)
        orig_response = response[ramp_up_region].copy()
        response[ramp_up_region] = response[ramp_up_region] * half_window
    
    return response

def get_rate_maps(cells):
    rate_maps = []
    for gid in cells:
        cell = cells[gid]
        nx, ny = cell['Nx'][0], cell['Ny'][0]
        rate_map = cell['Rate Map'].reshape(nx, ny)
        rate_maps.append(rate_map)
    return np.asarray(rate_maps, dtype='float32')

def fraction_active(cells, threshold):
    temp_cell = cells.values()[0]
    nx, ny = temp_cell['Nx'][0], temp_cell['Ny'][0]
    del temp_cell

    rate_maps = get_rate_maps(cells)
    nxx, nyy  = np.meshgrid(np.arange(nx), np.arange(ny))
    coords = zip(nxx.reshape(-1,), nyy.reshape(-1,))
  
    factive = lambda px, py: calculate_fraction_active(rate_maps[:, px, py], threshold)
    return {(px, py): factive(px, py) for (px, py) in coords}

def calculate_fraction_active(rates, threshold):
    N = len(rates)
    num_active = len(np.where(rates > threshold)[0])
    fraction_active = np.divide(float(num_active), float(N))
    return fraction_active

def coefficient_of_variation(cells, eps=1.0e-6):
    rate_maps = get_rate_maps(cells)
    summed_map = np.sum(rate_maps, axis=0)
    
    mean = np.mean(summed_map)
    std  = np.std(summed_map)
    cov  = np.divide(std, mean + eps)
    return cov

def peak_to_trough(cells):
    rate_maps  = get_rate_maps(cells)
    summed_map = np.sum(rate_maps, axis=0)
    var_map    = np.var(rate_maps, axis=0)
    minmax_eval = 0.0
    var_eval    = 0.0

    return minmax_eval, var_eval      

def calculate_field_distribution(pi, pr):
    p1 = (1. - pi) / (1. + (7./4.) * pr)
    p2 = p1 * pr
    p3 = 0.5 * p2
    p4 = 0.5 * p3
    probabilities = np.array([pi, p1, p2, p3, p4], dtype='float32')
    assert(np.abs(np.sum(probabilities) - 1.) < 1.e-5)
    return probabilities

def gid2module_dictionary(cell_lst, modules):
    module_dict = {module: {} for module in modules}
    for cells in cell_lst:
        for (gid, cell) in cells:
            this_module = cell['Module'][0]
            module_dict[this_module][cell['gid'][0]] = cell
    return module_dict

def module2gid_dictionary(module_dict):
    gid_dict = dict()
    for module in module_dict:
        gid_dict.update(module_dict[module])
    return gid_dict
        

def read_trajectory(input_path, trajectory_id):

    trajectory_namespace = 'Trajectory %s' % str(trajectory_id)

    with h5py.File(input_path, 'a') as f:
        group = f[trajectory_namespace]
        dataset = group['x']
        x = dataset[:]
        dataset = group['y']
        y = dataset[:]
        dataset = group['d']
        d = dataset[:]
        dataset = group['t']
        t = dataset[:]
    return (x,y,d,t)


def read_stimulus (stimulus_path, stimulus_namespace, population, module=None):
        ratemap_lst    = []
        module_gid_lst = []
        if module is not None:
            if not isinstance(module, int):
                raise Exception('module variable must be an integer')
            gid_module_gen = read_cell_attributes(stimulus_path, population, namespace='Cell Attributes')
            for (gid, attr_dict) in gid_module_gen:
                this_module = attr_dict['Module'][0]
                if this_module == module:
                    module_gid_lst.append(gid)

        attr_gen = read_cell_attributes(stimulus_path, population, namespace=stimulus_namespace)
        for gid, stimulus_dict in attr_gen:
            if gid in module_gid_lst or module_gid_lst == []:
                rate       = stimulus_dict['rate']
                spiketrain = stimulus_dict['spiketrain']
                modulation = stimulus_dict['modulation']
                peak_index = stimulus_dict['peak index']
                ratemap_lst.append((gid, rate, spiketrain, peak_index))

 
        ## sort by peak_index
        ratemap_lst.sort(key=lambda item: item[3])
        return ratemap_lst
            

##
## Linearize position
##
def linearize_trajectory (x, y):
    from sklearn.decomposition import PCA
    pca = PCA(n_components=1)
    
    T   = np.concatenate((x,y))
    T_transform  = pca.fit_transform(T)
    T_linear     = pca.inverse_transform(T_transform)

    return T_linear


<|MERGE_RESOLUTION|>--- conflicted
+++ resolved
@@ -59,9 +59,6 @@
 
 
 
-<<<<<<< HEAD
-def generate_linear_trajectory(arena_dimension = 100., velocity = 30., spatial_resolution = 1.):  # cm
-=======
 def generate_trajectory(arena_dimension = 100., velocity = 30., spatial_resolution = 1., ramp_up_period=500.):  # cm
     xy_offset, t_offset, d_offset = 0., 0., 0.
     if ramp_up_period is not None:
@@ -69,7 +66,6 @@
         xy_offset = ramp_up_distance / np.sqrt(2)
         t_offset = ramp_up_period
         d_offset = ramp_up_distance
->>>>>>> 9cdac671
 
     x = np.arange(-arena_dimension - xy_offset, arena_dimension, spatial_resolution)
     y = np.arange(-arena_dimension - xy_offset, arena_dimension, spatial_resolution)
