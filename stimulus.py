--- conflicted
+++ resolved
@@ -57,11 +57,7 @@
 
 
 
-<<<<<<< HEAD
-def generate_trajectory(arena_dimension = 100., velocity = 30., spatial_resolution = 1., ramp_up_period=500.):  # cm
-=======
 def generate_linear_trajectory(arena_dimension = 100., velocity = 30., spatial_resolution = 1., ramp_up_period=500.):  # cm
->>>>>>> 51a036dc
     xy_offset, t_offset, d_offset = 0., 0., 0.
     if ramp_up_period is not None:
         ramp_up_distance = (ramp_up_period / 1000.) * velocity  # cm
