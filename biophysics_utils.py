"""
Tools for pulling individual neurons out of the dentate network simulation environment for single-cell tuning.
"""
__author__ = 'See AUTHORS.md'

import click, os, sys, time
from collections import defaultdict
from mpi4py import MPI
import numpy as np
import h5py
import click
<<<<<<< HEAD
from dentate.utils import *
from dentate.neuron_utils import *
from dentate.env import Env
from dentate.cells import *
from dentate.synapses import *
from dentate.io_utils import set_h5py_attr

=======
from dentate.cells import get_biophys_cell, get_branch_order, get_dendrite_origin, get_distance_to_node
from dentate.cells import init_biophysics, is_terminal, report_topology
from dentate.env import Env
from dentate.neuron_utils import h, configure_hoc_env, 
from dentate.synapses import config_biophys_cell_syns, init_syn_mech_attrs
from dentate.utils import viewitems, range, str
from nested.utils import *
>>>>>>> 2da8a7d8

context = Context()


class QuickSim(object):
    """
    This class is used to organize and run simple single cell simulations. Stores references and metadata for current
    injection stimuli and vector recordings. Handles export of recorded simulation data to HDF5 files.
    """
    def __init__(self, tstop=400., cvode=True, daspk=False, dt=0.025, verbose=True):
        """

        :param tstop: float
        :param cvode: bool
        :param daspk: bool
        :param dt: float
        :param verbose: bool
        """
        self.recs = defaultdict(dict)  # dict: {rec_name: dict containing recording metadata }
        self.stims = defaultdict(dict) # dict: {stim_name: dict containing stimulation metadata }
        self.tstop = tstop
        h.load_file('stdrun.hoc')
        h.celsius = 35.0
        h.cao0_ca_ion = 1.3
        self.cvode_atol = 0.01  # 0.001
        self.daspk = daspk
        self._cvode = cvode
        self.cvode = cvode
        self.dt = dt
        self.verbose = verbose
        self.tvec = h.Vector()
        self.tvec.record(h._ref_t, self.dt)
        self.parameters = {}
        self.backup_state()

    def run(self, v_init=-65.):
        """

        :param v_init: float
        """
        start_time = time.time()
        h.tstop = self.tstop
        if self._cvode != self.cvode:
            self.cvode = self._cvode
        if not self._cvode:
            h.dt = self.dt
            h.steps_per_ms = int(1. / self.dt)
        h.v_init = v_init
        h.run()
        if self.verbose:
            print('Simulation runtime: %.2f s' % (time.time() - start_time))

    def backup_state(self):
        """
        Store backup of current state of simulation parameters: dt, tstop, cvode, daspk.
        """
        self._backup = {'dt': self.dt, 'tstop': self.tstop, 'cvode': self._cvode, 'daspk': self.daspk}

    def set_state(self, dt=None, tstop=None, cvode=None, daspk=None):
        """
        Convenience function for setting simulation parameters that are frequently modified.
        :param dt: float
        :param tstop: float
        :param cvode: bool
        :param daspk: bool
        """
        if dt is not None:
            self.dt = dt
        if tstop is not None:
            self.tstop = tstop
        if cvode is not None:
            self.cvode = cvode
        if daspk is not None:
            self.daspk = daspk

    def restore_state(self):
        """
        Restore state of simulation parameters from backup: dt, tstop, cvode, daspk.
        """
        self.set_state(**self._backup)

    def append_rec(self, cell, node, name=None, loc=None, param='_ref_v', object=None, ylabel='Vm', units='mV',
                   description=''):
        """

        :param cell: :class:'BiophysCell'
        :param node: :class:'SHocNode'
        :param name: str
        :param loc: float
        :param param: str
        :param object: :class:'HocObject'
        :param ylabel: str
        :param units: str
        :param description: str
        """
        if name is None:
            name = 'rec%i' % len(self.recs)
        elif name in self.recs:
            name = '%s%i' % (name, len(self.recs))
        self.recs[name]['cell'] = cell
        self.recs[name]['node'] = node
        self.recs[name]['ylabel'] = ylabel
        self.recs[name]['units'] = units
        self.recs[name]['vec'] = h.Vector()
        if object is None:
            if loc is None:
                loc = 0.5
            self.recs[name]['vec'].record(getattr(node.sec(loc), param), self.dt)
        else:
            if loc is None:
                try:
                    loc = object.get_segment().x
                except:
                    loc = 0.5  # if the object doesn't have a .get_segment() method, default to 0.5
            if param is None:
                self.recs[name]['vec'].record(object, self.dt)
            else:
                self.recs[name]['vec'].record(getattr(object, param), self.dt)
        self.recs[name]['loc'] = loc
        self.recs[name]['description'] = description

    def has_rec(self, name):
        """
        Report whether a recording exists with the provided name.
        :param name: str
        :return: bool
        """
        return name in self.recs

    def get_rec(self, name):
        """
        Return the rec_dict associated with the provided name.
        :param description: str
        :return: dict
        """
        if self.has_rec(name):
            return self.recs[name]
        else:
            raise KeyError('QuickSim: get_rec: cannot find recording with name: %s' % name)

    def modify_rec(self, name, node=None, loc=None, object=None, param='_ref_v', ylabel=None, units=None,
                   description=None):
        """

        :param name: str
        :param node: class:'SHocNode'
        :param loc: float
        :param object: class:'HocObject'
        :param param: str
        :param ylabel: str
        :param units: str
        :param description: str
        """
        if not self.has_rec(name):
            raise KeyError('QuickSim: modify_rec: cannot find recording with name: %s' % name)
        if ylabel is not None:
            self.recs[name]['ylabel'] = ylabel
        if units is not None:
            self.recs[name]['units'] = units
        if node is not None:
            self.recs[name]['node'] = node
            if node.sec.cell() is not self.recs[name]['cell']:
                self.recs[name]['cell'] = node.sec.cell()
        if loc is not None:
            self.recs[name]['loc'] = loc
        if object is None:
            self.recs[name]['vec'].record(getattr(self.recs[name]['node'].sec(self.recs[name]['loc']), param), self.dt)
        elif param is None:
            self.recs[name]['vec'].record(object, self.dt)
        else:
            self.recs[name]['vec'].record(getattr(object, param), self.dt)
        if description is not None:
            self.recs[name]['description'] = description

    def append_stim(self, cell, node, name=None, loc=0.5, amp=0., delay=0., dur=0., description='IClamp'):
        """

        :param cell: :class:'BiophysCell'
        :param node: :class:'SHocNode'
        :param name: str
        :param loc: float
        :param amp: float
        :param delay: float
        :param dur: float
        :param description: str
        """
        if name is None:
            name = 'stim%i' % len(self.stims)
        elif name in self.stims:
            name = '%s%i' % (name, len(self.stims))
        self.stims[name]['cell'] = cell
        self.stims[name]['node'] = node
        self.stims[name]['stim'] = h.IClamp(node.sec(loc))
        self.stims[name]['stim'].amp = amp
        self.stims[name]['stim'].delay = delay
        self.stims[name]['stim'].dur = dur
        self.stims[name]['vec'] = h.Vector()
        self.stims[name]['vec'].record(self.stims[name]['stim']._ref_i, self.dt)
        self.stims[name]['description'] = description

    def has_stim(self, name):
        """
        Report whether a stimulus exists with the provided name.
        :param name: str
        :return: bool
        """
        return name in self.stims

    def get_stim(self, name):
        """
        Return the stim_dict associated with the provided name.
        :param description: str
        :return: dict
        """
        if self.has_stim(name):
            return self.stims[name]
        else:
            raise KeyError('QuickSim: get_stim: cannot find stimulus with name: %s' % name)

    def modify_stim(self, name, node=None, loc=None, amp=None, delay=None, dur=None, description=None, cell=None):
        """

        :param name: str
        :param node: class:'SHocNode'
        :param loc: float
        :param amp: float
        :param delay: float
        :param dur: float
        :param description: str
        :param cell: :class:'BiophysCell'
        """
        if cell is not None:
            if node is None or self.stims[name]['node'].sec.cell() != node.sec.cell():
                raise RuntimeError('QuickSim: modify_stim: cannot change target cell without specifying new target '
                                   'node')
            self.stims[name]['cell'] = cell
        if not (node is None and loc is None):
            if node is not None:
                if cell is None and self.stims[name]['node'].sec.cell() != node.sec.cell():
                    raise RuntimeError('QuickSim: modify_stim: cannot change target node to new cell without '
                                       'specifying new target cell')
                self.stims[name]['node'] = node
            if loc is None:
                loc = self.stims[name]['stim'].get_segment().x
            self.stims[name]['stim'].loc(self.stims[name]['node'].sec(loc))
        if amp is not None:
            self.stims[name]['stim'].amp = amp
        if delay is not None:
            self.stims[name]['stim'].delay = delay
        if dur is not None:
            self.stims[name]['stim'].dur = dur
        if description is not None:
            self.stims[name]['description'] = description

    def plot(self, axes=None, show=True):
        """

        """
        import matplotlib.pyplot as plt
        from dentate.plot import clean_axes
        if len(self.recs) == 0:
            return
        if axes is None:
            fig, axes = plt.subplots()
        else:
            fig = axes.get_figure()
        for name, rec_dict in viewitems(self.recs):
            description = str(rec_dict['description'])
            axes.plot(self.tvec, rec_dict['vec'],
                      label='%s: %s(%.2f) %s' % (name, rec_dict['node'].name, rec_dict['loc'], description))
            axes.set_xlabel('Time (ms)')
            axes.set_ylabel('%s (%s)' % (rec_dict['ylabel'], rec_dict['units']))
        axes.legend(loc='best', frameon=False, framealpha=0.5)
        title = None
        if 'title' in self.parameters:
            title = self.parameters['title']
        if 'description' in self.parameters:
            if title is not None:
                title = title + '; ' + self.parameters['description']
            else:
                title = self.parameters['description']
        if title is not None:
            axes.set_title(title)
        clean_axes(axes)
        if show:
            fig.tight_layout()
            fig.show()
        else:
            return axes

    def export_to_file(self, file_path, append=True):
        """
        Exports simulated data and metadata to an HDF5 file. Arrays are saved as datasets and metadata is saved as
        attributes. Repeated simulations are stored in enumerated groups.
        :param file_path: str (path)
        :param append: bool
        """
        if append:
            io_type = 'a'
        else:
            io_type = 'w'
        with h5py.File(file_path, io_type) as f:
            if 'sim_output' not in f:
                f.create_group('sim_output')
                f['sim_output'].attrs['enumerated'] = True
            target = f['sim_output']
            simiter = len(target)
            if str(simiter) not in target:
                target.create_group(str(simiter))
            target[str(simiter)].create_dataset('time', compression='gzip', data=self.tvec)
            target[str(simiter)]['time'].attrs['dt'] = self.dt
            for parameter in self.parameters:
                set_h5py_attr(target[str(simiter)].attrs, parameter, self.parameters[parameter])
            if len(self.stims) > 0:
                target[str(simiter)].create_group('stims')
                for name, stim_dict in viewitems(self.stims):
                    stim = target[str(simiter)]['stims'].create_dataset(name, compression='gzip', data=stim_dict['vec'])
                    cell = stim_dict['cell']
                    stim.attrs['cell'] = cell.gid
                    node = stim_dict['node']
                    stim.attrs['index'] = node.index
                    set_h5py_attr(stim.attrs, 'type', node.type)
                    loc = stim_dict['stim'].get_segment().x
                    stim.attrs['loc'] = loc
                    distance = get_distance_to_node(cell, cell.tree.root, node, loc)
                    stim.attrs['soma_distance'] = distance
                    distance = get_distance_to_node(cell, get_dendrite_origin(cell, node), node, loc)
                    stim.attrs['branch_distance'] = distance
                    stim.attrs['amp'] = stim_dict['stim'].amp
                    stim.attrs['delay'] = stim_dict['stim'].delay
                    stim.attrs['dur'] = stim_dict['stim'].dur
                    set_h5py_attr(stim.attrs, 'description', stim_dict['description'])
            target[str(simiter)].create_group('recs')
            for name, rec_dict in viewitems(self.recs):
                rec = target[str(simiter)]['recs'].create_dataset(name, compression='gzip', data=rec_dict['vec'])
                cell = rec_dict['cell']
                rec.attrs['cell'] = cell.gid
                node = rec_dict['node']
                rec.attrs['index'] = node.index
                set_h5py_attr(rec.attrs, 'type', node.type)
                loc = rec_dict['loc']
                rec.attrs['loc'] = loc
                distance = get_distance_to_node(cell, cell.tree.root, node, loc)
                rec.attrs['soma_distance'] = distance
                distance = get_distance_to_node(cell, get_dendrite_origin(cell, node), node, loc)
                node_is_terminal = is_terminal(node)
                branch_order = get_branch_order(cell, node)
                rec.attrs['branch_distance'] = distance
                rec.attrs['is_terminal'] = node_is_terminal
                rec.attrs['branch_order'] = branch_order
                set_h5py_attr(rec.attrs, 'ylabel', rec_dict['ylabel'])
                set_h5py_attr(rec.attrs, 'units', rec_dict['units'])
                set_h5py_attr(rec.attrs, 'description', rec_dict['description'])

    def get_cvode(self):
        """

        :return bool
        """
        return bool(h.CVode().active())

    def set_cvode(self, state):
        """

        :param state: bool
        """
        if state:
            h.CVode().active(1)
            h.CVode().atol(self.cvode_atol)
            h.CVode().use_daspk(int(self.daspk))
            if self.daspk:
                #  Converts stop behavior to a warning when an initialization condition of IDA is not met
                eps = h.CVode().dae_init_dteps()
                h.CVode().dae_init_dteps(eps, 1)
        else:
            h.CVode().active(0)
        self._cvode = state

    cvode = property(get_cvode, set_cvode)



@click.command()
@click.option("--gid", required=True, type=int, default=0)
@click.option("--pop-name", required=True, type=str, default='GC')
@click.option("--config-file", required=True, type=str,
              default='Small_Scale_Control_LN_weights_Sat.yaml')
@click.option("--template-paths", type=str, default='../DGC/Mateos-Aparicio2014:../dentate/templates')
@click.option("--hoc-lib-path", required=True, type=click.Path(exists=True, file_okay=False, dir_okay=True),
              default='../dentate')
@click.option("--dataset-prefix", required=True, type=click.Path(exists=True, file_okay=False, dir_okay=True),
              default='../dentate/datasets')
@click.option("--config-prefix", required=True, type=click.Path(exists=True, file_okay=False, dir_okay=True),
              default='../dentate/config')
@click.option("--mech-file", required=True, type=str, default='20181205_DG_GC_excitability_mech.yaml')
@click.option("--load-edges", is_flag=True)
@click.option("--load-weights", is_flag=True)
@click.option("--correct-for-spines", is_flag=True)
@click.option('--verbose', '-v', is_flag=True)
def main(gid, pop_name, config_file, template_paths, hoc_lib_path, dataset_prefix, config_prefix, mech_file,
         load_edges, load_weights, correct_for_spines, verbose):
    """

    :param gid: int
    :param pop_name: str
    :param config_file: str; model configuration file name
    :param template_paths: str; colon-separated list of paths to directories containing hoc cell templates
    :param hoc_lib_path: str; path to directory containing required hoc libraries
    :param dataset_prefix: str; path to directory containing required neuroh5 data files
    :param config_prefix: str; path to directory containing network and cell mechanism config files
    :param mech_file: str; cell mechanism config file name
    :param load_edges: bool; whether to attempt to load connections from a neuroh5 file
    :param load_weights: bool; whether to attempt to load connections from a neuroh5 file
    :param correct_for_spines: bool
    :param verbose: bool
    """
    comm = MPI.COMM_WORLD
    np.seterr(all='raise')
    env = Env(comm, config_file, template_paths, hoc_lib_path, dataset_prefix, config_prefix, verbose=verbose)
    configure_hoc_env(env)

    cell = get_biophys_cell(env, pop_name=pop_name, gid=gid, load_edges=load_edges, load_weights=load_weights)

    mech_file_path = config_prefix + '/' + mech_file
    context.update(locals())

    init_biophysics(cell, reset_cable=True, from_file=True, mech_file_path=mech_file_path,
                    correct_cm=correct_for_spines, correct_g_pas=correct_for_spines, env=env, verbose=verbose)
    init_syn_mech_attrs(cell, env)
    config_biophys_cell_syns(env, gid, pop_name, insert=True, insert_netcons=True, insert_vecstims=True,
                             verbose=verbose)

    if verbose:
        report_topology(cell, env)


if __name__ == '__main__':
    main(args=sys.argv[(list_find(lambda s: s.find(os.path.basename(__file__)) != -1, sys.argv) + 1):],
         standalone_mode=False)<|MERGE_RESOLUTION|>--- conflicted
+++ resolved
@@ -9,23 +9,13 @@
 import numpy as np
 import h5py
 import click
-<<<<<<< HEAD
-from dentate.utils import *
-from dentate.neuron_utils import *
+from dentate.cells import get_biophys_cell, get_branch_order, get_dendrite_origin, get_distance_to_node
+from dentate.cells import init_biophysics, is_terminal, report_topology, modify_mech_param
 from dentate.env import Env
-from dentate.cells import *
-from dentate.synapses import *
+from dentate.neuron_utils import h, configure_hoc_env
+from dentate.synapses import config_biophys_cell_syns, init_syn_mech_attrs, modify_syn_param
+from dentate.utils import viewitems, range, str, Context, list_find, basestring
 from dentate.io_utils import set_h5py_attr
-
-=======
-from dentate.cells import get_biophys_cell, get_branch_order, get_dendrite_origin, get_distance_to_node
-from dentate.cells import init_biophysics, is_terminal, report_topology
-from dentate.env import Env
-from dentate.neuron_utils import h, configure_hoc_env, 
-from dentate.synapses import config_biophys_cell_syns, init_syn_mech_attrs
-from dentate.utils import viewitems, range, str
-from nested.utils import *
->>>>>>> 2da8a7d8
 
 context = Context()
 
