"""
Tools for pulling individual neurons out of the dentate network simulation environment for single-cell tuning.
"""
__author__ = 'See AUTHORS.md'

import click
from nested.utils import *
from dentate.neuron_utils import *
from neuroh5.h5py_io_utils import *
from dentate.env import Env
from dentate.cells import *
from dentate.synapses import *


context = Context()


class QuickSim(object):
    """
    This class is used to organize and run simple single cell simulations. Stores references and metadata for current
    injection stimuli and vector recordings. Handles export of recorded simulation data to HDF5 files.
    """
    def __init__(self, tstop=400., cvode=True, daspk=False, dt=0.025, verbose=True):
        """

        :param tstop: float
        :param cvode: bool
        :param daspk: bool
        :param dt: float
        :param verbose: bool
        """
        self.recs = defaultdict(dict)  # dict: {rec_name: dict containing recording metadata }
        self.stims = defaultdict(dict) # dict: {stim_name: dict containing stimulation metadata }
        self.tstop = tstop
        h.load_file('stdrun.hoc')
        h.celsius = 35.0
        h.cao0_ca_ion = 1.3
        self.cvode_atol = 0.01  # 0.001
        self.daspk = daspk
        self._cvode = cvode
        self.cvode = cvode
        self.dt = dt
        self.verbose = verbose
        self.tvec = h.Vector()
        self.tvec.record(h._ref_t, self.dt)
        self.parameters = {}
        self.backup_state()

    def run(self, v_init=-65.):
        """

        :param v_init: float
        """
        start_time = time.time()
        h.tstop = self.tstop
        if self._cvode != self.cvode:
            self.cvode = self._cvode
        if not self._cvode:
            h.dt = self.dt
            h.steps_per_ms = int(1. / self.dt)
        h.v_init = v_init
        h.run()
        if self.verbose:
            print('Simulation runtime: %.2f s' % (time.time() - start_time))

    def backup_state(self):
        """
        Store backup of current state of simulation parameters: dt, tstop, cvode, daspk.
        """
        self._backup = {'dt': self.dt, 'tstop': self.tstop, 'cvode': self._cvode, 'daspk': self.daspk}

    def set_state(self, dt=None, tstop=None, cvode=None, daspk=None):
        """
        Convenience function for setting simulation parameters that are frequently modified.
        :param dt: float
        :param tstop: float
        :param cvode: bool
        :param daspk: bool
        """
        if dt is not None:
            self.dt = dt
        if tstop is not None:
            self.tstop = tstop
        if cvode is not None:
            self.cvode = cvode
        if daspk is not None:
            self.daspk = daspk

    def restore_state(self):
        """
        Restore state of simulation parameters from backup: dt, tstop, cvode, daspk.
        """
        self.set_state(**self._backup)

    def append_rec(self, cell, node, name=None, loc=None, param='_ref_v', object=None, ylabel='Vm', units='mV',
                   description=''):
        """

        :param cell: :class:'BiophysCell'
        :param node: :class:'SHocNode'
        :param name: str
        :param loc: float
        :param param: str
        :param object: :class:'HocObject'
        :param ylabel: str
        :param units: str
        :param description: str
        """
        if name is None:
            name = 'rec%i' % len(self.recs)
        elif name in self.recs:
            name = '%s%i' % (name, len(self.recs))
        self.recs[name]['cell'] = cell
        self.recs[name]['node'] = node
        self.recs[name]['ylabel'] = ylabel
        self.recs[name]['units'] = units
        self.recs[name]['vec'] = h.Vector()
        if object is None:
            if loc is None:
                loc = 0.5
            self.recs[name]['vec'].record(getattr(node.sec(loc), param), self.dt)
        else:
            if loc is None:
                try:
                    loc = object.get_segment().x
                except:
                    loc = 0.5  # if the object doesn't have a .get_segment() method, default to 0.5
            if param is None:
                self.recs[name]['vec'].record(object, self.dt)
            else:
                self.recs[name]['vec'].record(getattr(object, param), self.dt)
        self.recs[name]['loc'] = loc
        self.recs[name]['description'] = description

    def has_rec(self, name):
        """
        Report whether a recording exists with the provided name.
        :param name: str
        :return: bool
        """
        return name in self.recs

    def get_rec(self, name):
        """
        Return the rec_dict associated with the provided name.
        :param description: str
        :return: dict
        """
        if self.has_rec(name):
            return self.recs[name]
        else:
            raise KeyError('QuickSim: get_rec: cannot find recording with name: %s' % name)

    def modify_rec(self, name, node=None, loc=None, object=None, param='_ref_v', ylabel=None, units=None,
                   description=None):
        """

        :param name: str
        :param node: class:'SHocNode'
        :param loc: float
        :param object: class:'HocObject'
        :param param: str
        :param ylabel: str
        :param units: str
        :param description: str
        """
        if not self.has_rec(name):
            raise KeyError('QuickSim: modify_rec: cannot find recording with name: %s' % name)
        if ylabel is not None:
            self.recs[name]['ylabel'] = ylabel
        if units is not None:
            self.recs[name]['units'] = units
        if node is not None:
            self.recs[name]['node'] = node
        if loc is not None:
            self.recs[name]['loc'] = loc
        if object is None:
            self.recs[name]['vec'].record(getattr(self.recs[name]['node'].sec(self.recs[name]['loc']), param), self.dt)
        elif param is None:
            self.recs[name]['vec'].record(object, self.dt)
        else:
            self.recs[name]['vec'].record(getattr(object, param), self.dt)
        if description is not None:
            self.recs[name]['description'] = description

    def append_stim(self, cell, node, name=None, loc=0.5, amp=0., delay=0., dur=0., description='IClamp'):
        """

        :param cell: :class:'BiophysCell'
        :param node: :class:'SHocNode'
        :param name: str
        :param loc: float
        :param amp: float
        :param delay: float
        :param dur: float
        :param description: str
        """
        if name is None:
            name = 'stim%i' % len(self.stims)
        elif name in self.stims:
            name = '%s%i' % (name, len(self.stims))
        self.stims[name]['cell'] = cell
        self.stims[name]['node'] = node
        self.stims[name]['stim'] = h.IClamp(node.sec(loc))
        self.stims[name]['stim'].amp = amp
        self.stims[name]['stim'].delay = delay
        self.stims[name]['stim'].dur = dur
        self.stims[name]['vec'] = h.Vector()
        self.stims[name]['vec'].record(self.stims[name]['stim']._ref_i, self.dt)
        self.stims[name]['description'] = description

    def has_stim(self, name):
        """
        Report whether a stimulus exists with the provided name.
        :param name: str
        :return: bool
        """
        return name in self.stims

    def get_stim(self, name):
        """
        Return the stim_dict associated with the provided name.
        :param description: str
        :return: dict
        """
        if self.has_stim(name):
            return self.stims[name]
        else:
            raise KeyError('QuickSim: get_stim: cannot find stimulus with name: %s' % name)

    def modify_stim(self, name, node=None, loc=None, amp=None, delay=None, dur=None, description=None):
        """

        :param name: str
        :param node: class:'SHocNode'
        :param loc: float
        :param amp: float
        :param delay: float
        :param dur: float
        :param description: str
        """
        if not (node is None and loc is None):
            if not node is None:
                self.stims[name]['node'] = node
            if loc is None:
                loc = self.stims[name]['stim'].get_segment().x
            self.stims[name]['stim'].loc(self.stims[name]['node'].sec(loc))
        if amp is not None:
            self.stims[name]['stim'].amp = amp
        if delay is not None:
            self.stims[name]['stim'].delay = delay
        if dur is not None:
            self.stims[name]['stim'].dur = dur
        if description is not None:
            self.stims[name]['description'] = description

    def plot(self):
        """

        """
        import matplotlib.pyplot as plt
        if len(self.recs) == 0:
            return
        fig, axes = plt.subplots()
        for name, rec_dict in viewitems(self.recs):
            description = str(rec_dict['description'])
            axes.plot(self.tvec, rec_dict['vec'],
                      label='%s: %s(%.2f) %s' % (name, rec_dict['node'].name, rec_dict['loc'], description))
            axes.set_xlabel('Time (ms)')
            axes.set_ylabel('%s (%s)' % (rec_dict['ylabel'], rec_dict['units']))
        axes.legend(loc='best', frameon=False, framealpha=0.5)
        title = None
        if 'title' in self.parameters:
            title = self.parameters['title']
        if 'description' in self.parameters:
            if title is not None:
                title = title + '; ' + self.parameters['description']
            else:
                title = self.parameters['description']
        if title is not None:
            axes.set_title(title)
        clean_axes(axes)
        fig.tight_layout()
        fig.show()

    def export_to_file(self, file_path, append=True):
        """
        Exports simulated data and metadata to an HDF5 file. Arrays are saved as datasets and metadata is saved as
        attributes. Repeated simulations are stored in enumerated groups.
        :param file_path: str (path)
        :param append: bool
        """
        if append:
            io_type = 'a'
        else:
            io_type = 'w'
        with h5py.File(file_path, io_type) as f:
            if 'sim_output' not in f:
                f.create_group('sim_output')
                f['sim_output'].attrs['enumerated'] = True
            target = f['sim_output']
            simiter = len(target)
            if str(simiter) not in target:
                target.create_group(str(simiter))
            target[str(simiter)].create_dataset('time', compression='gzip', data=self.tvec)
            target[str(simiter)]['time'].attrs['dt'] = self.dt
            for parameter in self.parameters:
                target[str(simiter)].attrs[parameter] = self.parameters[parameter]
            if len(self.stims) > 0:
                target[str(simiter)].create_group('stims')
                for name, stim_dict in viewitems(self.stims):
                    stim = target[str(simiter)]['stims'].create_dataset(name, compression='gzip', data=stim_dict['vec'])
                    cell = stim_dict['cell']
                    stim.attrs['cell'] = cell.gid
                    node = stim_dict['node']
                    stim.attrs['index'] = node.index
                    stim.attrs['type'] = node.type
                    loc = stim_dict['stim'].get_segment().x
                    stim.attrs['loc'] = loc
                    distance = get_distance_to_node(cell, cell.tree.root, node, loc)
                    stim.attrs['soma_distance'] = distance
                    distance = get_distance_to_node(cell, get_dendrite_origin(cell, node), node, loc)
                    stim.attrs['branch_distance'] = distance
                    stim.attrs['amp'] = stim_dict['stim'].amp
                    stim.attrs['delay'] = stim_dict['stim'].delay
                    stim.attrs['dur'] = stim_dict['stim'].dur
                    stim.attrs['description'] = stim_dict['description']
            target[str(simiter)].create_group('recs')
            for name, rec_dict in viewitems(self.recs):
                rec = target[str(simiter)]['recs'].create_dataset(name, compression='gzip', data=rec_dict['vec'])
                cell = rec_dict['cell']
                rec.attrs['cell'] = cell.gid
                node = rec_dict['node']
                rec.attrs['index'] = node.index
                rec.attrs['type'] = node.type
                loc = rec_dict['loc']
                rec.attrs['loc'] = loc
                distance = get_distance_to_node(cell, cell.tree.root, node, loc)
                rec.attrs['soma_distance'] = distance
                distance = get_distance_to_node(cell, get_dendrite_origin(cell, node), node, loc)
                node_is_terminal = is_terminal(node)
                branch_order = get_branch_order(cell, node)
                rec.attrs['branch_distance'] = distance
                rec.attrs['is_terminal'] = node_is_terminal
                rec.attrs['branch_order'] = branch_order
                rec.attrs['ylabel'] = rec_dict['ylabel']
                rec.attrs['units'] = rec_dict['units']
                rec.attrs['description'] = rec_dict['description']

    def get_cvode(self):
        """

        :return bool
        """
        return bool(h.CVode().active())

    def set_cvode(self, state):
        """

        :param state: bool
        """
        if state:
            h.CVode().active(1)
            h.CVode().atol(self.cvode_atol)
            h.CVode().use_daspk(int(self.daspk))
            if self.daspk:
                #  Converts stop behavior to a warning when an initialization condition of IDA is not met
                eps = h.CVode().dae_init_dteps()
                h.CVode().dae_init_dteps(eps, 1)
        else:
            h.CVode().active(0)
        self._cvode = state

    cvode = property(get_cvode, set_cvode)



@click.command()
@click.option("--gid", required=True, type=int, default=0)
@click.option("--pop-name", required=True, type=str, default='GC')
@click.option("--config-file", required=True, type=str,
              default='Small_Scale_Control_LN_weights_Sat.yaml')
@click.option("--template-paths", type=str, default='../DGC/Mateos-Aparicio2014:../dentate/templates')
@click.option("--hoc-lib-path", required=True, type=click.Path(exists=True, file_okay=False, dir_okay=True),
              default='../dentate')
@click.option("--dataset-prefix", required=True, type=click.Path(exists=True, file_okay=False, dir_okay=True),
              default='../dentate/datasets')
@click.option("--config-prefix", required=True, type=click.Path(exists=True, file_okay=False, dir_okay=True),
              default='../dentate/config')
@click.option("--mech-file", required=True, type=str, default='20181205_DG_GC_excitability_mech.yaml')
@click.option("--load-edges", type=bool, default=True)
@click.option("--load-weights", is_flag=True)
@click.option("--correct-for-spines", type=bool, default=True)
@click.option('--verbose', '-v', is_flag=True)
def main(gid, pop_name, config_file, template_paths, hoc_lib_path, dataset_prefix, config_prefix, mech_file,
         load_edges, load_weights, correct_for_spines, verbose):
    """

    :param gid: int
    :param pop_name: str
    :param config_file: str; model configuration file name
    :param template_paths: str; colon-separated list of paths to directories containing hoc cell templates
    :param hoc_lib_path: str; path to directory containing required hoc libraries
    :param dataset_prefix: str; path to directory containing required neuroh5 data files
    :param config_prefix: str; path to directory containing network and cell mechanism config files
    :param mech_file: str; cell mechanism config file name
    :param load_edges: bool; whether to attempt to load connections from a neuroh5 file
    :param load_weights: bool; whether to attempt to load connections from a neuroh5 file
    :param correct_for_spines: bool
    :param verbose: bool
    """
    comm = MPI.COMM_WORLD
    np.seterr(all='raise')
    env = Env(comm, config_file, template_paths, hoc_lib_path, dataset_prefix, config_prefix, verbose=verbose)
    configure_hoc_env(env)

    cell = get_biophys_cell(env, pop_name=pop_name, gid=gid, load_edges=load_edges, load_weights=load_weights)

    mech_file_path = config_prefix + '/' + mech_file
    context.update(locals())

    init_biophysics(cell, reset_cable=True, from_file=True, mech_file_path=mech_file_path, \
                    correct_cm=correct_for_spines, correct_g_pas=correct_for_spines, env=env)
    init_syn_mech_attrs(cell, env)
<<<<<<< HEAD
    config_syns_from_mech_attrs(gid, env, pop_name, insert=True, verbose=verbose)
=======
    config_biophys_cell_syns(env, gid, pop_name, insert=True, insert_netcons=True, insert_vecstims=True)
>>>>>>> 0e5e6f02
    if verbose:
        report_topology(cell, env)


if __name__ == '__main__':
    main(args=sys.argv[(list_find(lambda s: s.find(os.path.basename(__file__)) != -1, sys.argv) + 1):],
         standalone_mode=False)<|MERGE_RESOLUTION|>--- conflicted
+++ resolved
@@ -422,11 +422,7 @@
     init_biophysics(cell, reset_cable=True, from_file=True, mech_file_path=mech_file_path, \
                     correct_cm=correct_for_spines, correct_g_pas=correct_for_spines, env=env)
     init_syn_mech_attrs(cell, env)
-<<<<<<< HEAD
-    config_syns_from_mech_attrs(gid, env, pop_name, insert=True, verbose=verbose)
-=======
     config_biophys_cell_syns(env, gid, pop_name, insert=True, insert_netcons=True, insert_vecstims=True)
->>>>>>> 0e5e6f02
     if verbose:
         report_topology(cell, env)
 
