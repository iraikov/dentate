from dentate.utils import *
try:
    from mpi4py import MPI  # Must come before importing NEURON
except Exception:
    pass
from neuron import h


def hoc_results_to_python(hoc_results):
    results_dict = {}
    for i in xrange(0, int(hoc_results.count())):
        vect   = hoc_results.o(i)
        gid    = int(vect.x[0])
        pyvect = vect.to_python()
        results_dict[gid] = pyvect[1:]
    hoc_results.remove_all()
    return results_dict


def write_results(results, filepath, header):
    f = open(filepath,'w')
    f.write(header+'\n')
    for item in results:
        for (gid, vect) in item.iteritems():
            f.write (str(gid)+"\t")
            f.write (("\t".join(['{:0.3f}'.format(i) for i in vect])) + "\n")
    f.close()

    
def simulate(h, v_init, prelength, mainlength):
    h.cvode_active (1)
    h.finitialize(v_init)
    h.tstop = prelength+mainlength
    h.fadvance()
    h.continuerun(h.tstop)


<<<<<<< HEAD
## Adds a network connection to a single synapse point process
##    pc: ParallelContext
##    nclist: list of netcons
##    srcgid: source gid
##    dstgid: target gid
##    syn: synapse point process
def mknetcon(pc, nclist, srcgid, dstgid, syn, weight, delay):
    nc = pc.gid_connect(srcgid, syn)
    nc.weight[0] = weight
    nc.delay = delay
    nclist.append(nc)

#New version of the function , used with dentate.cells
def mk_netcon(pc, srcgid, dstgid, syn, weight, delay):
    nc = pc.gid_connect(srcgid, syn)
    nc.weight[0] = weight
    nc.delay = delay
    return nc

## A variant of ParallelNetManager.nc_append that takes in a
## synaptic point process as an argument, as opposed to the index of a
## synapse in cell.synlist) 
def nc_appendsyn(pc, nclist, srcgid, dstgid, syn, weight, delay):
    ## target in this subset
    ## source may be on this or another machine
    assert (pc.gid_exists(dstgid))
    if (pc.gid_exists(dstgid)):
        cell = pc.gid2cell(dstgid)
	mknetcon(pc, nclist, srcgid, dstgid, syn, weight/1000.0, delay)

#New version of the function , used with dentate.cells
def mk_nc_syn(pc, srcgid, dstgid, syn, weight, delay):
    assert (pc.gid_exists(dstgid))
    if (pc.gid_exists(dstgid)):
        cell = pc.gid2cell(dstgid)
    nc = mk_netcon(pc, srcgid, dstgid, syn, weight / 1000.0, delay)
    return nc


## A variant of ParallelNetManager.nc_append that 1) takes in a
## synaptic point process as an argument (as opposed to the index of a
## synapse in cell.synlist) and 2) chooses the synaptic
## weight from a predefined vector of synaptic weights for this
## connection type
def nc_appendsyn_wgtvector(pc, nclist, srcgid, dstgid, syn, weights, delay):
    assert (pc.gid_exists(dstgid))
    cell = pc.gid2cell(dstgid)
    widx = int(dstgid % weights.size())
    mknetcon(pc, nclist, srcgid, dstgid, syn, weights.x[widx]/1000.0, delay)

#New version of the function , used with dentate.cells
def mk_nc_syn_wgtvector(pc, srcgid, dstgid, syn, weights, delay):
    assert (pc.gid_exists(dstgid))
    cell = pc.gid2cell(dstgid)
    widx = int(dstgid % weights.size())
    nc = mk_netcon(pc, srcgid, dstgid, syn, weights.x[widx] / 1000.0, delay)
    return nc

## Create gap junctions
def mkgap(pc, gjlist, gid, secidx, sgid, dgid, w, verbose):
    
=======
def mkgap(pc, gjlist, gid, secidx, sgid, dgid, w):
    """
    Create gap junctions
    :param pc:
    :param gjlist:
    :param gid:
    :param secidx:
    :param sgid:
    :param dgid:
    :param w:
    :return:
    """
>>>>>>> 15cc66fb
    cell = pc.gid2cell(gid)

    if verbose:
        logger.info("host %d: gap junction: gid = %d branch = %d sec = %d coupling = %g sgid = %d dgid = %d\n", pc.id, gid, branch, sec, w, sgid, dgid)
    
    sec = cell.sections[secidx]
    seg = sec(0.5)
    gj = ggap(seg)
    pc.source_var(seg._ref_v, sgid)
    pc.target_var(gj, gj._ref_vgap, dgid)
    
    gjlist.append(gj)
    gj.g = w
<|MERGE_RESOLUTION|>--- conflicted
+++ resolved
@@ -1,4 +1,4 @@
-from dentate.utils import *
+from dentate import utils
 try:
     from mpi4py import MPI  # Must come before importing NEURON
 except Exception:
@@ -35,7 +35,6 @@
     h.continuerun(h.tstop)
 
 
-<<<<<<< HEAD
 ## Adds a network connection to a single synapse point process
 ##    pc: ParallelContext
 ##    nclist: list of netcons
@@ -48,7 +47,7 @@
     nc.delay = delay
     nclist.append(nc)
 
-#New version of the function , used with dentate.cells
+#New version of the function, used with dentate.cells
 def mk_netcon(pc, srcgid, dstgid, syn, weight, delay):
     nc = pc.gid_connect(srcgid, syn)
     nc.weight[0] = weight
@@ -75,30 +74,8 @@
     return nc
 
 
-## A variant of ParallelNetManager.nc_append that 1) takes in a
-## synaptic point process as an argument (as opposed to the index of a
-## synapse in cell.synlist) and 2) chooses the synaptic
-## weight from a predefined vector of synaptic weights for this
-## connection type
-def nc_appendsyn_wgtvector(pc, nclist, srcgid, dstgid, syn, weights, delay):
-    assert (pc.gid_exists(dstgid))
-    cell = pc.gid2cell(dstgid)
-    widx = int(dstgid % weights.size())
-    mknetcon(pc, nclist, srcgid, dstgid, syn, weights.x[widx]/1000.0, delay)
-
-#New version of the function , used with dentate.cells
-def mk_nc_syn_wgtvector(pc, srcgid, dstgid, syn, weights, delay):
-    assert (pc.gid_exists(dstgid))
-    cell = pc.gid2cell(dstgid)
-    widx = int(dstgid % weights.size())
-    nc = mk_netcon(pc, srcgid, dstgid, syn, weights.x[widx] / 1000.0, delay)
-    return nc
-
 ## Create gap junctions
 def mkgap(pc, gjlist, gid, secidx, sgid, dgid, w, verbose):
-    
-=======
-def mkgap(pc, gjlist, gid, secidx, sgid, dgid, w):
     """
     Create gap junctions
     :param pc:
@@ -110,7 +87,6 @@
     :param w:
     :return:
     """
->>>>>>> 15cc66fb
     cell = pc.gid2cell(gid)
 
     if verbose:
