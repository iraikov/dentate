--- conflicted
+++ resolved
@@ -5,8 +5,6 @@
     pass
 from neuron import h
 
-<<<<<<< HEAD
-=======
 # This logger will inherit its settings from the root logger, created in dentate.env
 logger = get_module_logger(__name__)
 
@@ -16,7 +14,6 @@
                              'spine_head']
 default_hoc_sec_lists = {'soma': 'somaidx', 'hillock': 'hilidx', 'ais': 'aisidx', 'axon': 'axonidx',
                           'basal': 'basalidx', 'apical': 'apicalidx', 'trunk': 'trunkidx', 'tuft': 'tuftidx'}
->>>>>>> 4d9ba254
 
 
 def hoc_results_to_python(hoc_results):
