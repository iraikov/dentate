--- conflicted
+++ resolved
@@ -45,11 +45,7 @@
     h.continuerun(h.tstop)
 
 
-<<<<<<< HEAD
-def mknetcon(pc, srcgid, dstgid, syn, weight=1., delay=0.):
-=======
 def mknetcon(pc, source, syn, weight=1, delay=0.1):
->>>>>>> 0e5e6f02
     """
     Creates a network connection from the provided source to the provided synaptic point process.
     :param pc: :class:'h.ParallelContext'
