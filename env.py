--- conflicted
+++ resolved
@@ -9,22 +9,12 @@
 from dentate.utils import *
 from dentate.neuron_utils import find_template
 
-<<<<<<< HEAD
-
-ConnectionConfig = namedtuple('ConnectionConfig',
-                                 ['type',
-                                  'sections',
-                                  'layers',
-                                  'proportions',
-                                  'mechanisms'])
-=======
 SynapseConfig = namedtuple('SynapseConfig',
                                ['type',
                                 'sections',
                                 'layers',
                                 'proportions',
                                 'mechanisms'])
->>>>>>> 0e5e6f02
 
 GapjunctionConfig = namedtuple('GapjunctionConfig',
                                  ['sections',
@@ -45,19 +35,11 @@
     """
     Network model configuration.
     """
-<<<<<<< HEAD
-    def __init__(self, comm=None, configFile=None, templatePaths="templates", hoclibPath=None, datasetPrefix=None,
-                 configPrefix=None, resultsPath=None, resultsId=None, nodeRankFile=None, IOsize=0, vrecordFraction=0,
-                 coredat=False, tstop=0, v_init=-65, stimulus_onset=0.0, max_walltime_hrs=0, results_write_time=0,
-                 dt=0.025, ldbal=False, lptbal=False, transfer_debug=False, cell_selection=None, spike_input_path=None,
-                 spike_input_ns=None, verbose=False, **kwargs):
-=======
     def __init__(self, comm=None, config_file=None, template_paths="templates", hoc_lib_path=None, dataset_prefix=None,
                  config_prefix=None, results_path=None, results_id=None, node_rank_file=None, io_size=0, vrecord_fraction=0,
                  coredat=False, tstop=0, v_init=-65, stimulus_onset=0.0, max_walltime_hours=0, results_write_time=0,
                  dt=0.025, ldbal=False, lptbal=False, transfer_debug=False, cell_selection_path=None, 
                  spike_input_path=None, spike_input_namespace=None, verbose=False, **kwargs):
->>>>>>> 0e5e6f02
         """
         :param comm: :class:'MPI.COMM_WORLD'
         :param config_file: str; model configuration file name
