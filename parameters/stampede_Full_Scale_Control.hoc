
// print verbose diagnostic messages while constructing the network
verbose = 0

// The name of this model
modelName = "dentatenet"

// The location of all datasets
datasetPrefix = "/work/03320/iraikov/dentate/datasets/B512"

// The dataset to use for constructing the network
datasetName = "Full_Scale_Control"

// Size of a single forest for variable morphology cells
forestSize = 1000

// whether to per-node binary files for dendritic forests of variable morphology cells
forestBinaryMode = 1

// whether to create per-node connectivity graphs
makegraph = 0

// Initialization voltage
v_init = -75

// simulation time
<<<<<<< HEAD
tstop = 150
=======
tstop = 1000
>>>>>>> 338a1915

// time step
dt = 0.025

// Fraction of cells to record intracellular voltage from
vrecordFraction = 0.01

use_cvode=0
use_cache_efficient=1
use_local_dt=0

externalPaths = new List()
externalPaths.append (new String("../dgc/Mateos-Aparicio2014"))<|MERGE_RESOLUTION|>--- conflicted
+++ resolved
@@ -24,11 +24,7 @@
 v_init = -75
 
 // simulation time
-<<<<<<< HEAD
-tstop = 150
-=======
 tstop = 1000
->>>>>>> 338a1915
 
 // time step
 dt = 0.025
