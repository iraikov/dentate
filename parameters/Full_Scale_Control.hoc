--- conflicted
+++ resolved
@@ -6,12 +6,7 @@
 modelName = "dentatenet"
 
 // The location of all datasets
-<<<<<<< HEAD
-//datasetPrefix = "/oasis/scratch/comet/iraikov/temp_project/dentate"
-datasetPrefix = "/som/iraikov/dentate"
-=======
 datasetPrefix = "/scratch/users/iraikov/dentate"
->>>>>>> cf07c6bb
 
 // The dataset to use for constructing the network
 datasetName = "Full_Scale_Control"
