--- conflicted
+++ resolved
@@ -1619,19 +1619,11 @@
                                         init_params=init_params, results_file=results_file,
                                         verbose=verbose)
 
-<<<<<<< HEAD
-    if results_path is not None:
-        for pop_name, gid_results_config_dict in viewitems(results_config_dict):
-            for gid, results_config_tuples in viewitems(gid_result_config_dict):
-                file_path = '%s/network_clamp.optimize.%s.%d.yaml' % (results_path, pop_name, gid)
-                write_to_yaml(file_path, results_config_tuples)
-=======
     if results_config_dict is not None:
         if results_path is not None:
             file_path = '%s/network_clamp.optimize.%s.yaml' % (results_path, str(results_file_id))
             write_to_yaml(file_path, results_config_dict)
     comm.barrier()
->>>>>>> 4778d022
 
 
 cli.add_command(show)
