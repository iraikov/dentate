--- conflicted
+++ resolved
@@ -129,15 +129,9 @@
         rate_bins     = []
         count_bins    = []
         
-<<<<<<< HEAD
         for ibin in xrange(1, len(bins)):
             bin_spks  = spkts[bin_inds == ibin]
             bin_rates = spkrates[bin_inds == ibin]
-=======
-        for ibin in xrange(1, len(bins)+1):
-            bin_spks = spkts[bin_inds == ibin]
-            bin_isi  = spkints[isi_bin_inds == ibin]
->>>>>>> 946fcf91
             count    = bin_spks.size
             if count > 0:
                 rate     = np.mean(bin_rates)
