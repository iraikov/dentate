--- conflicted
+++ resolved
@@ -84,7 +84,6 @@
 
 
 
-<<<<<<< HEAD
 def mvcorrcoef(X,y):
     Xm = np.reshape(np.mean(X,axis=1),(X.shape[0],1))
     ym = np.mean(y)
@@ -203,12 +202,8 @@
 
     
     return corr_dict
-=======
+
 def compute_activity_ratio(stimulus, response, binSize = 25.):
-
-    
-    
     result = numpy.power(numpy.sum(numpy.array(mean_rates),axis=0)/nstim,2) / (numpy.sum(numpy.power(mean_rates,2),axis=0)/nstim)
-
     return result
->>>>>>> 393daa2f
+
