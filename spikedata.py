import math, sys
import itertools
from collections import defaultdict
import numpy as np
from dentate import utils
from utils import viewitems, consecutive, baks, mvcorrcoef, autocorr
from neuroh5.io import read_cell_attributes, write_cell_attributes, read_population_ranges, read_population_names

## This logger will inherit its setting from its root logger, dentate,
## which is created in module env
logger = utils.get_module_logger(__name__)


def get_env_spike_dict(env, t_start=0.0):
    """
    Constructs  a dictionary with per-gid spike times from the output vectors with spike times and gids contained in env.
    """
    
    t_vec = np.array(env.t_vec, dtype=np.float32)
    id_vec = np.array(env.id_vec, dtype=np.uint32)

    if t_start > 0.0:
        inds = np.where(t_vec >= t_start)
        t_vec = t_vec[inds]
        id_vec = id_vec[inds]
    
    binlst  = []
    typelst = list(env.celltypes.keys())
    for k in typelst:
        binlst.append(env.celltypes[k]['start'])

    binvect  = np.array(binlst)
    sort_idx = np.argsort(binvect,axis=0)
    bins     = binvect[sort_idx][1:]
    types    = [ typelst[i] for i in sort_idx ]
    inds     = np.digitize(id_vec, bins)

    pop_spkdict = {}
    for i in range(0,len(types)):
        pop_name = types[i]
        spkdict  = {}
        sinds    = np.where(inds == i)
        if len(sinds) > 0:
            ids      = id_vec[sinds]
            ts       = t_vec[sinds]
            for j in range(0,len(ids)):
                id = ids[j]
                t  = ts[j]
                if id in spkdict:
                    spkdict[id].append(t)
                else:
                    spkdict[id]= [t]
            for j in list(spkdict.keys()):
                spkdict[j] = np.array(spkdict[j], dtype=np.float32)
        pop_spkdict[pop_name] = spkdict

    return pop_spkdict


def read_spike_events(input_file, population_names, namespace_id, spike_train_attr_name='t', time_range=None,
                      max_spikes=None):
    """
    Reads spike trains from a NeuroH5 file, and returns a dictionary with spike times and cell indices.
    :param input_file: str (path to file)
    :param population_names: list of str
    :param namespace_id: str
    :param spike_train_attr_name: str
    :param time_range: list of float
    :param max_spikes: float
    :return: dict
    """
    spkpoplst        = []
    spkindlst        = []
    spktlst          = []
    num_cell_spks    = {}
    pop_active_cells = {}

    tmin = float('inf')
    tmax = 0.

    for pop_name in population_names:

        if time_range is None or time_range[1] is None:
            logger.info('Reading spike data for population %s...' % pop_name)
        else:
            logger.info('Reading spike data for population %s in time range %s...' % (pop_name, str(time_range)))

        spkiter = read_cell_attributes(input_file, pop_name, namespace=namespace_id)
        this_num_cell_spks = 0
        active_set = set([])

        pop_spkindlst = []
        pop_spktlst   = []

        # Time Range
        if time_range is None or time_range[1] is None:
            for spkind,spkts in spkiter:
                for spkt in spkts[spike_train_attr_name]:
                    pop_spkindlst.append(spkind)
                    pop_spktlst.append(spkt)
                    if spkt < tmin:
                        tmin = spkt
                    if spkt > tmax:
                        tmax = spkt
                    this_num_cell_spks += 1
                    active_set.add(spkind)
        else:
            if time_range[0] is None:
                time_range[0] = 0.0
            for spkind,spkts in spkiter:
                for spkt in spkts[spike_train_attr_name]:
                    if time_range[0] <= spkt <= time_range[1]:
                        pop_spkindlst.append(spkind)
                        pop_spktlst.append(spkt)
                        if spkt < tmin:
                            tmin = spkt
                        if spkt > tmax:
                            tmax = spkt
                        this_num_cell_spks += 1
                        active_set.add(spkind)

        if not active_set:
            continue
                        
        pop_active_cells[pop_name] = active_set
        num_cell_spks[pop_name] = this_num_cell_spks

        pop_spkts = np.asarray(pop_spktlst, dtype=np.float32)
        del(pop_spktlst)
        pop_spkinds = np.asarray(pop_spkindlst, dtype=np.uint32)
        del(pop_spkindlst)
                        
        # Limit to max_spikes
        if (max_spikes is not None) and (len(pop_spkts)>max_spikes):
            logger.warn(' Reading only randomly sampled %i out of %i spikes for population %s' %
                        (max_spikes, len(pop_spkts), pop_name))
            sample_inds = np.random.randint(0, len(pop_spkinds)-1, size=int(max_spikes))
            pop_spkts   = pop_spkts[sample_inds]
            pop_spkinds = pop_spkinds[sample_inds]
            tmax = max(tmax, max(pop_spkts))

        sort_idxs = np.argsort(pop_spkts)
        spkpoplst.append(pop_name)
        spktlst.append(np.take(pop_spkts, sort_idxs))
        del pop_spkts
        spkindlst.append(np.take(pop_spkinds, sort_idxs))
        del pop_spkinds
        
        logger.info(' Read %i spikes for population %s' % (this_num_cell_spks, pop_name))

    return {'spkpoplst': spkpoplst, 'spktlst': spktlst, 'spkindlst': spkindlst, 'tmin': tmin, 'tmax': tmax,
            'pop_active_cells': pop_active_cells, 'num_cell_spks': num_cell_spks }


def make_spike_dict (spkinds, spkts):
    """
    Given arrays with cell indices and spike times, returns a dictionary with per-cell spike times.
    """
    spk_dict = defaultdict(list)
    for spkind, spkt in zip(np.nditer(spkinds), np.nditer(spkts)):
        spk_dict[int(spkind)].append(float(spkt))
    return spk_dict

    
def interspike_intervals (spkdict):
    """
    Calculates interspike intervals from the given spike dictionary.
    """
    isi_dict = {}
    for ind, lst in viewitems(spkdict):
        if len(lst) > 1:
            isi_dict[ind] = np.diff(np.asarray(lst))
        else:
            isi_dict[ind] = np.asarray([], dtype=np.float32)
    return isi_dict

    
def spike_bin_counts(spkdict, time_bins):
    bin_dict = {}
    for (ind, lst) in viewitems(spkdict):

        spkts = np.asarray(lst, dtype=np.float32)
        bins, bin_edges = np.histogram(spkts, bins=time_bins)
        
        bin_dict[ind] = bins

    return bin_dict
<<<<<<< HEAD

=======
>>>>>>> 303fe1c0


def spike_rates (spkdict):
    """
    Calculates firing rates based on interspike intervals computed from the given spike dictionary.
    """
    rate_dict = {}
    isidict = interspike_intervals(spkdict)
    for ind, isiv in viewitems(isidict):
        if isiv.size > 0:
            rate = 1.0 / (np.mean(isiv) / 1000.0)
        else:
            rate = 0.0
        rate_dict[ind] = rate
    return rate_dict


def spike_covariate(population, spkdict, time_bins, nbins_before, nbins_after):
<<<<<<< HEAD
=======
    """
    Creates the spike covariate matrix.

    X: a matrix of size nbins x nadj x ncells
    """
    
    spk_matrix = np.column_stack([ np.histogram(np.asarray(lst), bins=time_bins)[0]
                                   for i, (gid, lst) in enumerate(viewitems(spkdict[population])) if len(lst) > 1 ])

    nbins  = spk_matrix.shape[0]
    ncells = spk_matrix.shape[1]
    nadj   = nbins_before+nbins_after+1
    
    X      = np.empty([nbins, nadj, ncells]) 
    X[:]   = np.NaN
    
    start_idx=0
    for i in range(nbins-nbins_before-nbins_after): 
        end_idx=start_idx+nadj
        X[i+nbins_before,:,:] = spk_matrix[start_idx:end_idx,:] 
        start_idx=start_idx+1
        
    return X


def spike_density_estimate (population, spkdict, time_bins, save=False, progress=False, **kwargs):
>>>>>>> 303fe1c0
    """
    Creates the spike covariate matrix.

    X: a matrix of size nbins x nadj x ncells
    """
    
    spk_matrix = np.column_stack([ np.histogram(np.asarray(lst), bins=time_bins)[0]
                                   for i, (gid, lst) in enumerate(viewitems(spkdict[population])) if len(lst) > 1 ])

    nbins  = spk_matrix.shape[0]
    ncells = spk_matrix.shape[1]
    nadj   = nbins_before+nbins_after+1
    
    X      = np.empty([nbins, nadj, ncells]) 
    X[:]   = np.NaN
    
    start_idx=0
    for i in range(nbins-nbins_before-nbins_after): 
        end_idx=start_idx+nadj
        X[i+nbins_before,:,:] = spk_matrix[start_idx:end_idx,:] 
        start_idx=start_idx+1
        
    return X


def spike_density_estimate(population, spkdict, time_bins, arena_id=None, trajectory_id=None, output_file_path=None,
                            progress=False, baks_alpha=None, baks_beta=None,
                            inferred_rate_attr_name='Inferred Rate Map', **kwargs):
    """
    Calculates spike density function for the given spike trains.
    :param population:
    :param spkdict:
    :param time_bins:
    :param arena_id: str
    :param trajectory_id: str
    :param output_file_path:
    :param progress:
    :param baks_alpha: float
    :param baks_beta: float
    :param inferred_rate_attr_name: str
    :param kwargs: dict
    :return: dict
    """
    if progress:
        from tqdm import tqdm
    
    def make_spktrain (lst, t_start, t_stop):
        spkts = np.asarray(lst, dtype=np.float32)
        return spkts[(spkts >= t_start) & (spkts <= t_stop)]

    def get_spk_rate(spkts, time_bins, **kwargs):
        return baks(spkts / 1000., time_bins / 1000., **kwargs)[0].reshape((-1,))
    
    t_start = time_bins[0]
    t_stop = time_bins[-1]

    spktrains = { ind: make_spktrain(lst, t_start, t_stop) for (ind, lst) in viewitems(spkdict) }
<<<<<<< HEAD

    baks_args = dict()
    if baks_alpha is not None:
        baks_args['a'] = baks_alpha
    if baks_beta is not None:
        baks_args['b'] = baks_beta
    if progress:
        spk_rate_dict = {ind: baks(spkts / 1000., time_bins / 1000., **baks_args)[0].reshape((-1,))
                         for ind, spkts in tqdm(viewitems(spktrains)) if len(spkts) > 1}
    else:
        spk_rate_dict = {ind: baks(spkts / 1000., time_bins / 1000., **baks_args)[0].reshape((-1,))
                         for ind, spkts in viewitems(spktrains) if len(spkts) > 1}
=======
    f = get_spk_rate
        
    if progress:
        spk_density_dict = { ind: f(spkts, time_bins, **kwargs)
                          for ind, spkts in tqdm(viewitems(spktrains)) if len(spkts) > 1 }
    else:
        spk_density_dict = { ind: f(spkts, time_bins, **kwargs)
                          for ind, spkts in viewitems(spktrains) if len(spkts) > 1 }
        
>>>>>>> 303fe1c0

    if output_file_path is not None:
        if arena_id is None or trajectory_id is None:
            raise RuntimeError('spike_density_estimate: arena_id and trajectory_id required to write Spike Density'
                               'Function namespace')
        namespace = 'Spike Density Function %s %s' % (arena_id, trajectory_id)
        attr_dict = {ind: {inferred_rate_attr_name: np.asarray(spk_rate_dict[ind], dtype='float32')}
                     for ind in spk_rate_dict }
        write_cell_attributes(output_file_path, population, attr_dict, namespace=namespace)

    result = {ind: {'rate': rate, 'time': time_bins} for ind, rate in viewitems(spk_rate_dict)}

        
    result = { ind: { 'rate': rate, 'time': time_bins }
<<<<<<< HEAD
              for ind, rate in viewitems(spk_rate_dict) }
=======
              for ind, rate in viewitems(spk_density_dict) }
>>>>>>> 303fe1c0
    
    return result
            


<<<<<<< HEAD
def spatial_information(population, trajectory, spkdict, time_range, position_bin_size, arena_id=None,
                        trajectory_id=None, output_file_path=None, information_attr_name='Mutual Information',
                        progress=False, **kwargs):
=======
def spatial_information (population, trajectory, spkdict, time_range, position_bin_size, progress=False, save = False):
>>>>>>> 303fe1c0
    """
    Calculates mutual information for the given spatial trajectory and spike trains.
    :param population:
    :param trajectory:
    :param spkdict:
    :param time_range:
    :param position_bin_size:
    :param arena_id: str
    :param trajectory_id: str
    :param output_file_path: str (path to file)
    :param information_attr_name: str
    :return: dict
    """
    tmin = time_range[0]
    tmax = time_range[1]
    
    x, y, d, t = trajectory

    t_inds = np.where((t >= tmin) & (t <= tmax))
    t = t[t_inds]
    d = d[t_inds]
        
    d_extent       = np.max(d) - np.min(d)
    position_bins  = np.arange(np.min(d), np.max(d), position_bin_size)
    d_bin_inds     = np.digitize(d, bins = position_bins)
    t_bin_ind_lst  = [0]
    for ibin in range(1, len(position_bins)+1):
        bin_inds = np.where(d_bin_inds == ibin)
        t_bin_ind_lst.append(np.max(bin_inds))
    t_bin_inds = np.asarray(t_bin_ind_lst)
    time_bins  = t[t_bin_inds]

    d_bin_probs = {}
    prev_bin = np.min(d)
    for ibin in range(1, len(position_bins)+1):
        d_bin  = d[d_bin_inds == ibin]
        if d_bin.size > 0:
            bin_max = np.max(d_bin)
            d_prob = (bin_max - prev_bin) / d_extent
            d_bin_probs[ibin] = d_prob
            prev_bin = bin_max
        else:
            d_bin_probs[ibin] = 0.
            
<<<<<<< HEAD
    rate_bin_dict = spike_density_estimate(population, spkdict, time_bins, arena_id=arena_id,
                                           trajectory_id=trajectory_id, output_file_path=output_file_path,
                                           progress=progress, **kwargs)

=======
    rate_bin_dict = spike_density_estimate(population, spkdict, time_bins, save=save, progress=progress)
>>>>>>> 303fe1c0
    MI_dict = {}
    for ind, valdict in viewitems(rate_bin_dict):
        MI = 0.
        x      = valdict['time']
        rates  = valdict['rate']
        R      = np.mean(rates)

        if R > 0.:
            for ibin in range(1, len(position_bins)+1):
                p_i  = d_bin_probs[ibin]
                R_i  = rates[ibin-1]
                if R_i > 0.:
                    MI   += p_i * (R_i / R) * math.log(R_i / R, 2)
            
        MI_dict[ind] = MI

    if output_file_path is not None:
        if arena_id is None or trajectory_id is None:
            raise RuntimeError('spikedata.spatial_information: arena_id and trajectory_id required to write Spatial '
                               'Mutual Information namespace')
        namespace = 'Spatial Mutual Information %s %s' % (arena_id, trajectory_id)
        attr_dict = {ind: {information_attr_name: np.array(MI_dict[ind], dtype='float32')} for ind in MI_dict}
        write_cell_attributes(output_file_path, population, attr_dict, namespace=namespace)

    return MI_dict


<<<<<<< HEAD

def place_fields(population, bin_size, rate_dict, trajectory, arena_id=None, trajectory_id=None, nstdev=1.5,
                 binsteps=5, baseline_fraction=None, min_pf_width=10., output_file_path=None, progress=False, **kwargs):
=======
def place_fields (population, bin_size, rate_dict, trajectory, nstdev=1.5, binsteps=5, baseline_fraction=None, min_pf_width=10., progress=False, save = False):
>>>>>>> 303fe1c0
    """
    Estimates place fields from the given instantaneous spike rate dictionary.
    :param population: str
    :param bin_size: float
    :param rate_dict: dict
    :param trajectory: tuple of array
    :param arena_id: str
    :param trajectory_id: str
    :param nstdev: float
    :param binsteps: float
    :param baseline_fraction: float
    :param min_pf_width: float
    :param output_file_path: str (path to file)
    :param verbose: bool
    :return: dict
    """

    if progress:
        from tqdm import tqdm
    
    (x, y, d, t) = trajectory

    pf_dict = {}
    pf_total_count = 0
    pf_cell_count = 0
    cell_count = 0
    pf_min = sys.maxsize
    pf_max = 0
    ncells = len(rate_dict)
<<<<<<< HEAD

=======
>>>>>>> 303fe1c0
    if progress:
        it = tqdm(viewitems(rate_dict))
    else:
        it = viewitems(rate_dict)
<<<<<<< HEAD
        
=======
>>>>>>> 303fe1c0
    for ind, valdict  in it:
        x      = valdict['time']
        rate   = valdict['rate']
        m      = np.mean(rate)
        rate1  = np.subtract(rate, m)
        if baseline_fraction is None:
            s  = np.std(rate1)
        else:
            k = rate1.shape[0]/baseline_fraction
            s = np.std(rate1[np.argpartition(rate1,k)[:k]])
        tmin   = x[0]
        tmax   = x[-1]
        bins   = np.arange(tmin, tmax, bin_size)
        bin_rates = []
        bin_norm_rates = []
        pf_ibins  = []
        for ibin in range(1, len(bins)):
            binx = np.linspace(bins[ibin-1],bins[ibin],binsteps)
            r_n  = np.mean(np.interp(binx,x,rate1))
            r    = np.mean(np.interp(binx,x,rate))
            bin_rates.append(r)
            bin_norm_rates.append(r_n)
            if r_n > nstdev*s:
                  pf_ibins.append(ibin-1)

        bin_rates = np.asarray(bin_rates)
        bin_norm_rates = np.asarray(bin_norm_rates)
                  
        if len(pf_ibins) > 0:
            pf_consecutive_ibins = []
            pf_consecutive_bins = []
            pf_widths = []
            for pf_ibin_array in consecutive(pf_ibins):
                pf_ibin_range = np.asarray([np.min(pf_ibin_array), np.max(pf_ibin_array)])
                pf_bin_range  = np.asarray([bins[pf_ibin_range[0]], bins[pf_ibin_range[1]]])
                pf_width = np.diff(np.interp(pf_bin_range, t, d))[0]
                pf_consecutive_ibins.append(pf_ibin_range)
                pf_consecutive_bins.append(pf_bin_range)
                pf_widths.append(pf_width)
<<<<<<< HEAD

            pf_filtered_ibins = [pf_consecutive_ibins[i] for i, pf_width in enumerate(pf_widths)
                                 if pf_width >= min_pf_width]

=======
            pf_filtered_ibins = [ pf_consecutive_ibins[i] for i, pf_width in enumerate(pf_widths) if pf_width >= min_pf_width ]
>>>>>>> 303fe1c0
            pf_count = len(pf_filtered_ibins)
            pf_ibins =  [ xrange(pf_ibin[0], pf_ibin[1]+1) for pf_ibin in pf_filtered_ibins ]
            pf_mean_width = [] 
            pf_mean_rate = [] 
            pf_peak_rate = [] 
            pf_mean_norm_rate = [] 
            for pf_ibin_iter in pf_ibins:
                pf_ibin_array = list(pf_ibin_iter)
                pf_mean_width.append(np.mean(
                    np.asarray([pf_width for pf_width in pf_widths if pf_width >= min_pf_width])))
                pf_mean_rate.append(np.mean(np.asarray(bin_rates[pf_ibin_array])))
                pf_peak_rate.append(np.max(np.asarray(bin_rates[pf_ibin_array])))
                pf_mean_norm_rate.append(np.mean(np.asarray(bin_norm_rates[pf_ibin_array])))

            pf_min = min(pf_count, pf_min)
            pf_max = max(pf_count, pf_max)
            pf_cell_count += 1
            pf_total_count += pf_count
        else:
            pf_count = 0
            pf_mean_width = []
            pf_mean_rate = []
            pf_peak_rate = []
            pf_mean_norm_rate = []

        cell_count += 1
        pf_dict[ind] = {'pf_count': np.asarray([pf_count], dtype=np.uint32),
                        'pf_mean_width': np.asarray(pf_mean_width, dtype=np.float32),
                        'pf_mean_rate': np.asarray(pf_mean_rate, dtype=np.float32),
                        'pf_peak_rate': np.asarray(pf_peak_rate, dtype=np.float32),
                        'pf_mean_norm_rate': np.asarray(pf_mean_norm_rate, dtype=np.float32)}

    logger.info('%s place fields: min %i max %i mean %f\n' %
                (population, pf_min, pf_max, float(pf_total_count)/float(cell_count)))
    if output_file_path is not None:
        if arena_id is None or trajectory_id is None:
            raise RuntimeError('spikedata.place_fields: arena_id and trajectory_id required to write %s namespace' %
                               'Place Fields')
        namespace = 'Place Fields %s %s' % (arena_id, trajectory_id)
        write_cell_attributes(output_file_path, population, pf_dict, namespace=namespace)

    return pf_dict
            

<<<<<<< HEAD

=======
>>>>>>> 303fe1c0
def coactive_sets (population, spkdict, time_bins, return_tree=False):
    """
    Estimates co-active activity ensembles from the given spike dictionary.
    """

    import sklearn
    from sklearn.neighbors import BallTree
<<<<<<< HEAD
    
    acv_dict = { gid: np.histogram(np.asarray(lst), bins=time_bins)[0] 
                 for (gid, lst) in viewitems(spkdict[population]) if len(lst) > 1 }
    n_features = len(time_bins)-1
    n_samples = len(acv_dict)

    active_gid = {}
    active_bins = np.zeros((n_samples, n_features),dtype=np.bool)
    for i, (gid, acv) in enumerate(viewitems(acv_dict)):
        active_bins[i,:] = acv > 0
        active_gid[i] = gid
    
=======
    
    acv_dict = { gid: np.histogram(np.asarray(lst), bins=time_bins)[0] 
                 for (gid, lst) in viewitems(spkdict[population]) if len(lst) > 1 }
    n_features = len(time_bins)-1
    n_samples = len(acv_dict)

    active_gid = {}
    active_bins = np.zeros((n_samples, n_features),dtype=np.bool)
    for i, (gid, acv) in enumerate(viewitems(acv_dict)):
        active_bins[i,:] = acv > 0
        active_gid[i] = gid
    
>>>>>>> 303fe1c0
    tree = BallTree(active_bins, metric='jaccard')
    qbins = np.zeros((n_features, n_features),dtype=np.bool)
    for ibin in xrange(n_features):
        qbins[ibin,ibin] = True

    nnrs, nndists = tree.query_radius(qbins, r=1, return_distance=True)

    fnnrs = []
    fnndists = []
    for i, (nns, nndist) in enumerate(itertools.izip(nnrs, nndists)):
        inds = [ inn for inn, nn in enumerate(nns) if np.any(np.logical_and(active_bins[nn,:], active_bins[i,:])) ] 
        fnns = np.asarray([ nns[inn] for inn in inds ])
        fdist = np.asarray([ nndist[inn] for inn in inds ])
        fnnrs.append(fnns)
        fnndists.append(fdist)
<<<<<<< HEAD
        
=======
    
>>>>>>> 303fe1c0
    if return_tree:
        return n_samples, fnnrs, fnndists, (tree, active_gid)
    else:
        return n_samples, fnnrs, fnndists



def histogram_correlation(spkdata, bin_size=1., quantity='count'):
    """Compute correlation coefficients of the spike count or firing rate histogram of each population. """

    spkpoplst        = spkdata['spkpoplst']
    spkindlst        = spkdata['spkindlst']
    spktlst          = spkdata['spktlst']
    num_cell_spks    = spkdata['num_cell_spks']
    pop_active_cells = spkdata['pop_active_cells']
    tmin             = spkdata['tmin']
    tmax             = spkdata['tmax']

    time_bins  = np.arange(tmin, tmax, bin_size)
    
    corr_dict = {}
    for subset, spkinds, spkts in zip(spkpoplst, spkindlst, spktlst):
        i = 0
        spk_dict = defaultdict(list)
        for spkind, spkt in zip(np.nditer(spkinds), np.nditer(spkts)):
            spk_dict[int(spkind)].append(spkt)
        x_lst = []
        for ind, lst in viewitems(spk_dict):
            spkts  = np.asarray(lst)
            if quantity == 'rate':
                q = akde(spkts / 1000., time_bins / 1000.)[0]
            else:
                count, bin_edges = np.histogram(spkts, bins = bins)
                q = count
            x_lst.append(q)
            i = i+1

        x_matrix = np.matrix(x_lst)
        
        corr_matrix = np.apply_along_axis(lambda y: mvcorrcoef(x_matrix, y), 1, x_matrix)
        corr_dict[subset] = corr_matrix
    
    return corr_dict


def histogram_autocorrelation(spkdata, bin_size=1., lag=1, quantity='count'):
    """Compute autocorrelation coefficients of the spike count or firing rate histogram of each population. """

    spkpoplst        = spkdata['spkpoplst']
    spkindlst        = spkdata['spkindlst']
    spktlst          = spkdata['spktlst']
    num_cell_spks    = spkdata['num_cell_spks']
    pop_active_cells = spkdata['pop_active_cells']
    tmin             = spkdata['tmin']
    tmax             = spkdata['tmax']

    bins  = np.arange(tmin, tmax, bin_size)
    
    corr_dict = {}
    for subset, spkinds, spkts in zip(spkpoplst, spkindlst, spktlst):
        i = 0
        spk_dict = defaultdict(list)
        for spkind, spkt in zip(np.nditer(spkinds), np.nditer(spkts)):
            spk_dict[int(spkind)].append(spkt)
        x_lst = []
        for ind, lst in viewitems(spk_dict):
            spkts  = np.asarray(lst)
            if quantity == 'rate':
                q = akde(spkts / 1000., time_bins / 1000.)[0]                
            else:
                count, bin_edges = np.histogram(spkts, bins = bins)
                q = count
            x_lst.append(q)
            i = i+1

        x_matrix = np.matrix(x_lst)
        
        corr_matrix = np.apply_along_axis(lambda y: autocorr(y, lag), 1, x_matrix)

        corr_dict[subset] = corr_matrix

    
    return corr_dict<|MERGE_RESOLUTION|>--- conflicted
+++ resolved
@@ -185,10 +185,6 @@
         bin_dict[ind] = bins
 
     return bin_dict
-<<<<<<< HEAD
-
-=======
->>>>>>> 303fe1c0
 
 
 def spike_rates (spkdict):
@@ -207,8 +203,6 @@
 
 
 def spike_covariate(population, spkdict, time_bins, nbins_before, nbins_after):
-<<<<<<< HEAD
-=======
     """
     Creates the spike covariate matrix.
 
@@ -233,32 +227,6 @@
         
     return X
 
-
-def spike_density_estimate (population, spkdict, time_bins, save=False, progress=False, **kwargs):
->>>>>>> 303fe1c0
-    """
-    Creates the spike covariate matrix.
-
-    X: a matrix of size nbins x nadj x ncells
-    """
-    
-    spk_matrix = np.column_stack([ np.histogram(np.asarray(lst), bins=time_bins)[0]
-                                   for i, (gid, lst) in enumerate(viewitems(spkdict[population])) if len(lst) > 1 ])
-
-    nbins  = spk_matrix.shape[0]
-    ncells = spk_matrix.shape[1]
-    nadj   = nbins_before+nbins_after+1
-    
-    X      = np.empty([nbins, nadj, ncells]) 
-    X[:]   = np.NaN
-    
-    start_idx=0
-    for i in range(nbins-nbins_before-nbins_after): 
-        end_idx=start_idx+nadj
-        X[i+nbins_before,:,:] = spk_matrix[start_idx:end_idx,:] 
-        start_idx=start_idx+1
-        
-    return X
 
 
 def spike_density_estimate(population, spkdict, time_bins, arena_id=None, trajectory_id=None, output_file_path=None,
@@ -286,14 +254,11 @@
         spkts = np.asarray(lst, dtype=np.float32)
         return spkts[(spkts >= t_start) & (spkts <= t_stop)]
 
-    def get_spk_rate(spkts, time_bins, **kwargs):
-        return baks(spkts / 1000., time_bins / 1000., **kwargs)[0].reshape((-1,))
     
     t_start = time_bins[0]
     t_stop = time_bins[-1]
 
     spktrains = { ind: make_spktrain(lst, t_start, t_stop) for (ind, lst) in viewitems(spkdict) }
-<<<<<<< HEAD
 
     baks_args = dict()
     if baks_alpha is not None:
@@ -306,17 +271,6 @@
     else:
         spk_rate_dict = {ind: baks(spkts / 1000., time_bins / 1000., **baks_args)[0].reshape((-1,))
                          for ind, spkts in viewitems(spktrains) if len(spkts) > 1}
-=======
-    f = get_spk_rate
-        
-    if progress:
-        spk_density_dict = { ind: f(spkts, time_bins, **kwargs)
-                          for ind, spkts in tqdm(viewitems(spktrains)) if len(spkts) > 1 }
-    else:
-        spk_density_dict = { ind: f(spkts, time_bins, **kwargs)
-                          for ind, spkts in viewitems(spktrains) if len(spkts) > 1 }
-        
->>>>>>> 303fe1c0
 
     if output_file_path is not None:
         if arena_id is None or trajectory_id is None:
@@ -331,23 +285,15 @@
 
         
     result = { ind: { 'rate': rate, 'time': time_bins }
-<<<<<<< HEAD
               for ind, rate in viewitems(spk_rate_dict) }
-=======
-              for ind, rate in viewitems(spk_density_dict) }
->>>>>>> 303fe1c0
     
     return result
             
 
 
-<<<<<<< HEAD
 def spatial_information(population, trajectory, spkdict, time_range, position_bin_size, arena_id=None,
                         trajectory_id=None, output_file_path=None, information_attr_name='Mutual Information',
                         progress=False, **kwargs):
-=======
-def spatial_information (population, trajectory, spkdict, time_range, position_bin_size, progress=False, save = False):
->>>>>>> 303fe1c0
     """
     Calculates mutual information for the given spatial trajectory and spike trains.
     :param population:
@@ -392,14 +338,10 @@
         else:
             d_bin_probs[ibin] = 0.
             
-<<<<<<< HEAD
     rate_bin_dict = spike_density_estimate(population, spkdict, time_bins, arena_id=arena_id,
                                            trajectory_id=trajectory_id, output_file_path=output_file_path,
                                            progress=progress, **kwargs)
 
-=======
-    rate_bin_dict = spike_density_estimate(population, spkdict, time_bins, save=save, progress=progress)
->>>>>>> 303fe1c0
     MI_dict = {}
     for ind, valdict in viewitems(rate_bin_dict):
         MI = 0.
@@ -427,13 +369,9 @@
     return MI_dict
 
 
-<<<<<<< HEAD
 
 def place_fields(population, bin_size, rate_dict, trajectory, arena_id=None, trajectory_id=None, nstdev=1.5,
                  binsteps=5, baseline_fraction=None, min_pf_width=10., output_file_path=None, progress=False, **kwargs):
-=======
-def place_fields (population, bin_size, rate_dict, trajectory, nstdev=1.5, binsteps=5, baseline_fraction=None, min_pf_width=10., progress=False, save = False):
->>>>>>> 303fe1c0
     """
     Estimates place fields from the given instantaneous spike rate dictionary.
     :param population: str
@@ -463,18 +401,12 @@
     pf_min = sys.maxsize
     pf_max = 0
     ncells = len(rate_dict)
-<<<<<<< HEAD
-
-=======
->>>>>>> 303fe1c0
+
     if progress:
         it = tqdm(viewitems(rate_dict))
     else:
         it = viewitems(rate_dict)
-<<<<<<< HEAD
-        
-=======
->>>>>>> 303fe1c0
+        
     for ind, valdict  in it:
         x      = valdict['time']
         rate   = valdict['rate']
@@ -514,14 +446,10 @@
                 pf_consecutive_ibins.append(pf_ibin_range)
                 pf_consecutive_bins.append(pf_bin_range)
                 pf_widths.append(pf_width)
-<<<<<<< HEAD
 
             pf_filtered_ibins = [pf_consecutive_ibins[i] for i, pf_width in enumerate(pf_widths)
                                  if pf_width >= min_pf_width]
 
-=======
-            pf_filtered_ibins = [ pf_consecutive_ibins[i] for i, pf_width in enumerate(pf_widths) if pf_width >= min_pf_width ]
->>>>>>> 303fe1c0
             pf_count = len(pf_filtered_ibins)
             pf_ibins =  [ xrange(pf_ibin[0], pf_ibin[1]+1) for pf_ibin in pf_filtered_ibins ]
             pf_mean_width = [] 
@@ -566,10 +494,6 @@
     return pf_dict
             
 
-<<<<<<< HEAD
-
-=======
->>>>>>> 303fe1c0
 def coactive_sets (population, spkdict, time_bins, return_tree=False):
     """
     Estimates co-active activity ensembles from the given spike dictionary.
@@ -577,7 +501,6 @@
 
     import sklearn
     from sklearn.neighbors import BallTree
-<<<<<<< HEAD
     
     acv_dict = { gid: np.histogram(np.asarray(lst), bins=time_bins)[0] 
                  for (gid, lst) in viewitems(spkdict[population]) if len(lst) > 1 }
@@ -590,20 +513,6 @@
         active_bins[i,:] = acv > 0
         active_gid[i] = gid
     
-=======
-    
-    acv_dict = { gid: np.histogram(np.asarray(lst), bins=time_bins)[0] 
-                 for (gid, lst) in viewitems(spkdict[population]) if len(lst) > 1 }
-    n_features = len(time_bins)-1
-    n_samples = len(acv_dict)
-
-    active_gid = {}
-    active_bins = np.zeros((n_samples, n_features),dtype=np.bool)
-    for i, (gid, acv) in enumerate(viewitems(acv_dict)):
-        active_bins[i,:] = acv > 0
-        active_gid[i] = gid
-    
->>>>>>> 303fe1c0
     tree = BallTree(active_bins, metric='jaccard')
     qbins = np.zeros((n_features, n_features),dtype=np.bool)
     for ibin in xrange(n_features):
@@ -619,11 +528,7 @@
         fdist = np.asarray([ nndist[inn] for inn in inds ])
         fnnrs.append(fnns)
         fnndists.append(fdist)
-<<<<<<< HEAD
-        
-=======
-    
->>>>>>> 303fe1c0
+
     if return_tree:
         return n_samples, fnnrs, fnndists, (tree, active_gid)
     else:
