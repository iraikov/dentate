import math, sys
import itertools
from collections import defaultdict
import numpy as np
<<<<<<< HEAD
from dentate import utils
from utils import viewitems, consecutive, baks, mvcorrcoef, autocorr
=======
from dentate.utils import *
>>>>>>> a8a6aeb1
from neuroh5.io import read_cell_attributes, write_cell_attributes, read_population_ranges, read_population_names

## This logger will inherit its setting from its root logger, dentate,
## which is created in module env
logger = get_module_logger(__name__)


<<<<<<< HEAD
=======
def consecutive(data):
    """
    Returns a list of arrays with consecutive values from data.
    """
    return np.split(data, np.where(np.diff(data) != 1)[0] + 1)


def mvcorrcoef(X, y):
    """
    Multivariate correlation coefficient.
    """
    Xm = np.reshape(np.mean(X, axis=1), (X.shape[0], 1))
    ym = np.mean(y)
    r_num = np.sum(np.multiply(X - Xm, y - ym), axis=1)
    r_den = np.sqrt(np.sum(np.square(X - Xm), axis=1) * np.sum(np.square(y - ym)))
    with np.errstate(divide='ignore', invalid='ignore'):
        r = np.true_divide(r_num, r_den)
        r[r == np.inf] = 0
        r = np.nan_to_num(r)
    return r


def autocorr(y, lag):
    leny = y.shape[1]
    a = y[0, 0:leny - lag].reshape(-1)
    b = y[0, lag:leny].reshape(-1)
    m = np.vstack((a[0, :].reshape(-1), b[0, :].reshape(-1)))
    r = np.corrcoef(m)[0, 1]
    if math.isnan(r):
        return 0.
    else:
        return r


>>>>>>> a8a6aeb1
def get_env_spike_dict(env, t_start=0.0):
    """
    Constructs  a dictionary with per-gid spike times from the output vectors with spike times and gids contained in env.
    """

    t_vec = np.array(env.t_vec, dtype=np.float32)
    id_vec = np.array(env.id_vec, dtype=np.uint32)

    if t_start > 0.0:
        inds = np.where(t_vec >= t_start)
        t_vec = t_vec[inds]
        id_vec = id_vec[inds]

    binlst = []
    typelst = list(env.celltypes.keys())
    for k in typelst:
        binlst.append(env.celltypes[k]['start'])

    binvect = np.array(binlst)
    sort_idx = np.argsort(binvect, axis=0)
    bins = binvect[sort_idx][1:]
    types = [typelst[i] for i in sort_idx]
    inds = np.digitize(id_vec, bins)

    pop_spkdict = {}
    for i in range(0, len(types)):
        pop_name = types[i]
        spkdict = {}
        sinds = np.where(inds == i)
        if len(sinds) > 0:
            ids = id_vec[sinds]
            ts = t_vec[sinds]
            for j in range(0, len(ids)):
                id = ids[j]
                t = ts[j]
                if id in spkdict:
                    spkdict[id].append(t)
                else:
                    spkdict[id] = [t]
            for j in spkdict:
                spkdict[j] = np.array(spkdict[j], dtype=np.float32)
        pop_spkdict[pop_name] = spkdict

    return pop_spkdict


def read_spike_events(input_file, population_names, namespace_id, spike_train_attr_name='t', time_range=None,
                      max_spikes=None):
    """
    Reads spike trains from a NeuroH5 file, and returns a dictionary with spike times and cell indices.
    :param input_file: str (path to file)
    :param population_names: list of str
    :param namespace_id: str
    :param spike_train_attr_name: str
    :param time_range: list of float
    :param max_spikes: float
    :return: dict
    """
    spkpoplst = []
    spkindlst = []
    spktlst = []
    num_cell_spks = {}
    pop_active_cells = {}

    tmin = float('inf')
    tmax = 0.

    for pop_name in population_names:

        if time_range is None or time_range[1] is None:
            logger.info('Reading spike data for population %s...' % pop_name)
        else:
            logger.info('Reading spike data for population %s in time range %s...' % (pop_name, str(time_range)))

        spkiter = read_cell_attributes(input_file, pop_name, namespace=namespace_id)
        this_num_cell_spks = 0
        active_set = set([])

        pop_spkindlst = []
        pop_spktlst = []

        # Time Range
        if time_range is None or time_range[1] is None:
            for spkind, spkts in spkiter:
                for spkt in spkts[spike_train_attr_name]:
                    pop_spkindlst.append(spkind)
                    pop_spktlst.append(spkt)
                    if spkt < tmin:
                        tmin = spkt
                    if spkt > tmax:
                        tmax = spkt
                    this_num_cell_spks += 1
                    active_set.add(spkind)
        else:
            if time_range[0] is None:
                time_range[0] = 0.0
            for spkind, spkts in spkiter:
                for spkt in spkts[spike_train_attr_name]:
                    if time_range[0] <= spkt <= time_range[1]:
                        pop_spkindlst.append(spkind)
                        pop_spktlst.append(spkt)
                        if spkt < tmin:
                            tmin = spkt
                        if spkt > tmax:
                            tmax = spkt
                        this_num_cell_spks += 1
                        active_set.add(spkind)

        if not active_set:
            continue

        pop_active_cells[pop_name] = active_set
        num_cell_spks[pop_name] = this_num_cell_spks

        pop_spkts = np.asarray(pop_spktlst, dtype=np.float32)
        del (pop_spktlst)
        pop_spkinds = np.asarray(pop_spkindlst, dtype=np.uint32)
        del (pop_spkindlst)

        # Limit to max_spikes
        if (max_spikes is not None) and (len(pop_spkts) > max_spikes):
            logger.warn(' Reading only randomly sampled %i out of %i spikes for population %s' %
                        (max_spikes, len(pop_spkts), pop_name))
            sample_inds = np.random.randint(0, len(pop_spkinds) - 1, size=int(max_spikes))
            pop_spkts = pop_spkts[sample_inds]
            pop_spkinds = pop_spkinds[sample_inds]
            tmax = max(tmax, max(pop_spkts))

        sort_idxs = np.argsort(pop_spkts)
        spkpoplst.append(pop_name)
        spktlst.append(np.take(pop_spkts, sort_idxs))
        del pop_spkts
        spkindlst.append(np.take(pop_spkinds, sort_idxs))
        del pop_spkinds

        logger.info(' Read %i spikes for population %s' % (this_num_cell_spks, pop_name))

    return {'spkpoplst': spkpoplst, 'spktlst': spktlst, 'spkindlst': spkindlst, 'tmin': tmin, 'tmax': tmax,
            'pop_active_cells': pop_active_cells, 'num_cell_spks': num_cell_spks}


def make_spike_dict(spkinds, spkts):
    """
    Given arrays with cell indices and spike times, returns a dictionary with per-cell spike times.
    """
    spk_dict = defaultdict(list)
    for spkind, spkt in zip(np.nditer(spkinds), np.nditer(spkts)):
        spk_dict[int(spkind)].append(float(spkt))
    return spk_dict


def interspike_intervals(spkdict):
    """
    Calculates interspike intervals from the given spike dictionary.
    """
    isi_dict = {}
    for ind, lst in viewitems(spkdict):
        if len(lst) > 1:
            isi_dict[ind] = np.diff(np.asarray(lst))
        else:
            isi_dict[ind] = np.asarray([], dtype=np.float32)
    return isi_dict

<<<<<<< HEAD
    
def spike_bin_counts(spkdict, time_bins):
    bin_dict = {}
    for (ind, lst) in viewitems(spkdict):

        if len(lst) > 0:
            spkts = np.asarray(lst, dtype=np.float32)
            bins, bin_edges = np.histogram(spkts, bins=time_bins)
            
            bin_dict[ind] = bins

    return bin_dict
=======

def spike_bin_counts(spkdict, bins):
    count_bin_dict = {}
    for (ind, lst) in viewitems(spkdict):

        spkts = np.asarray(lst, dtype=np.float32)
        bin_inds = np.digitize(spkts, bins=bins)
        count_bins = []

        for ibin in range(1, len(bins) + 1):
            bin_spks = spkts[bin_inds == ibin]
            count = bin_spks.size
            count_bins.append(count)

        count_bin_dict[ind] = np.asarray(count_bins, dtype=np.uint32)
>>>>>>> a8a6aeb1



def spike_rates(spkdict):
    """
    Calculates firing rates based on interspike intervals computed from the given spike dictionary.
    """
    rate_dict = {}
    isidict = interspike_intervals(spkdict)
    for ind, isiv in viewitems(isidict):
        if isiv.size > 0:
            rate = 1.0 / (np.mean(isiv) / 1000.0)
        else:
            rate = 0.0
        rate_dict[ind] = rate
    return rate_dict


def spike_covariate(population, spkdict, time_bins, nbins_before, nbins_after):
    """
    Creates the spike covariate matrix.

    X: a matrix of size nbins x nadj x ncells
    """
    
    spk_matrix = np.column_stack([ np.histogram(np.asarray(lst), bins=time_bins)[0]
                                   for i, (gid, lst) in enumerate(viewitems(spkdict[population])) if len(lst) > 1 ])

    nbins  = spk_matrix.shape[0]
    ncells = spk_matrix.shape[1]
    nadj   = nbins_before+nbins_after+1
    
    X      = np.empty([nbins, nadj, ncells]) 
    X[:]   = np.NaN
    
    start_idx=0
    for i in range(nbins-nbins_before-nbins_after): 
        end_idx=start_idx+nadj
        X[i+nbins_before,:,:] = spk_matrix[start_idx:end_idx,:] 
        start_idx=start_idx+1
        
    return X



def spike_density_estimate(population, spkdict, time_bins, arena_id=None, trajectory_id=None, output_file_path=None,
<<<<<<< HEAD
                            progress=False, baks_alpha=4.77, baks_beta=None,
                            inferred_rate_attr_name='Inferred Rate Map', **kwargs):
=======
                           progress=False, baks_alpha=None, baks_beta=None,
                           inferred_rate_attr_name='Inferred Rate Map', **kwargs):
>>>>>>> a8a6aeb1
    """
    Calculates spike density function for the given spike trains.
    :param population:
    :param spkdict:
    :param time_bins:
    :param arena_id: str
    :param trajectory_id: str
    :param output_file_path:
    :param progress:
    :param baks_alpha: float
    :param baks_beta: float
    :param inferred_rate_attr_name: str
    :param kwargs: dict
    :return: dict
    """
    if progress:
        from tqdm import tqdm

    def make_spktrain(lst, t_start, t_stop):
        spkts = np.asarray(lst, dtype=np.float32)
        return spkts[(spkts >= t_start) & (spkts <= t_stop)]

    
    t_start = time_bins[0]
    t_stop = time_bins[-1]

<<<<<<< HEAD
    spktrains = { ind: make_spktrain(lst, t_start, t_stop) for (ind, lst) in viewitems(spkdict) }

=======
    spktrains = {ind: make_spktrain(lst, t_start, t_stop) for (ind, lst) in viewitems(spkdict)}
>>>>>>> a8a6aeb1
    baks_args = dict()
    if baks_alpha is not None:
        baks_args['a'] = baks_alpha
    if baks_beta is not None:
        baks_args['b'] = baks_beta
    if progress:
        spk_rate_dict = {ind: baks(spkts / 1000., time_bins / 1000., **baks_args)[0].reshape((-1,))
                         for ind, spkts in tqdm(viewitems(spktrains)) if len(spkts) > 1}
    else:
        spk_rate_dict = {ind: baks(spkts / 1000., time_bins / 1000., **baks_args)[0].reshape((-1,))
                         for ind, spkts in viewitems(spktrains) if len(spkts) > 1}

    if output_file_path is not None:
        if arena_id is None or trajectory_id is None:
            raise RuntimeError('spike_density_estimate: arena_id and trajectory_id required to write Spike Density'
                               'Function namespace')
        namespace = 'Spike Density Function %s %s' % (arena_id, trajectory_id)
        attr_dict = {ind: {inferred_rate_attr_name: np.asarray(spk_rate_dict[ind], dtype='float32')}
                     for ind in spk_rate_dict}
        write_cell_attributes(output_file_path, population, attr_dict, namespace=namespace)

    result = {ind: {'rate': rate, 'time': time_bins} for ind, rate in viewitems(spk_rate_dict)}

        
    result = { ind: { 'rate': rate, 'time': time_bins }
              for ind, rate in viewitems(spk_rate_dict) }
    
    return result



def spatial_information(population, trajectory, spkdict, time_range, position_bin_size, arena_id=None,
                        trajectory_id=None, output_file_path=None, information_attr_name='Mutual Information',
                        progress=False, **kwargs):
    """
    Calculates mutual information for the given spatial trajectory and spike trains.
    :param population:
    :param trajectory:
    :param spkdict:
    :param time_range:
    :param position_bin_size:
    :param arena_id: str
    :param trajectory_id: str
    :param output_file_path: str (path to file)
    :param information_attr_name: str
    :return: dict
    """
    tmin = time_range[0]
    tmax = time_range[1]

    x, y, d, t = trajectory

    t_inds = np.where((t >= tmin) & (t <= tmax))
    t = t[t_inds]
    d = d[t_inds]

    d_extent = np.max(d) - np.min(d)
    position_bins = np.arange(np.min(d), np.max(d), position_bin_size)
    d_bin_inds = np.digitize(d, bins=position_bins)
    t_bin_ind_lst = [0]
    for ibin in range(1, len(position_bins) + 1):
        bin_inds = np.where(d_bin_inds == ibin)
        t_bin_ind_lst.append(np.max(bin_inds))
    t_bin_inds = np.asarray(t_bin_ind_lst)
    time_bins = t[t_bin_inds]

    d_bin_probs = {}
    prev_bin = np.min(d)
    for ibin in range(1, len(position_bins) + 1):
        d_bin = d[d_bin_inds == ibin]
        if d_bin.size > 0:
            bin_max = np.max(d_bin)
            d_prob = old_div((bin_max - prev_bin), d_extent)
            d_bin_probs[ibin] = d_prob
            prev_bin = bin_max
        else:
            d_bin_probs[ibin] = 0.

    rate_bin_dict = spike_density_estimate(population, spkdict, time_bins, arena_id=arena_id,
                                           trajectory_id=trajectory_id, output_file_path=output_file_path,
                                           progress=progress, **kwargs)

    MI_dict = {}
    for ind, valdict in viewitems(rate_bin_dict):
        MI = 0.
        x = valdict['time']
        rates = valdict['rate']
        R = np.mean(rates)

        if R > 0.:
            for ibin in range(1, len(position_bins) + 1):
                p_i = d_bin_probs[ibin]
                R_i = rates[ibin - 1]
                if R_i > 0.:
                    MI += p_i * (old_div(R_i, R)) * math.log(old_div(R_i, R), 2)

        MI_dict[ind] = MI

    if output_file_path is not None:
        if arena_id is None or trajectory_id is None:
            raise RuntimeError('spikedata.spatial_information: arena_id and trajectory_id required to write Spatial '
                               'Mutual Information namespace')
        namespace = 'Spatial Mutual Information %s %s' % (arena_id, trajectory_id)
        attr_dict = {ind: {information_attr_name: np.array(MI_dict[ind], dtype='float32')} for ind in MI_dict}
        write_cell_attributes(output_file_path, population, attr_dict, namespace=namespace)

    return MI_dict



def place_fields(population, bin_size, rate_dict, trajectory, arena_id=None, trajectory_id=None, nstdev=1.5,
                 binsteps=5, baseline_fraction=None, min_pf_width=10., output_file_path=None, progress=False, **kwargs):
    """
    Estimates place fields from the given instantaneous spike rate dictionary.
    :param population: str
    :param bin_size: float
    :param rate_dict: dict
    :param trajectory: tuple of array
    :param arena_id: str
    :param trajectory_id: str
    :param nstdev: float
    :param binsteps: float
    :param baseline_fraction: float
    :param min_pf_width: float
    :param output_file_path: str (path to file)
    :param verbose: bool
    :return: dict
    """

    if progress:
        from tqdm import tqdm
    
    (x, y, d, t) = trajectory

    pf_dict = {}
    pf_total_count = 0
    pf_cell_count = 0
    cell_count = 0
    pf_min = sys.maxsize
    pf_max = 0
    ncells = len(rate_dict)
<<<<<<< HEAD

    if progress:
        it = tqdm(viewitems(rate_dict))
    else:
        it = viewitems(rate_dict)
        
    for ind, valdict  in it:
        x      = valdict['time']
        rate   = valdict['rate']
        m      = np.mean(rate)
        rate1  = np.subtract(rate, m)
=======
    for ind, valdict in viewitems(rate_dict):
        x = valdict['time']
        rate = valdict['rate']
        m = np.mean(rate)
        if verbose:
            logger.info('%d / %d' % (cell_count, ncells))
            logger.info('mean rate: %f' % m)
        rate1 = np.subtract(rate, m)
>>>>>>> a8a6aeb1
        if baseline_fraction is None:
            s = np.std(rate1)
        else:
            k = old_div(rate1.shape[0], baseline_fraction)
            s = np.std(rate1[np.argpartition(rate1, k)[:k]])
        tmin = x[0]
        tmax = x[-1]
        bins = np.arange(tmin, tmax, bin_size)
        bin_rates = []
        bin_norm_rates = []
        pf_ibins = []
        for ibin in range(1, len(bins)):
            binx = np.linspace(bins[ibin - 1], bins[ibin], binsteps)
            r_n = np.mean(np.interp(binx, x, rate1))
            r = np.mean(np.interp(binx, x, rate))
            bin_rates.append(r)
            bin_norm_rates.append(r_n)
            if r_n > nstdev * s:
                pf_ibins.append(ibin - 1)

        bin_rates = np.asarray(bin_rates)
        bin_norm_rates = np.asarray(bin_norm_rates)

        if len(pf_ibins) > 0:
            pf_consecutive_ibins = []
            pf_consecutive_bins = []
            pf_widths = []
            for pf_ibin_array in consecutive(pf_ibins):
                pf_ibin_range = np.asarray([np.min(pf_ibin_array), np.max(pf_ibin_array)])
                pf_bin_range = np.asarray([bins[pf_ibin_range[0]], bins[pf_ibin_range[1]]])
                pf_width = np.diff(np.interp(pf_bin_range, t, d))[0]
                pf_consecutive_ibins.append(pf_ibin_range)
                pf_consecutive_bins.append(pf_bin_range)
                pf_widths.append(pf_width)

            pf_filtered_ibins = [pf_consecutive_ibins[i] for i, pf_width in enumerate(pf_widths)
                                 if pf_width >= min_pf_width]

            pf_count = len(pf_filtered_ibins)
            pf_ibins = [list(range(pf_ibin[0], pf_ibin[1] + 1)) for pf_ibin in pf_filtered_ibins]
            pf_mean_width = []
            pf_mean_rate = []
            pf_peak_rate = []
            pf_mean_norm_rate = []
            for pf_ibin_iter in pf_ibins:
                pf_ibin_array = list(pf_ibin_iter)
                pf_mean_width.append(np.mean(
                    np.asarray([pf_width for pf_width in pf_widths if pf_width >= min_pf_width])))
                pf_mean_rate.append(np.mean(np.asarray(bin_rates[pf_ibin_array])))
                pf_peak_rate.append(np.max(np.asarray(bin_rates[pf_ibin_array])))
                pf_mean_norm_rate.append(np.mean(np.asarray(bin_norm_rates[pf_ibin_array])))

            pf_min = min(pf_count, pf_min)
            pf_max = max(pf_count, pf_max)
            pf_cell_count += 1
            pf_total_count += pf_count
        else:
            pf_count = 0
            pf_mean_width = []
            pf_mean_rate = []
            pf_peak_rate = []
            pf_mean_norm_rate = []

        cell_count += 1
        pf_dict[ind] = {'pf_count': np.asarray([pf_count], dtype=np.uint32),
                        'pf_mean_width': np.asarray(pf_mean_width, dtype=np.float32),
                        'pf_mean_rate': np.asarray(pf_mean_rate, dtype=np.float32),
                        'pf_peak_rate': np.asarray(pf_peak_rate, dtype=np.float32),
                        'pf_mean_norm_rate': np.asarray(pf_mean_norm_rate, dtype=np.float32)}

    logger.info('%s place fields: min %i max %i mean %f\n' %
                (population, pf_min, pf_max, float(pf_total_count) / float(cell_count)))
    if output_file_path is not None:
        if arena_id is None or trajectory_id is None:
            raise RuntimeError('spikedata.place_fields: arena_id and trajectory_id required to write %s namespace' %
                               'Place Fields')
        namespace = 'Place Fields %s %s' % (arena_id, trajectory_id)
        write_cell_attributes(output_file_path, population, pf_dict, namespace=namespace)

    return pf_dict


def coactive_sets (population, spkdict, time_bins, return_tree=False):
    """
    Estimates co-active activity ensembles from the given spike dictionary.
    """

<<<<<<< HEAD
    import sklearn
    from sklearn.neighbors import BallTree
    
    acv_dict = { gid: np.histogram(np.asarray(lst), bins=time_bins)[0] 
                 for (gid, lst) in viewitems(spkdict[population]) if len(lst) > 1 }
    n_features = len(time_bins)-1
    n_samples = len(acv_dict)

    active_gid = {}
    active_bins = np.zeros((n_samples, n_features),dtype=np.bool)
    for i, (gid, acv) in enumerate(viewitems(acv_dict)):
        active_bins[i,:] = acv > 0
        active_gid[i] = gid
    
    tree = BallTree(active_bins, metric='jaccard')
    qbins = np.zeros((n_features, n_features),dtype=np.bool)
    for ibin in xrange(n_features):
        qbins[ibin,ibin] = True

    nnrs, nndists = tree.query_radius(qbins, r=1, return_distance=True)

    fnnrs = []
    fnndists = []
    for i, (nns, nndist) in enumerate(itertools.izip(nnrs, nndists)):
        inds = [ inn for inn, nn in enumerate(nns) if np.any(np.logical_and(active_bins[nn,:], active_bins[i,:])) ] 
        fnns = np.asarray([ nns[inn] for inn in inds ])
        fdist = np.asarray([ nndist[inn] for inn in inds ])
        fnnrs.append(fnns)
        fnndists.append(fdist)

    if return_tree:
        return n_samples, fnnrs, fnndists, (tree, active_gid)
    else:
        return n_samples, fnnrs, fnndists

=======
    pf_dict = {}
    pf_total_count = 0
    cell_count = 0
    pf_min = sys.maxsize
    pf_max = 0
    for ind, valdict in viewitems(rate_dict):
        x = valdict['time']
        rate = valdict['rate']
        m = np.mean(rate)
        tmin = x[0]
        tmax = x[-1]
        bins = np.arange(tmin, tmax, bin_size)
        ac_ibins = []
        ac_rate = []
        for ibin in range(1, len(bins)):
            binx = np.linspace(bins[ibin - 1], bins[ibin], binsteps)
            r = np.mean(np.interp(binx, x, rate))
            if r > active_threshold:
                ac_ibins.append(ibin - 1)
                ac_rate.append(r)

        ac_ibins = consecutive(pf_ibins)
        ac_onsets = [bins[ac_ibin_lst[0]] for ac_ibin_lst in ac_ibins]
        ac_rates = [np.mean([bin_rates[ac_ibin] for ac_ibin in ac_ibin_lst]) for ac_ibin_lst in ac_ibins]
        ac_count = len(ac_onsets)

        ac_dict[ind] = {'ac_count': np.asarray([ac_count], dtype=np.uint32), \
                        'ac_onset': np.asarray(ac_onsets, dtype=np.float32), \
                        'ac_rate': np.asarray(ac_rates, dtype=np.float32)}

    if save:
        write_cell_attributes(save, population, pf_dict, namespace='Activity Sequences')

    return pf_dict
>>>>>>> a8a6aeb1


def histogram_correlation(spkdata, bin_size=1., quantity='count'):
    """Compute correlation coefficients of the spike count or firing rate histogram of each population. """

    spkpoplst = spkdata['spkpoplst']
    spkindlst = spkdata['spkindlst']
    spktlst = spkdata['spktlst']
    num_cell_spks = spkdata['num_cell_spks']
    pop_active_cells = spkdata['pop_active_cells']
    tmin = spkdata['tmin']
    tmax = spkdata['tmax']

    time_bins = np.arange(tmin, tmax, bin_size)

    corr_dict = {}
    for subset, spkinds, spkts in zip(spkpoplst, spkindlst, spktlst):
        i = 0
        spk_dict = defaultdict(list)
        for spkind, spkt in zip(np.nditer(spkinds), np.nditer(spkts)):
            spk_dict[int(spkind)].append(spkt)
        x_lst = []
        for ind, lst in viewitems(spk_dict):
            spkts = np.asarray(lst)
            if quantity == 'rate':
                q = akde(spkts / 1000., time_bins / 1000.)[0]
            else:
                count, bin_edges = np.histogram(spkts, bins=bins)
                q = count
            x_lst.append(q)
            i = i + 1

        x_matrix = np.matrix(x_lst)

        corr_matrix = np.apply_along_axis(lambda y: mvcorrcoef(x_matrix, y), 1, x_matrix)
        corr_dict[subset] = corr_matrix

    return corr_dict


def histogram_autocorrelation(spkdata, bin_size=1., lag=1, quantity='count'):
    """Compute autocorrelation coefficients of the spike count or firing rate histogram of each population. """

    spkpoplst = spkdata['spkpoplst']
    spkindlst = spkdata['spkindlst']
    spktlst = spkdata['spktlst']
    num_cell_spks = spkdata['num_cell_spks']
    pop_active_cells = spkdata['pop_active_cells']
    tmin = spkdata['tmin']
    tmax = spkdata['tmax']

    bins = np.arange(tmin, tmax, bin_size)

    corr_dict = {}
    for subset, spkinds, spkts in zip(spkpoplst, spkindlst, spktlst):
        i = 0
        spk_dict = defaultdict(list)
        for spkind, spkt in zip(np.nditer(spkinds), np.nditer(spkts)):
            spk_dict[int(spkind)].append(spkt)
        x_lst = []
        for ind, lst in viewitems(spk_dict):
            spkts = np.asarray(lst)
            if quantity == 'rate':
                q = akde(spkts / 1000., time_bins / 1000.)[0]
            else:
                count, bin_edges = np.histogram(spkts, bins=bins)
                q = count
            x_lst.append(q)
            i = i + 1

        x_matrix = np.matrix(x_lst)

        corr_matrix = np.apply_along_axis(lambda y: autocorr(y, lag), 1, x_matrix)

        corr_dict[subset] = corr_matrix

    return corr_dict<|MERGE_RESOLUTION|>--- conflicted
+++ resolved
@@ -2,12 +2,8 @@
 import itertools
 from collections import defaultdict
 import numpy as np
-<<<<<<< HEAD
 from dentate import utils
 from utils import viewitems, consecutive, baks, mvcorrcoef, autocorr
-=======
-from dentate.utils import *
->>>>>>> a8a6aeb1
 from neuroh5.io import read_cell_attributes, write_cell_attributes, read_population_ranges, read_population_names
 
 ## This logger will inherit its setting from its root logger, dentate,
@@ -15,43 +11,6 @@
 logger = get_module_logger(__name__)
 
 
-<<<<<<< HEAD
-=======
-def consecutive(data):
-    """
-    Returns a list of arrays with consecutive values from data.
-    """
-    return np.split(data, np.where(np.diff(data) != 1)[0] + 1)
-
-
-def mvcorrcoef(X, y):
-    """
-    Multivariate correlation coefficient.
-    """
-    Xm = np.reshape(np.mean(X, axis=1), (X.shape[0], 1))
-    ym = np.mean(y)
-    r_num = np.sum(np.multiply(X - Xm, y - ym), axis=1)
-    r_den = np.sqrt(np.sum(np.square(X - Xm), axis=1) * np.sum(np.square(y - ym)))
-    with np.errstate(divide='ignore', invalid='ignore'):
-        r = np.true_divide(r_num, r_den)
-        r[r == np.inf] = 0
-        r = np.nan_to_num(r)
-    return r
-
-
-def autocorr(y, lag):
-    leny = y.shape[1]
-    a = y[0, 0:leny - lag].reshape(-1)
-    b = y[0, lag:leny].reshape(-1)
-    m = np.vstack((a[0, :].reshape(-1), b[0, :].reshape(-1)))
-    r = np.corrcoef(m)[0, 1]
-    if math.isnan(r):
-        return 0.
-    else:
-        return r
-
-
->>>>>>> a8a6aeb1
 def get_env_spike_dict(env, t_start=0.0):
     """
     Constructs  a dictionary with per-gid spike times from the output vectors with spike times and gids contained in env.
@@ -215,7 +174,6 @@
             isi_dict[ind] = np.asarray([], dtype=np.float32)
     return isi_dict
 
-<<<<<<< HEAD
     
 def spike_bin_counts(spkdict, time_bins):
     bin_dict = {}
@@ -228,23 +186,6 @@
             bin_dict[ind] = bins
 
     return bin_dict
-=======
-
-def spike_bin_counts(spkdict, bins):
-    count_bin_dict = {}
-    for (ind, lst) in viewitems(spkdict):
-
-        spkts = np.asarray(lst, dtype=np.float32)
-        bin_inds = np.digitize(spkts, bins=bins)
-        count_bins = []
-
-        for ibin in range(1, len(bins) + 1):
-            bin_spks = spkts[bin_inds == ibin]
-            count = bin_spks.size
-            count_bins.append(count)
-
-        count_bin_dict[ind] = np.asarray(count_bins, dtype=np.uint32)
->>>>>>> a8a6aeb1
 
 
 
@@ -291,13 +232,8 @@
 
 
 def spike_density_estimate(population, spkdict, time_bins, arena_id=None, trajectory_id=None, output_file_path=None,
-<<<<<<< HEAD
                             progress=False, baks_alpha=4.77, baks_beta=None,
                             inferred_rate_attr_name='Inferred Rate Map', **kwargs):
-=======
-                           progress=False, baks_alpha=None, baks_beta=None,
-                           inferred_rate_attr_name='Inferred Rate Map', **kwargs):
->>>>>>> a8a6aeb1
     """
     Calculates spike density function for the given spike trains.
     :param population:
@@ -324,12 +260,8 @@
     t_start = time_bins[0]
     t_stop = time_bins[-1]
 
-<<<<<<< HEAD
-    spktrains = { ind: make_spktrain(lst, t_start, t_stop) for (ind, lst) in viewitems(spkdict) }
-
-=======
     spktrains = {ind: make_spktrain(lst, t_start, t_stop) for (ind, lst) in viewitems(spkdict)}
->>>>>>> a8a6aeb1
+
     baks_args = dict()
     if baks_alpha is not None:
         baks_args['a'] = baks_alpha
@@ -471,7 +403,6 @@
     pf_min = sys.maxsize
     pf_max = 0
     ncells = len(rate_dict)
-<<<<<<< HEAD
 
     if progress:
         it = tqdm(viewitems(rate_dict))
@@ -483,16 +414,6 @@
         rate   = valdict['rate']
         m      = np.mean(rate)
         rate1  = np.subtract(rate, m)
-=======
-    for ind, valdict in viewitems(rate_dict):
-        x = valdict['time']
-        rate = valdict['rate']
-        m = np.mean(rate)
-        if verbose:
-            logger.info('%d / %d' % (cell_count, ncells))
-            logger.info('mean rate: %f' % m)
-        rate1 = np.subtract(rate, m)
->>>>>>> a8a6aeb1
         if baseline_fraction is None:
             s = np.std(rate1)
         else:
@@ -580,7 +501,6 @@
     Estimates co-active activity ensembles from the given spike dictionary.
     """
 
-<<<<<<< HEAD
     import sklearn
     from sklearn.neighbors import BallTree
     
@@ -616,42 +536,6 @@
     else:
         return n_samples, fnnrs, fnndists
 
-=======
-    pf_dict = {}
-    pf_total_count = 0
-    cell_count = 0
-    pf_min = sys.maxsize
-    pf_max = 0
-    for ind, valdict in viewitems(rate_dict):
-        x = valdict['time']
-        rate = valdict['rate']
-        m = np.mean(rate)
-        tmin = x[0]
-        tmax = x[-1]
-        bins = np.arange(tmin, tmax, bin_size)
-        ac_ibins = []
-        ac_rate = []
-        for ibin in range(1, len(bins)):
-            binx = np.linspace(bins[ibin - 1], bins[ibin], binsteps)
-            r = np.mean(np.interp(binx, x, rate))
-            if r > active_threshold:
-                ac_ibins.append(ibin - 1)
-                ac_rate.append(r)
-
-        ac_ibins = consecutive(pf_ibins)
-        ac_onsets = [bins[ac_ibin_lst[0]] for ac_ibin_lst in ac_ibins]
-        ac_rates = [np.mean([bin_rates[ac_ibin] for ac_ibin in ac_ibin_lst]) for ac_ibin_lst in ac_ibins]
-        ac_count = len(ac_onsets)
-
-        ac_dict[ind] = {'ac_count': np.asarray([ac_count], dtype=np.uint32), \
-                        'ac_onset': np.asarray(ac_onsets, dtype=np.float32), \
-                        'ac_rate': np.asarray(ac_rates, dtype=np.float32)}
-
-    if save:
-        write_cell_attributes(save, population, pf_dict, namespace='Activity Sequences')
-
-    return pf_dict
->>>>>>> a8a6aeb1
 
 
 def histogram_correlation(spkdata, bin_size=1., quantity='count'):
