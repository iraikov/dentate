--- conflicted
+++ resolved
@@ -299,11 +299,7 @@
                     var_delta = np.var(spike_density_dict[gid]['rate'][:rate_map_len] - target_trj_rate_map)
                 else:
                     var_delta = target_var
-<<<<<<< HEAD
-                snr = target_var / var_delta
-=======
                 snr = target_var / var_delta if var_delta > 0. else target_var
->>>>>>> 15cdf1b6
                 snrs.append(snr)
             sum_snr = np.sum(snrs)
     
@@ -312,11 +308,7 @@
         pop_features_dict['n_active'] = n_active
         pop_features_dict['n_target_rate_map'] = n_target_rate_map
         pop_features_dict['sum_mean_rate'] = sum_mean_rate
-<<<<<<< HEAD
-        pop_features_dict['sum_snr'] = sum_target_snr
-=======
         pop_features_dict['sum_snr'] = sum_snr
->>>>>>> 15cdf1b6
 
         features_dict[pop_name] = pop_features_dict
 
