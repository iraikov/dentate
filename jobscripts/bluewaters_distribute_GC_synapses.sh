--- conflicted
+++ resolved
@@ -27,11 +27,6 @@
     --config=./config/Full_Scale_Control.yaml \
     --template-path=$HOME/model/dgc/Mateos-Aparicio2014 --populations=GC \
     --forest-path=$SCRATCH/Full_Scale_Control/DGC_forest_20180425.h5 \
-<<<<<<< HEAD
-    --output-path=$SCRATCH/Full_Scale_Control/DGC_forest_syns_20180807.h5 \
-    --io-size=256 --cache-size=$((8 * 1024 * 1024)) \
-=======
     --output-path=$SCRATCH/Full_Scale_Control/DGC_forest_syns_20180812.h5 \
     --io-size=256 --cache-size=50 \
->>>>>>> d15ed80b
     --chunk-size=50000 --value-chunk-size=200000 -v
