--- conflicted
+++ resolved
@@ -30,11 +30,7 @@
     -d MC -s GC \
     --config-prefix=./config \
     --config=Full_Scale_Control.yaml \
-<<<<<<< HEAD
-    --weights-path=$SCRATCH/dentate/Full_Scale_Control/DG_IN_syns_log_normal_weights_20190131.h5 \
-=======
     --weights-path=$SCRATCH/dentate/Full_Scale_Control/DG_IN_syn_weights_LN_20190131.h5 \
->>>>>>> 34458519
     --connections-path=$SCRATCH/dentate/Full_Scale_Control/DG_IN_connections_20190124_compressed.h5 \
     --io-size=160  --value-chunk-size=100000 --chunk-size=20000 --write-size=25 -v 
 
