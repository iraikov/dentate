--- conflicted
+++ resolved
@@ -30,11 +30,7 @@
        --config-prefix=./config \
        --config=Full_Scale_Pas.yaml \
        --forest-path=$SCRATCH/dentate/Full_Scale_Control/DG_IN_forest_syns_20190123_compressed.h5 \
-<<<<<<< HEAD
-       --connectivity-path=$SCRATCH/dentate/Full_Scale_Control/DG_IN_connections_20190124.h5 \
-=======
        --connectivity-path=$SCRATCH/dentate/Full_Scale_Control/DG_IN_connections_20190204.h5 \
->>>>>>> c66536cd
        --connectivity-namespace=Connections \
        --coords-path=$SCRATCH/dentate/Full_Scale_Control/DG_coords_20190122.h5 \
        --coords-namespace=Coordinates \
