#!/bin/bash

### set the number of nodes and the number of PEs per node
#PBS -l nodes=1024:ppn=16:xe
### which queue to use
#PBS -q debug
### set the wallclock time
#PBS -l walltime=0:30:00
### set the job name
#PBS -N dentate_Full_Scale_Control_16384
### set the job stdout and stderr
#PBS -e ./results/dentate.$PBS_JOBID.err
#PBS -o ./results/dentate.$PBS_JOBID.out
### set email notification
##PBS -m bea
### Set umask so users in my group can read job stdout and stderr files
#PBS -W umask=0027
#PBS -A baqc


module swap PrgEnv-cray PrgEnv-gnu
module load cray-hdf5-parallel
module load bwpy 
module load bwpy-mpi

set -x

export ATP_ENABLED=1 
export PYTHONPATH=$HOME/model:$HOME/bin/nrn/lib/python:/projects/sciteam/baqc/site-packages:$PYTHONPATH
export PATH=$HOME/bin/nrn/x86_64/bin:$PATH
export SCRATCH=/projects/sciteam/baqc

echo python is `which python`
results_path=./results/Full_Scale_Control_$PBS_JOBID
export results_path

cd $PBS_O_WORKDIR

mkdir -p $results_path

git ls-files | tar -zcf ${results_path}/dentate.tgz --files-from=/dev/stdin
git --git-dir=../dgc/.git ls-files | grep Mateos-Aparicio2014 | tar -C ../dgc -zcf ${results_path}/dgc.tgz --files-from=/dev/stdin

## Necessary for correct loading of Darshan with LD_PRELOAD mechanism
export PMI_NO_FORK=1
export PMI_NO_PREINITIALIZE=1

aprun -n 16384 -b -- bwpy-environ -- \
    python2.7 main.py  \
    --config-file=config/Full_Scale_Control.yaml  \
    --template-paths=../dgc/Mateos-Aparicio2014 \
    --dataset-prefix="$SCRATCH" \
    --results-path=$results_path \
    --io-size=256 \
    --tstop=10000 \
    --v-init=-75 \
<<<<<<< HEAD
=======
    --stimulus-onset=250. \
>>>>>>> 21c34c61
    --max-walltime-hours=0.5 \
    --vrecord-fraction=0.001 \
    --verbose
<|MERGE_RESOLUTION|>--- conflicted
+++ resolved
@@ -54,10 +54,7 @@
     --io-size=256 \
     --tstop=10000 \
     --v-init=-75 \
-<<<<<<< HEAD
-=======
     --stimulus-onset=250. \
->>>>>>> 21c34c61
     --max-walltime-hours=0.5 \
     --vrecord-fraction=0.001 \
     --verbose
