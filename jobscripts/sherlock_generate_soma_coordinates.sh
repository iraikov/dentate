--- conflicted
+++ resolved
@@ -26,9 +26,5 @@
        --config=./config/Full_Scale_Control.yaml \
        --types-path=./datasets/dentate_h5types.h5 \
        --output-path=$SCRATCH/dentate/Full_Scale_Control/dentate_Full_Scale_Control_coords_20180214.h5 \
-<<<<<<< HEAD
-       -i LPP \
-=======
        -i AAC -i BC -i MC  -i HC -i HCC -i MOPP -i NGFC -i IS -i MPP -i LPP \
->>>>>>> 32094009
        --output-namespace='Generated Coordinates' 
