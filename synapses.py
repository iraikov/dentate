--- conflicted
+++ resolved
@@ -2084,22 +2084,12 @@
     
     local_random = np.random.RandomState()
     local_random.seed(int(seed))
-<<<<<<< HEAD
-=======
     source_weights = rejection_sampling(lambda n: local_random.lognormal(mu, sigma, n),
                                         len(source_syn_dict), clip)
->>>>>>> 5fd566d9
     syn_weight_dict = {}
     # weights are synchronized across all inputs from the same source_gid
-    for this_source_gid in source_syn_dict:
+    for this_source_gid, this_weight in zip(source_syn_dict, source_weights):
         for this_syn_id in source_syn_dict[this_source_gid]:
-            if clip is not None:
-                clip_min, clip_max = clip
-                this_weight = clip_min - 1.
-                while this_weight < clip_min or this_weight > clip_max:
-                    this_weight = local_random.lognormal(mu, sigma)
-            else:
-                this_weight = local_random.lognormal(mu, sigma)
             syn_weight_dict[this_syn_id] = this_weight
     weights = np.array(list(syn_weight_dict.values())).astype('float32', copy=False)
     normed_weights = weights 
