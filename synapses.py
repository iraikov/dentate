<<<<<<< HEAD
import itertools
from collections import defaultdict
import sys, os.path, string, math
from neuron import h
import numpy as np
import cells
import logging

logger = logging.getLogger(__name__)


def synapse_seg_density(syn_type_dict, layer_dict, layer_density_dicts, sec_index_dict, seglist, seed, neurotree_dict=None):
    """Computes per-segment density of synapse placement. """
    segdensity_dict  = {}
    layers_dict     = {}
=======
from dentate.utils import *
from dentate.neuron_utils import *
# from dentate.cells import *


class SynapseAttributes(object):
    """
    As a network is constructed, this class provides an interface to store, retrieve, and modify attributes of synaptic
    mechanisms. Handles instantiation of complex subcellular gradients of synaptic mechanism attributes.
    """
    def __init__(self, syn_mech_names, syn_param_rules):
        """
        An Env object containing imported network configuration metadata uses an instance of SynapseAttributes to track
        all metadata related to the identity, location, and configuration of all synaptic connections in the network.
        :param syn_mech_names: dict
        :param syn_param_rules: dict
        """
        self.syn_mech_names = syn_mech_names
        self.syn_param_rules = syn_param_rules
        # TODO: these two dicts need to also be indexed by the namespace
        self.select_cell_attr_index_map = {}  # population name (str): gid (int): index in file (int)
        # dest population name (str): source population name (str): gid (int): index in file (int)
        self.select_edge_attr_index_map = defaultdict(dict)

        self.syn_id_attr_dict = {}  # gid (int): attr_name (str): array
        # gid (int): syn_id (int): dict
        self.syn_mech_attr_dict = defaultdict(lambda: defaultdict(lambda: defaultdict(dict)))
        self.syn_id_attr_index_map = {}  # gid (int): syn_id (int): index in syn_id_attr_dict (int)
        # gid (int): sec_id (int): list of indexes in syn_id_attr_dict (int)
        self.sec_index_map = defaultdict(lambda: defaultdict(list))

    def load_syn_id_attrs(self, gid, syn_id_attr_dict):
        """

        :param gid: int
        :param syn_id_attr_dict: dict
        """
        self.syn_id_attr_dict[gid] = syn_id_attr_dict
        # value of -1 used to indicate not yet assigned; all source populations are associated with positive integers
        self.syn_id_attr_dict[gid]['syn_sources'] = \
            np.full(self.syn_id_attr_dict[gid]['syn_ids'].shape, -1, dtype='int8')
        self.syn_id_attr_index_map[gid] = {syn_id: i for i, syn_id in enumerate(syn_id_attr_dict['syn_ids'])}
        for i, sec_id in enumerate(syn_id_attr_dict['syn_secs']):
            self.sec_index_map[gid][sec_id].append(i)
        for sec_id in self.sec_index_map[gid]:
            self.sec_index_map[gid][sec_id] = np.array(self.sec_index_map[gid][sec_id], dtype='uint32')

    def load_syn_weights(self, gid, syn_name, syn_ids, weights):
        """

        :param gid:
        :param syn_ids:
        :param weights:
        """
        for i, syn_id in enumerate(syn_ids):
            params = {'weight': float(weights[i])}
            self.append_mech_attrs(gid, syn_id, syn_name, params)

    def load_edge_attrs(self, gid, source_name, syn_ids, env, delays=None):
        """

        :param gid: int
        :param source_name: str; name of source population
        :param syn_ids: array of int
        :param env: :class:'Env'
        :param delays: array of float; axon conduction (netcon) delays
        """
        source = int(env.pop_dict[source_name])
        indexes = [self.syn_id_attr_index_map[gid][syn_id] for syn_id in syn_ids]
        self.syn_id_attr_dict[gid]['syn_sources'][indexes] = source
        if delays is not None:
            if not self.syn_id_attr_dict[gid].has_key('delays'):
                self.syn_id_attr_dict[gid]['delays'] = \
                    np.full(self.syn_id_attr_dict[gid]['syn_ids'].shape, 0., dtype='float32')
            self.syn_id_attr_dict[gid]['delays'][indexes] = delays

    def append_netcon(self, gid, syn_id, syn_name, nc):
        """

        :param gid: int
        :param syn_id: int
        :param syn_name: str
        :param nc: :class:'h.NetCon'
        """
        self.syn_mech_attr_dict[gid][syn_id][syn_name]['netcon'] = nc

    def has_netcon(self, gid, syn_id, syn_name):
        """

        :param gid: int
        :param syn_id: int
        :param syn_name: str
        :return: bool
        """
        if (self.syn_mech_attr_dict[gid][syn_id].has_key(syn_name) and
                self.syn_mech_attr_dict[gid][syn_id][syn_name].has_key('netcon')):
            return True
        else:
            return False

    def get_netcon(self, gid, syn_id, syn_name):
        """

        :param gid: int
        :param syn_id: int
        :param syn_name: str
        :return: :class:'h.NetCon'
        """
        if self.has_netcon(gid, syn_id, syn_name):
            return self.syn_mech_attr_dict[gid][syn_id][syn_name]['netcon']
        else:
            return None

    def append_vecstim(self, gid, syn_id, syn_name, vs):
        """

        :param gid: int
        :param syn_id: int
        :param syn_name: str
        :param :class:'h.VecStim'
        """
        self.syn_mech_attr_dict[gid][syn_id][syn_name]['vecstim'] = vs

    def has_mech_attrs(self, gid, syn_id, syn_name):
        """

        :param gid: int
        :param syn_id: int
        :param syn_name: str
        :return: bool
        """
        if self.syn_mech_attr_dict[gid][syn_id][syn_name].has_key('attrs') and \
                len(self.syn_mech_attr_dict[gid][syn_id][syn_name]['attrs']) > 0:
            return True
        else:
            return False

    def get_mech_attrs(self, gid, syn_id, syn_name):
        """

        :param gid: int
        :param syn_id: int
        :param syn_name: str
        :return: :class:'h.NetCon'
        """
        if self.has_mech_attrs(gid, syn_id, syn_name):
            return self.syn_mech_attr_dict[gid][syn_id][syn_name]['attrs']
        else:
            return None

    def append_mech_attrs(self, gid, syn_id, syn_name, params):
        """

        :param gid: int
        :param syn_id: int
        :param syn_name: str
        :param params: dict
        """
        if not self.has_mech_attrs(gid, syn_id, syn_name):
            self.syn_mech_attr_dict[gid][syn_id][syn_name]['attrs'] = params
        else:
            for param, val in params.iteritems():
                self.syn_mech_attr_dict[gid][syn_id][syn_name]['attrs'][param] = val

    def cleanup(self, gid):
        """

        :param gid: int
        """
        if gid in self.syn_id_attr_dict:
            del self.syn_id_attr_index_map[gid]
            del self.syn_id_attr_dict[gid]
            del self.sec_index_map[gid]
        for syn_id in self.syn_mech_attr_dict[gid]:
            for syn_name in self.syn_mech_attr_dict[gid][syn_id]:
                if 'attrs' in self.syn_mech_attr_dict[gid][syn_id][syn_name]:
                    del self.syn_mech_attr_dict[gid][syn_id][syn_name]['attrs']


def get_filtered_syn_indexes(syn_id_attr_dict, syn_indexes=None, syn_types=None, layers=None, sources=None,
                             swc_types=None):
    """

    :param syn_id_attr_dict: dict (already indexed by gid)
    :param syn_indexes: array of int
    :param syn_types: list of enumerated type: synapse category
    :param layers: list of enumerated type: layer
    :param sources: list of enumerated type: population names of source projections
    :param swc_types: list of enumerated type: swc_type
    :return: array of int
    """
    matches = np.vectorize(lambda query, item: (query is None) or (item in query), excluded={0})
    if syn_indexes is None:
        syn_indexes = np.arange(len(syn_id_attr_dict['syn_ids']), dtype='uint32')
    else:
        syn_indexes = np.array(syn_indexes, dtype='uint32')
    filtered_indexes = np.where(matches(syn_types, syn_id_attr_dict['syn_types'][syn_indexes]) &
                                matches(layers, syn_id_attr_dict['syn_layers'][syn_indexes]) &
                                matches(sources, syn_id_attr_dict['syn_sources'][syn_indexes]) &
                                matches(swc_types, syn_id_attr_dict['swc_types'][syn_indexes]))[0]
    return syn_indexes[filtered_indexes]


def organize_syn_ids_by_source(gid, env, syn_ids=None):
    """

    :param gid: int
    :param env: :class:'Env'
    :param syn_ids: array of int
    """
    source_names = {id: name for name, id in env.pop_dict.iteritems()}
    source_syn_ids = defaultdict(list)
    syn_attrs = env.synapse_attributes
    syn_id_attr_dict = syn_attrs.syn_id_attr_dict[gid]
    syn_id_attr_index_map = syn_attrs.syn_id_attr_index_map[gid]

    for syn_id in syn_ids:
        source_id = syn_id_attr_dict['syn_sources'][syn_id_attr_index_map[syn_id]]
        source_name = source_names[source_id]
        source_syn_ids[source_name].append(syn_id)
    return source_syn_ids


def insert_syns_from_mech_attrs(gid, env, postsyn_name, presyn_name, syn_ids, unique=False):
    """
    TODO: add a check for 'delays' in syn_id_attr_dict to initialize netcon delays
    1) make syns (if not unique, keep track of syn_in_seg for shared synapses)
    2) initialize syns with syn_mech_params from config_file
    3) make netcons
    4) initialize netcons with syn_mech_params from config_file

    :param gid: int
    :param env: :class:'Env'
    :param postsyn_name: str
    :param presyn_name: str
    :param syn_ids: array of int
    :param unique: bool; whether to insert synapses if none exist at syn_id
    """
    rank = int(env.pc.id())
    if not env.biophys_cells[postsyn_name].has_key(gid):
        raise KeyError('insert_syns_from_mech_attrs: problem locating BiophysCell with gid: %i' % gid)
    cell = env.biophys_cells[postsyn_name][gid]
    syn_attrs = env.synapse_attributes
    syn_params = env.connection_generator[postsyn_name][presyn_name].synapse_parameters

    syn_id_attr_dict = syn_attrs.syn_id_attr_dict[gid]
    syn_id_attr_index_map = syn_attrs.syn_id_attr_index_map[gid]

    shared_syns_dict = defaultdict(lambda: defaultdict(lambda: defaultdict(lambda: None)))
    syn_obj_dict = defaultdict(dict)

    add_synapse = add_unique_synapse if unique else add_shared_synapse

    syn_count = 0
    syns_set = set()
    for syn_id in syn_ids:
        syn_index = syn_id_attr_index_map[syn_id]
        sec_id = syn_id_attr_dict['syn_secs'][syn_index]
        sec = cell.tree.get_node_with_index(sec_id).sec
        syn_loc = syn_id_attr_dict['syn_locs'][syn_index]
        for syn_name, mech_params in syn_params.iteritems():
            syn = add_synapse(syn_name=syn_name, seg=sec(syn_loc), syns_dict=shared_syns_dict,
                              mech_names=syn_attrs.syn_mech_names)
            syn_obj_dict[syn_id][syn_name] = syn
            if syn not in syns_set:
                config_syn(syn_name=syn_name, rules=syn_attrs.syn_param_rules, mech_names=syn_attrs.syn_mech_names,
                           syn=syn, **mech_params)
                cell.hoc_cell.syns.append(syn)
                syns_set.add(syn)
                env.syns_set[gid].add(syn)
                syn_count += 1

    nc_count = 0
    for syn_id in syn_ids:
        for syn_name, syn in syn_obj_dict[syn_id].iteritems():
            this_nc, this_vecstim = mknetcon_vecstim(syn)
            syn_attrs.append_netcon(gid, syn_id, syn_name, this_nc)
            syn_attrs.append_vecstim(gid, syn_id, syn_name, this_vecstim)
            config_syn(syn_name=syn_name, rules=syn_attrs.syn_param_rules, mech_names=syn_attrs.syn_mech_names,
                       nc=this_nc, **syn_params[syn_name])
            nc_count += 1

    if env.verbose and rank == 0:
        print 'insert_syns_from_mech_attrs: source: %s; target: %s cell %i: ' \
              'created %i syns and %i netcons for %i syn_ids' % \
              (presyn_name, postsyn_name, gid, syn_count, nc_count, len(syn_ids))


def config_syns_from_mech_attrs(gid, env, postsyn_name, syn_ids=None, insert=False, unique=None, verbose=None):
    """
    1) organize syn_ids by source population
    2) if insert, collate syn_ids without netcons, iterate over sources and call insert_syns_from_mech_attrs
       (requires a BiophysCell with the specified gid to be present in the Env).
    3) iterate over all syn_ids, and call config_syn with params from syn_mech_attr_dict (which may be empty)
    :param gid: int
    :param env: :class:'Env'
    :param postsyn_name: str
    :param syn_ids: array of int
    :param insert: bool; whether to insert synapses if none exist at syn_id
    :param unique: bool; whether newly inserted synapses should be unique or shared per segment
    :param verbose: bool
    """
    rank = int(env.pc.id())
    syn_attrs = env.synapse_attributes
    syn_id_attr_dict = syn_attrs.syn_id_attr_dict[gid]

    synapse_config = env.celltypes[postsyn_name]['synapses']
    if unique is None:
        if synapse_config.has_key('unique'):
            unique = synapse_config['unique']
        else:
            unique = False

    if syn_ids is None:
        syn_ids = syn_id_attr_dict['syn_ids']

    source_syn_ids = organize_syn_ids_by_source(gid, env, syn_ids)

    if insert:
        if not env.biophys_cells[postsyn_name].has_key(gid):
            raise KeyError('config_syns_from_mech_attrs: insert: problem locating BiophysCell with gid: %i' % gid)
        insert_syn_ids = defaultdict(list)
        for presyn_name in source_syn_ids:
            syn_names = env.connection_generator[postsyn_name][presyn_name].synapse_parameters.keys()
            for syn_id in source_syn_ids[presyn_name]:
                for syn_name in syn_names:
                    if not syn_attrs.has_netcon(gid, syn_id, syn_name):
                        insert_syn_ids[presyn_name].append(syn_id)
                        break
        for presyn_name in insert_syn_ids:
            insert_syns_from_mech_attrs(gid, env, postsyn_name, presyn_name, insert_syn_ids[presyn_name], unique=unique)

    nc_count = 0
    syn_count = 0
    syns_set = set()
    for presyn_name in source_syn_ids:
        syn_names = env.connection_generator[postsyn_name][presyn_name].synapse_parameters.keys()
        for syn_id in source_syn_ids[presyn_name]:
            for syn_name in syn_names:
                mech_params = syn_attrs.get_mech_attrs(gid, syn_id, syn_name)
                if mech_params is not None:
                    this_netcon = syn_attrs.get_netcon(gid, syn_id, syn_name)
                    if this_netcon is not None:
                        syn = this_netcon.syn()
                        if syn not in syns_set:
                            syns_set.add(syn)
                            syn_count += 1
                        else:
                            syn = None
                        config_syn(syn_name=syn_name, rules=syn_attrs.syn_param_rules,
                                   mech_names=syn_attrs.syn_mech_names, syn=syn, nc=this_netcon, **mech_params)
                        nc_count += 1

    if verbose is None:
        verbose = env.verbose
    if verbose and rank == 0:
        print 'config_syns_from_mech_attrs: population: %s; cell %i: ' \
              'updated mech_params for %i syns and %i netcons for %i syn_ids' % \
              (postsyn_name, gid, syn_count, nc_count, len(syn_ids))


def syn_in_seg(syn_name, seg, syns_dict):
    """
    If a synaptic mechanism of the specified type already exists in the specified segment, it is returned.
    Otherwise, it returns None.
    :param syn_name: str
    :param seg: hoc segment
    :param syns_dict: nested defaultdict
    :return: hoc point process or None
    """
    sec = seg.sec
    for x in syns_dict[sec]:
        if sec(x) == seg:
            if syn_name in syns_dict[sec][x]:
                syn = syns_dict[sec][x][syn_name]
                return syn
    return None


def make_syn_mech(mech_name, seg):
    """
    :param mech_name: str (name of the point_process, specified by Env.synapse_attributes.syn_mech_names)
    :param seg: hoc segment
    :return: hoc point process
    """
    if hasattr(h, mech_name):
        syn = getattr(h, mech_name)(seg)
    else:
        raise ValueError('make_syn_mech: unrecognized synaptic mechanism name %s' % mech_name)
    return syn


def add_shared_synapse(syn_name, seg, syns_dict, mech_names=None):
    """
    If a synaptic mechanism of the specified type already exists in the specified segment, it is returned.
    Otherwise, this method creates one in the provided segment and adds it to the provided syns_dict before it is
    returned.
    :param syn_name: str
    :param seg: hoc segment
    :param syns_dict: nested defaultdict
    :param mech_names: dict to convert syn_name to hoc mechanism name
    :return: hoc point process
    """
    syn = syn_in_seg(syn_name, seg, syns_dict)
    if syn is None:
        if mech_names is not None:
            mech_name = mech_names[syn_name]
        else:
            mech_name = syn_name
        syn = make_syn_mech(mech_name, seg)
        syns_dict[seg.sec][seg.x][syn_name] = syn
    return syn


def add_unique_synapse(syn_name, seg, syns_dict=None, mech_names=None):
    """
    Creates a new synapse in the provided segment, and returns it.
    :param syn_name: str
    :param seg: hoc segment
    :param syns_dict: nested defaultdict
    :param mech_names: dict to convert syn_name to hoc mechanism name
    :return: hoc point process
    """
    if mech_names is not None:
        mech_name = mech_names[syn_name]
    else:
        mech_name = syn_name
    syn = make_syn_mech(mech_name, seg)
    return syn


def config_syn(syn_name, rules, mech_names=None, syn=None, nc=None, **params):
    """

    :param syn_name: str
    :param rules: dict to correctly parse params for specified hoc mechanism
    :param mech_names: dict to convert syn_name to hoc mechanism name
    :param syn: synaptic mechanism object
    :param nc: :class:'h.NetCon'
    :param params: dict
    """
    if mech_names is not None:
        mech_name = mech_names[syn_name]
    else:
        mech_name = syn_name
    for param, val in params.iteritems():
        failed = True
        if param in rules[mech_name]['mech_params']:
            if syn is None:
                failed = False
            elif hasattr(syn, param):
                setattr(syn, param, val)
                failed = False
        elif param in rules[mech_name]['netcon_params']:
            if nc is None:
                failed = False
            else:
                i = rules[mech_name]['netcon_params'][param]
                if nc.wcnt() >= i:
                    nc.weight[i] = val
                    failed = False
        if failed:
            raise AttributeError('config_syn: problem setting attribute: %s for synaptic mechanism: %s' %
                                 (param, mech_name))


def mksyns(gid, cell, syn_ids, syn_params, env, edge_count, add_synapse=add_shared_synapse):
    """

    :param gid: int
    :param cell: hoc cell object created from template
    :param syn_ids: array of int
    :param syn_params: dict
    :param env: :class:'Env'
    :param add_synapse: callable
    :return: nested dict of hoc point processes
    """
    rank = int(env.pc.id())

    syns_dict_dend = defaultdict(lambda: defaultdict(lambda: defaultdict(lambda: None)))
    syns_dict_axon = defaultdict(lambda: defaultdict(lambda: defaultdict(lambda: None)))
    syns_dict_ais  = defaultdict(lambda: defaultdict(lambda: defaultdict(lambda: None)))
    syns_dict_hill = defaultdict(lambda: defaultdict(lambda: defaultdict(lambda: None)))
    syns_dict_soma = defaultdict(lambda: defaultdict(lambda: defaultdict(lambda: None)))
    py_sections = [sec for sec in cell.sections]

    # syn_type_excitatory = env.Synapse_Types['excitatory']
    # syn_type_inhibitory = env.Synapse_Types['inhibitory']

    swc_type_apical = env.SWC_Types['apical']
    swc_type_basal  = env.SWC_Types['basal']
    swc_type_soma   = env.SWC_Types['soma']
    swc_type_axon   = env.SWC_Types['axon']
    swc_type_ais   = env.SWC_Types['ais']
    swc_type_hill  = env.SWC_Types['hillock']
    
    syn_attrs = env.synapse_attributes
    syn_attr_id_dict = syn_attrs.syn_id_attr_dict[gid]
    syn_indexes = [syn_attrs.syn_id_attr_index_map[gid][syn_id] for syn_id in syn_ids]

    syn_obj_dict = defaultdict(dict)

    for syn_id, syn_index in itertools.izip(syn_ids, syn_indexes):
        swc_type = syn_attr_id_dict['swc_types'][syn_index]
        syn_loc = syn_attr_id_dict['syn_locs'][syn_index]
        syn_section = syn_attr_id_dict['syn_secs'][syn_index]

        sec = py_sections[syn_section]
        if swc_type == swc_type_apical:
            syns_dict = syns_dict_dend
        elif swc_type == swc_type_basal:
            syns_dict = syns_dict_dend
        elif swc_type == swc_type_axon:
            syns_dict = syns_dict_axon
        elif swc_type == swc_type_ais:
            syns_dict = syns_dict_ais
        elif swc_type == swc_type_hill:
            syns_dict = syns_dict_hill
        elif swc_type == swc_type_soma:
            syns_dict = syns_dict_soma
        else:
            raise RuntimeError("Unsupported synapse SWC type %d" % swc_type)

        for syn_name, params in syn_params.iteritems():
            syn = add_synapse(syn_name=syn_name, seg=sec(syn_loc), syns_dict=syns_dict,
                              mech_names=syn_attrs.syn_mech_names)
            if syn not in env.syns_set[gid]:
                config_syn(syn_name=syn_name, rules=syn_attrs.syn_param_rules, mech_names=syn_attrs.syn_mech_names,
                           syn=syn, **params)
                env.syns_set[gid].add(syn)
            # cell.syns.append(syn)
            # cell.syntypes.o(syn_type).append(syn)
            syn_obj_dict[syn_id][syn_name] = syn

    if env.verbose and rank == 0 and edge_count == 0:
        sec = syns_dict.iterkeys().next()
        print 'syns_dict[%s]:' % sec.hname()
        pprint.pprint(syns_dict[sec])

    return syn_obj_dict


def mknetcon(pc, srcgid, dstgid, syn, delay=0.1, weight=1):
    """
    Creates a network connection from the provided source to the provided synaptic point process.
    :param pc: :class:'h.ParallelContext'
    :param srcgid: int; source gid
    :param dstgid: int; destination gid
    :param syn: synapse point process
    :param delay: float
    :param weight: float
    :return: :class:'h.NetCon'
    """
    assert pc.gid_exists(dstgid)
    nc = pc.gid_connect(srcgid, syn)
    nc.weight[0] = weight
    nc.delay = delay
    return nc


def mknetcon_vecstim(syn, delay=0.1, weight=1):
    """
    Creates a VecStim object to drive the provided synaptic point process, and a network connection from the VecStim
    source to the synapse target.
    :param syn: synapse point process
    :param delay: float
    :param weight: float
    :return: :class:'h.NetCon', :class:'h.VecStim'
    """
    vs = h.VecStim()
    nc = h.NetCon(vs, syn)
    nc.weight[0] = weight
    nc.delay = delay
    return nc, vs


# ------------------------- Methods to distribute synapse locations -------------------------------------------------- #


def get_node_attribute(name, content, sec, secnodes, x=None):
    """

    :param name:
    :param content:
    :param sec:
    :param secnodes:
    :param x:
    :return:
    """
    if content.has_key(name):
        if x is None:
            return content[name]
        elif sec.n3d() == 0:
            return content[name][0]
        else:
            for i in xrange(sec.n3d()):
                if sec.arc3d(i)/sec.L >= x:
                    return content[name][secnodes[i]]
    else:
        return None


def synapse_seg_density(syn_type_dict, layer_dict, layer_density_dicts, sec_index_dict, seglist, seed,
                        neurotree_dict=None):
    """
    Computes per-segment density of synapse placement.
    :param syn_type_dict:
    :param layer_dict:
    :param layer_density_dicts:
    :param sec_index_dict:
    :param seglist:
    :param seed:
    :param neurotree_dict:
    :return:
    """
    segdensity_dict = {}
    layers_dict = {}
>>>>>>> 15cc66fb
    if neurotree_dict is not None:
        secnodes_dict = neurotree_dict['section_topology']['nodes']
    else:
        secnodes_dict = None
    for (syn_type_label, layer_density_dict) in layer_density_dicts.iteritems():
        syn_type = syn_type_dict[syn_type_label]
        rans = {}
        for (layer_label, density_dict) in layer_density_dict.iteritems():
            if layer_label == 'default':
                layer = layer_label
            else:
                layer = layer_dict[layer_label]
            ran = h.Random(seed)
            ran.normal(density_dict['mean'], density_dict['variance'])
            rans[layer] = ran
        segdensity = []
        layers = []
        for seg in seglist:
            L = seg.sec.L
            nseg = seg.sec.nseg
            if neurotree_dict is not None:
                secindex = sec_index_dict[seg.sec]
                secnodes = secnodes_dict[secindex]
                layer = get_node_attribute('layer', neurotree_dict, seg.sec, secnodes, seg.x)
            else:
                layer = -1
            layers.append(layer)

            ran = None

            if layer > -1:
                if rans.has_key(layer):
                    ran = rans[layer]
                elif rans.has_key('default'):
                    ran = rans['default']
                else:
                    ran = None
            elif rans.has_key('default'):
                ran = rans['default']
            else:
                ran = None
            if ran is not None:
                dens = ran.repick()
                segdensity.append(dens)
            else:
                segdensity.append(0)

        segdensity_dict[syn_type] = segdensity
        layers_dict[syn_type] = layers
    return (segdensity_dict, layers_dict)


def synapse_seg_counts(syn_type_dict, layer_dict, layer_density_dicts, sec_index_dict, seglist, seed,
                       neurotree_dict=None):
    """
    Computes per-segment relative counts of synapse placement.
    :param syn_type_dict:
    :param layer_dict:
    :param layer_density_dicts:
    :param sec_index_dict:
    :param seglist:
    :param seed:
    :param neurotree_dict:
    :return:
    """
    segcounts_dict = {}
    layers_dict = {}
    segcount_total = 0
    if neurotree_dict is not None:
        secnodes_dict = neurotree_dict['section_topology']['nodes']
    else:
        secnodes_dict = None
    for (syn_type_label, layer_density_dict) in layer_density_dicts.iteritems():
        syn_type = syn_type_dict[syn_type_label]
        rans = {}
        for (layer_label, density_dict) in layer_density_dict.iteritems():
            if layer_label == 'default':
                layer = layer_label
            else:
                layer = layer_dict[layer_label]
            ran = h.Random(seed)
            ran.normal(density_dict['mean'], density_dict['variance'])
            rans[layer] = ran
        segcounts = []
        layers = []
        for seg in seglist:
            L = seg.sec.L
            nseg = seg.sec.nseg
            if neurotree_dict is not None:
                secindex = sec_index_dict[seg.sec]
                secnodes = secnodes_dict[secindex]
                layer = get_node_attribute('layer', neurotree_dict, seg.sec, secnodes, seg.x)
            else:
                layer = -1
            layers.append(layer)

            ran = None

            if layer > -1:
                if rans.has_key(layer):
                    ran = rans[layer]
                elif rans.has_key('default'):
                    ran = rans['default']
                else:
                    ran = None
            elif rans.has_key('default'):
                ran = rans['default']
            else:
                ran = None
            if ran is not None:
                l = L / nseg
                dens = ran.repick()
                rc = dens * l
                segcount_total += rc
                segcounts.append(rc)
            else:
                segcounts.append(0)

        segcounts_dict[syn_type] = segcounts
        layers_dict[syn_type] = layers
    return (segcounts_dict, segcount_total, layers_dict)


def distribute_uniform_synapses(seed, syn_type_dict, swc_type_dict, layer_dict, sec_layer_density_dict, neurotree_dict,
                                sec_dict, secidx_dict):
    """
    Computes uniformly-spaced synapse locations.
    :param seed:
    :param syn_type_dict:
    :param swc_type_dict:
    :param layer_dict:
    :param sec_layer_density_dict:
    :param neurotree_dict:
    :param sec_dict:
    :param secidx_dict:
    :return:
    """
    syn_ids = []
    syn_locs = []
    syn_secs = []
    syn_layers = []
    syn_types = []
    swc_types = []
    syn_index = 0

    for (sec_name, layer_density_dict) in sec_layer_density_dict.iteritems():
        sec_index_dict = secidx_dict[sec_name]
        swc_type = swc_type_dict[sec_name]
        seg_list = []
        sec_obj_index_dict = {}
        L_total = 0
        (seclst, maxdist) = sec_dict[sec_name]
        secidxlst = secidx_dict[sec_name]
        for (sec, secindex) in itertools.izip(seclst, secidxlst):
            sec_obj_index_dict[sec] = int(secindex)
            if maxdist is None:
                for seg in sec:
                    if seg.x < 1.0 and seg.x > 0.0:
                        seg_list.append(seg)
            else:
                for seg in sec:
                    if seg.x < 1.0 and seg.x > 0.0 and ((L_total + sec.L * seg.x) <= maxdist):
                        seg_list.append(seg)
            L_total += sec.L
        segcounts_dict, total, layers_dict = \
            synapse_seg_counts(syn_type_dict, layer_dict, layer_density_dict, sec_obj_index_dict, seg_list, seed,
                               neurotree_dict=neurotree_dict)

        sample_size = total
        cumcount = 0
        for (syn_type_label, _) in layer_density_dict.iteritems():
            syn_type = syn_type_dict[syn_type_label]
            segcounts = segcounts_dict[syn_type]
            layers = layers_dict[syn_type]
            for i in xrange(0, len(seg_list)):
                seg = seg_list[i]
                seg_start = seg.x - (0.5 / seg.sec.nseg)
                seg_end = seg.x + (0.5 / seg.sec.nseg)
                seg_range = seg_end - seg_start
                seg_count = segcounts[i]
                int_seg_count = math.floor(seg_count)
                layer = layers[i]
                syn_count = 0
                while syn_count < int_seg_count:
                    syn_loc = seg_start + seg_range * ((syn_count + 1) / math.ceil(seg_count))
                    assert ((syn_loc <= 1) & (syn_loc >= 0))
                    if syn_loc < 1.0:
                        syn_locs.append(syn_loc)
                        syn_ids.append(syn_index)
                        syn_secs.append(sec_obj_index_dict[seg.sec])
                        syn_layers.append(layer)
                        syn_types.append(syn_type)
                        swc_types.append(swc_type)
                        syn_index += 1
                        syn_count += 1
                cumcount += syn_count

    assert (len(syn_ids) > 0)
    syn_dict = {'syn_ids': np.asarray(syn_ids, dtype='uint32'),
                'syn_locs': np.asarray(syn_locs, dtype='float32'),
                'syn_secs': np.asarray(syn_secs, dtype='uint32'),
                'syn_layers': np.asarray(syn_layers, dtype='int8'),
                'syn_types': np.asarray(syn_types, dtype='uint8'),
                'swc_types': np.asarray(swc_types, dtype='uint8')}

    return syn_dict


def distribute_poisson_synapses(seed, syn_type_dict, swc_type_dict, layer_dict, sec_layer_density_dict, neurotree_dict,
                                sec_dict, secidx_dict, verbose):
    """
    Computes synapse locations according to a Poisson distribution.
    :param seed:
    :param syn_type_dict:
    :param swc_type_dict:
    :param layer_dict:
    :param sec_layer_density_dict:
    :param neurotree_dict:
    :param sec_dict:
    :param secidx_dict:
    :param verbose:
    :return:
    """
    syn_ids = []
    syn_locs = []
    syn_secs = []
    syn_layers = []
    syn_types = []
    swc_types = []
    syn_index = 0

    r = np.random.RandomState()

    for (sec_name, layer_density_dict) in sec_layer_density_dict.iteritems():

        sec_index_dict = secidx_dict[sec_name]
        swc_type = swc_type_dict[sec_name]
        seg_list = []
        sec_obj_index_dict = {}
        L_total = 0
        (seclst, maxdist) = sec_dict[sec_name]
        secidxlst = secidx_dict[sec_name]
        for (sec, secindex) in itertools.izip(seclst, secidxlst):
            sec_obj_index_dict[sec] = int(secindex)
            if maxdist is None:
                for seg in sec:
                    if seg.x < 1.0 and seg.x > 0.0:
                        seg_list.append(seg)
            else:
                for seg in sec:
                    if seg.x < 1.0 and seg.x > 0.0 and ((L_total + sec.L * seg.x) <= maxdist):
                        seg_list.append(seg)
            L_total += sec.L
        segdensity_dict, layers_dict = \
            synapse_seg_density(syn_type_dict, layer_dict, layer_density_dict, sec_obj_index_dict, seg_list, seed,
                                neurotree_dict=neurotree_dict)

        cumcount = 0
        for (syn_type_label, _) in layer_density_dict.iteritems():
            syn_type = syn_type_dict[syn_type_label]
            segdensity = segdensity_dict[syn_type]
            layers = layers_dict[syn_type]
            for i in xrange(len(seg_list)):
                seg = seg_list[i]
                seg_start = seg.x - (0.5 / seg.sec.nseg)
                seg_end = seg.x + (0.5 / seg.sec.nseg)
                seg_range = seg_end - seg_start
                L = seg.sec.L
                layer = layers[i]
                density = segdensity[i]
                syn_count = 0
                if density > 0.:
                    beta = 1. / density
                    interval = r.exponential(beta)
                    while interval < seg_range * L:
                        syn_loc = seg_start + interval / L
                        assert ((syn_loc <= 1) & (syn_loc >= 0))
                        if syn_loc < 1.0:
                            syn_locs.append(syn_loc)
                            syn_ids.append(syn_index)
                            syn_secs.append(sec_obj_index_dict[seg.sec])
                            syn_layers.append(layer)
                            syn_types.append(syn_type)
                            swc_types.append(swc_type)
                            syn_index += 1
                            syn_count += 1
                        interval += r.exponential(beta)
                cumcount += syn_count

    assert (len(syn_ids) > 0)
    syn_dict = {'syn_ids': np.asarray(syn_ids, dtype='uint32'),
                'syn_locs': np.asarray(syn_locs, dtype='float32'),
                'syn_secs': np.asarray(syn_secs, dtype='uint32'),
                'syn_layers': np.asarray(syn_layers, dtype='int8'),
                'syn_types': np.asarray(syn_types, dtype='uint8'),
                'swc_types': np.asarray(swc_types, dtype='uint8')}

    return syn_dict


def print_syn_summary(gid, syn_dict):
    """

    :param gid:
    :param syn_dict:
    """
<<<<<<< HEAD
    if not syn_in_seg(seg, syns_dict):
        if PP_dict is not None:
            syn = make_specialized_syn_mech(mech_name, seg, PP_dict)
        else:
            syn = make_syn_mech(mech_name, seg)
        syns_dict[seg.sec][syn.get_segment().x] = syn
        return syn
    else:
        for x, syn in syns_dict[seg.sec].iteritems():
            if seg.sec(x) == seg:
               return syn

def add_unique_synapse(mech_name, seg, syns_dict):
    """Creates a synapse in the given segment."""
    syn = make_syn_mech(mech_name, seg)
    return syn
    
def mksyns(gid,cell,syn_ids,syn_types,swc_types,syn_locs,syn_sections,syn_kinetic_params,env,add_synapse=add_shared_synapse,
           spines=False):

    syns_dict_dend = defaultdict(lambda: defaultdict(lambda: {}))
    syns_dict_axon = defaultdict(lambda: defaultdict(lambda: {}))
    syns_dict_ais  = defaultdict(lambda: defaultdict(lambda: {}))
    syns_dict_hill = defaultdict(lambda: defaultdict(lambda: {}))
    syns_dict_soma = defaultdict(lambda: defaultdict(lambda: {}))
    py_sections    = [sec for sec in cell.sections]

    syn_type_excitatory = env.Synapse_Types['excitatory']
    syn_type_inhibitory = env.Synapse_Types['inhibitory']

    swc_type_apical = env.SWC_Types['apical']
    swc_type_basal  = env.SWC_Types['basal']
    swc_type_soma   = env.SWC_Types['soma']
    swc_type_axon   = env.SWC_Types['axon']
    swc_type_ais    = env.SWC_Types['ais']
    swc_type_hill   = env.SWC_Types['hillock']
    
    syn_obj_dict = {}

    for i in xrange(0, syn_ids.size):

      syn_id      = syn_ids[i]
      if not (syn_id < syn_types.size):
          logger.error('mksyns syn_ids for gid %i: ' % gid, syn_ids)
          raise ValueError('mksyns: cell %i received invalid syn_id %d' % (gid, syn_id))
      
      syn_type    = syn_types[syn_id]
      swc_type    = swc_types[syn_id]
      syn_loc     = syn_locs[syn_id]
      syn_section = syn_sections[syn_id]
      
      sref = None
      sec = py_sections[syn_section]
      if swc_type == swc_type_apical:
        syns_dict = syns_dict_dend
        if syn_type == syn_type_excitatory: 
            if spines and h.ismembrane('spines',sec=sec):
                sec(syn_loc).count_spines += 1
      elif swc_type == swc_type_basal:
        syns_dict = syns_dict_dend
        if syn_type == syn_type_excitatory: 
            if spines and h.ismembrane('spines',sec=sec):
                sec(syn_loc).count_spines += 1
      elif swc_type == swc_type_axon:
        syns_dict = syns_dict_axon
      elif swc_type == swc_type_ais:
        syns_dict = syns_dict_ais
      elif swc_type == swc_type_hill:
        syns_dict = syns_dict_hill
      elif swc_type == swc_type_soma:
        syns_dict = syns_dict_soma
      else: 
        raise RuntimeError ("Unsupported synapse SWC type %d" % swc_type)
      syn_mech_dict = {}
      for (syn_mech, params) in syn_kinetic_params.iteritems():
        syn = add_synapse(syn_mech, sec(syn_loc), syns_dict)
        syn.tau1 = params['t_rise']
        syn.tau2 = params['t_decay']
        syn.e    = params['e_rev']
        cell.syns.append(syn)
        cell.syntypes.o(syn_type).append(syn)
        syn_mech_dict[syn_mech] = syn
      syn_obj_dict[syn_id] = syn_mech_dict
        
    if spines:
        cell.correct_for_spines()

    return syn_obj_dict

#New version of function, for use with dentate.cells
def mk_syns(gid, cell, syn_ids, syn_types, swc_types, syn_locs, syn_sections, syn_kinetic_params, env,
            add_synapse=add_shared_synapse, spines=False):
    syns_dict_dend = defaultdict(lambda: defaultdict(lambda: {}))
    syns_dict_axon = defaultdict(lambda: defaultdict(lambda: {}))
    syns_dict_ais = defaultdict(lambda: defaultdict(lambda: {}))
    syns_dict_hill = defaultdict(lambda: defaultdict(lambda: {}))
    syns_dict_soma = defaultdict(lambda: defaultdict(lambda: {}))
    py_sections = [sec for sec in cell.sections]

    syn_type_excitatory = env.Synapse_Types['excitatory']
    syn_type_inhibitory = env.Synapse_Types['inhibitory']

    swc_type_apical = env.SWC_Types['apical']
    swc_type_basal = env.SWC_Types['basal']
    swc_type_soma = env.SWC_Types['soma']
    swc_type_axon = env.SWC_Types['axon']
    swc_type_ais = env.SWC_Types['ais']
    swc_type_hill = env.SWC_Types['hillock']

    syn_obj_dict = {}

    for i in xrange(0, syn_ids.size):

        syn_id = syn_ids[i]
        if not (syn_id < syn_types.size):
            logger.error('mksyns syn_ids for gid %i: ' % gid, syn_ids)
            raise ValueError('mksyns: cell %i received invalid syn_id %d' % (gid, syn_id))

        syn_type = syn_types[syn_id]
        swc_type = swc_types[syn_id]
        syn_loc = syn_locs[syn_id]
        syn_section = syn_sections[syn_id]

        sref = None
        sec = py_sections[syn_section]
        if swc_type == swc_type_apical:
            syns_dict = syns_dict_dend
            if syn_type == syn_type_excitatory:
                if spines and h.ismembrane('spines', sec=sec):
                    sec(syn_loc).count_spines += 1
        elif swc_type == swc_type_basal:
            syns_dict = syns_dict_dend
            if syn_type == syn_type_excitatory:
                if spines and h.ismembrane('spines', sec=sec):
                    sec(syn_loc).count_spines += 1
        elif swc_type == swc_type_axon:
            syns_dict = syns_dict_axon
        elif swc_type == swc_type_ais:
            syns_dict = syns_dict_ais
        elif swc_type == swc_type_hill:
            syns_dict = syns_dict_hill
        elif swc_type == swc_type_soma:
            syns_dict = syns_dict_soma
        else:
            raise RuntimeError("Unsupported synapse SWC type %d" % swc_type)
        syn_mech_dict = {}
        for (syn_mech, params) in syn_kinetic_params.iteritems():
            syn = add_synapse(syn_mech, sec(syn_loc), syns_dict, env.synapse_mech_name_dict)
            syn.tau1 = params['t_rise']
            syn.tau2 = params['t_decay']
            syn.e = params['e_rev']
            cell.syns.append(syn)
            cell.syntypes.o(syn_type).append(syn)
            syn_mech_dict[syn_mech] = syn
        syn_obj_dict[syn_id] = syn_mech_dict

    return syn_obj_dict
        
def print_syn_summary (gid,syn_dict):
=======
>>>>>>> 15cc66fb
    print 'gid %d: ' % gid
    print '\t total %d synapses' % len(syn_dict['syn_ids'])
    print '\t %d excitatory synapses' % np.size(np.where(syn_dict['syn_types'] == syn_Excitatory))
    print '\t %d inhibitory synapses' % np.size(np.where(syn_dict['syn_types'] == syn_Inhibitory))
    print '\t %d apical excitatory synapses' % \
          np.size(np.where((syn_dict['syn_types'] == syn_Excitatory) & (syn_dict['swc_types'] == swc_apical)))
    print '\t %d apical inhibitory synapses' % \
          np.size(np.where((syn_dict['syn_types'] == syn_Inhibitory) & (syn_dict['swc_types'] == swc_apical)))
    print '\t %d soma excitatory synapses' % \
          np.size(np.where((syn_dict['syn_types'] == syn_Excitatory) & (syn_dict['swc_types'] == swc_soma)))
    print '\t %d soma inhibitory synapses' % \
          np.size(np.where((syn_dict['syn_types'] == syn_Inhibitory) & (syn_dict['swc_types'] == swc_soma)))
    print '\t %d ais excitatory synapses' % \
          np.size(np.where((syn_dict['syn_types'] == syn_Excitatory) & (syn_dict['swc_types'] == swc_axon)))
    print '\t %d ais inhibitory synapses' % \
          np.size(np.where((syn_dict['syn_types'] == syn_Inhibitory) & (syn_dict['swc_types'] == swc_axon)))<|MERGE_RESOLUTION|>--- conflicted
+++ resolved
@@ -1,4 +1,3 @@
-<<<<<<< HEAD
 import itertools
 from collections import defaultdict
 import sys, os.path, string, math
@@ -8,16 +7,6 @@
 import logging
 
 logger = logging.getLogger(__name__)
-
-
-def synapse_seg_density(syn_type_dict, layer_dict, layer_density_dicts, sec_index_dict, seglist, seed, neurotree_dict=None):
-    """Computes per-segment density of synapse placement. """
-    segdensity_dict  = {}
-    layers_dict     = {}
-=======
-from dentate.utils import *
-from dentate.neuron_utils import *
-# from dentate.cells import *
 
 
 class SynapseAttributes(object):
@@ -406,7 +395,6 @@
         raise ValueError('make_syn_mech: unrecognized synaptic mechanism name %s' % mech_name)
     return syn
 
-
 def add_shared_synapse(syn_name, seg, syns_dict, mech_names=None):
     """
     If a synaptic mechanism of the specified type already exists in the specified segment, it is returned.
@@ -418,15 +406,18 @@
     :param mech_names: dict to convert syn_name to hoc mechanism name
     :return: hoc point process
     """
-    syn = syn_in_seg(syn_name, seg, syns_dict)
-    if syn is None:
-        if mech_names is not None:
-            mech_name = mech_names[syn_name]
+
+    if not syn_in_seg(seg, syns_dict):
+        if PP_dict is not None:
+            syn = make_specialized_syn_mech(mech_name, seg, PP_dict)
         else:
-            mech_name = syn_name
-        syn = make_syn_mech(mech_name, seg)
-        syns_dict[seg.sec][seg.x][syn_name] = syn
-    return syn
+            syn = make_syn_mech(mech_name, seg)
+        syns_dict[seg.sec][syn.get_segment().x] = syn
+        return syn
+    else:
+        for x, syn in syns_dict[seg.sec].iteritems():
+            if seg.sec(x) == seg:
+               return syn
 
 
 def add_unique_synapse(syn_name, seg, syns_dict=None, mech_names=None):
@@ -632,7 +623,7 @@
     """
     segdensity_dict = {}
     layers_dict = {}
->>>>>>> 15cc66fb
+
     if neurotree_dict is not None:
         secnodes_dict = neurotree_dict['section_topology']['nodes']
     else:
@@ -933,24 +924,6 @@
     return syn_dict
 
 
-def print_syn_summary(gid, syn_dict):
-    """
-
-    :param gid:
-    :param syn_dict:
-    """
-<<<<<<< HEAD
-    if not syn_in_seg(seg, syns_dict):
-        if PP_dict is not None:
-            syn = make_specialized_syn_mech(mech_name, seg, PP_dict)
-        else:
-            syn = make_syn_mech(mech_name, seg)
-        syns_dict[seg.sec][syn.get_segment().x] = syn
-        return syn
-    else:
-        for x, syn in syns_dict[seg.sec].iteritems():
-            if seg.sec(x) == seg:
-               return syn
 
 def add_unique_synapse(mech_name, seg, syns_dict):
     """Creates a synapse in the given segment."""
@@ -1098,22 +1071,3 @@
 
     return syn_obj_dict
         
-def print_syn_summary (gid,syn_dict):
-=======
->>>>>>> 15cc66fb
-    print 'gid %d: ' % gid
-    print '\t total %d synapses' % len(syn_dict['syn_ids'])
-    print '\t %d excitatory synapses' % np.size(np.where(syn_dict['syn_types'] == syn_Excitatory))
-    print '\t %d inhibitory synapses' % np.size(np.where(syn_dict['syn_types'] == syn_Inhibitory))
-    print '\t %d apical excitatory synapses' % \
-          np.size(np.where((syn_dict['syn_types'] == syn_Excitatory) & (syn_dict['swc_types'] == swc_apical)))
-    print '\t %d apical inhibitory synapses' % \
-          np.size(np.where((syn_dict['syn_types'] == syn_Inhibitory) & (syn_dict['swc_types'] == swc_apical)))
-    print '\t %d soma excitatory synapses' % \
-          np.size(np.where((syn_dict['syn_types'] == syn_Excitatory) & (syn_dict['swc_types'] == swc_soma)))
-    print '\t %d soma inhibitory synapses' % \
-          np.size(np.where((syn_dict['syn_types'] == syn_Inhibitory) & (syn_dict['swc_types'] == swc_soma)))
-    print '\t %d ais excitatory synapses' % \
-          np.size(np.where((syn_dict['syn_types'] == syn_Excitatory) & (syn_dict['swc_types'] == swc_axon)))
-    print '\t %d ais inhibitory synapses' % \
-          np.size(np.where((syn_dict['syn_types'] == syn_Inhibitory) & (syn_dict['swc_types'] == swc_axon)))