--- conflicted
+++ resolved
@@ -133,7 +133,7 @@
                               attr_dict=defaultdict(dict))
                 syn_dict[syn_id] = syn
                 sec_dict[syn_sec].append((syn_id,syn))
-                
+
                 self.pps_dict[gid][syn_id] = {}
                 self.netcon_dict[gid][syn_id] = {}
                 self.vecstim_dict[gid][syn_id] = {}
@@ -443,7 +443,7 @@
         syn_id_dict = self.syn_id_attr_dict[gid]
         mech_name = self.syn_mech_names[syn_name]
         syn = syn_id_dict[syn_id]
-        
+
         attr_dict = syn.attr_dict[syn_index]
         for k, v in viewitems(params):
             if k in rules[mech_name]['mech_params']:
@@ -459,7 +459,7 @@
             else:
                   raise RuntimeError('modify_mech_attrs: unknown type of parameter %s' % k)
                 
-                
+
     def add_mech_attrs_from_iter(self, gid, syn_name, params_iter):
         """
         Adds mechanism attributes for the given cell id/synapse id/synapse mechanism.
@@ -483,8 +483,8 @@
             for k, v in viewitems(params_dict):
                 attr_dict[k] = v
 
-                
-                
+
+
     def filter_synapses(self, gid, syn_sections=None, syn_indexes=None, syn_types=None, layers=None, sources=None, swc_types=None, cache=False):
         """
         Returns a subset of the synapses of the given cell according to the given criteria.
@@ -517,7 +517,7 @@
             syn_dict = { k: v for (k,v) in it }
         else:
             syn_dict = self.syn_id_attr_dict[gid]
-            
+
         result = {k: v for k, v in viewitems(syn_dict) \
                       if matches(syn_indexes, k) & \
                       matches(syn_types, v.syn_type) & \
@@ -589,11 +589,7 @@
     def __getitem__(self, gid):
         return self.syn_id_attr_dict[gid]
 
-<<<<<<< HEAD
-
-=======
-    
->>>>>>> 3ba8b494
+
 def insert_hoc_cell_syns(env, syn_params, gid, cell, syn_ids, unique=False, insert_netcons=False, insert_vecstims=False):
     """
     Insert mechanisms into given cell according to the synapse objects created in env.synapse_attributes.
@@ -688,7 +684,7 @@
 
         syn_count += 1
         
-    return syn_count, mech_count, nc_count  
+    return syn_count, mech_count, nc_count
 
 
 def insert_biophys_cell_syns(env, gid, postsyn_name, presyn_name, syn_ids, unique=None, insert_netcons=True,
@@ -749,10 +745,6 @@
     if syn_ids is None:
         syn_ids = syn_id_attr_dict.keys()
 
-<<<<<<< HEAD
-=======
-
->>>>>>> 3ba8b494
     if insert:
         source_syn_ids_dict = syn_attrs.partition_syn_ids_by_source(gid, syn_ids)
         if not (gid in env.biophys_cells[postsyn_name]):
@@ -844,7 +836,6 @@
         syn_names = list(env.connection_config[postsyn_name][presyn_name].mechanisms.keys())
         syn_indexes = [syn_attrs.syn_name_index_dict[syn_name] for syn_name in syn_names]
         for syn_id, syn in seq:
-            print syn_id
             for syn_name, syn_index in zip_longest(syn_names, syn_indexes):
                 this_pps = None
                 this_netcon = None
@@ -856,15 +847,7 @@
                     this_netcon = syn_attrs.get_netcon(gid, syn_id, syn_name, throw_error=False)
                     if this_netcon is None:
                           raise RuntimeError('config_hoc_cell_syns: insert: cell gid %i synapse %i does not have netcon for mechanism %s' % (gid, syn_id, syn_name))
-<<<<<<< HEAD
-                    netcon_params = {'weight': syn.netcon_weights_dict[syn_index] }
-                    config_netcon(syn_name=syn_name, rules=syn_attrs.syn_param_rules, \
-                                  mech_names=syn_attrs.syn_mech_names, nc=this_netcon, \
-                                  **netcon_params)
-                          
-                    nc_count += 1
-=======
-                      
+
                     params = syn.attr_dict[syn_index]
                     (mech_set, nc_set) = \
                       config_syn(syn_name=syn_name, rules=syn_attrs.syn_param_rules, \
@@ -874,7 +857,6 @@
                         mech_count += 1
                     if nc_set:
                         nc_count += 1
->>>>>>> 3ba8b494
 
         total_nc_count += nc_count
         total_mech_count += mech_count
@@ -916,7 +898,7 @@
                 setattr(syn, param, val)
                 mech_param = True
                 failed = False
-                
+
         elif param in rules[mech_name]['netcon_params']:
             if nc is None:
                 failed = False
@@ -927,13 +909,13 @@
                     nc.weight[i] = val
                     nc_param = True
                     failed = False
-                    
+
         if failed:
             raise AttributeError('config_syn: problem setting attribute: %s for synaptic mechanism: %s' %
                                  (param, mech_name))
     return (mech_param, nc_param)
 
-            
+
 
 def syn_in_seg(syn_name, seg, syns_dict):
     """
@@ -1214,22 +1196,12 @@
     else:
         cell.mech_dict[sec_type]['synapses'][syn_name][param_name] = rules
 
-<<<<<<< HEAD
     try:
         update_syn_mech_by_sec_type(cell, env, sec_type, syn_name, mech_content, update_targets)
     except Exception as e:
         cell.mech_dict = copy.deepcopy(backup_mech_dict)
         raise e
 #        RuntimeError('modify_syn_mech_param: problem updating mechanism: %s; parameter: %s; in sec_type: %s\n' \
-=======
-    update_syn_mech_by_sec_type(cell, env, sec_type, syn_name, mech_content, update_targets)
-#    try:
-#        update_syn_mech_by_sec_type(cell, env, sec_type, syn_name, mech_content, update_targets)
-#    except (KeyError, ValueError, AttributeError, NameError, RuntimeError, IOError) as e:
-#        cell.mech_dict = copy.deepcopy(backup_mech_dict)
-#        raise RuntimeError('modify_syn_mech_param: problem updating mechanism: %s; parameter: %s; '
-#                           'in sec_type: %s\n' \
->>>>>>> 3ba8b494
 #                           '%s\n%s' % (syn_name, param_name, sec_type, e, str(sys.exc_info()[2])))
 
 
