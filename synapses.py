import sys, collections, copy, itertools, math, pprint, uuid, time, traceback
from functools import reduce
from collections import defaultdict
import numpy as np
from scipy import signal, spatial
from neuroh5.io import write_cell_attributes
from dentate.nnls import nnls_gdal
from dentate.cells import get_distance_to_node, get_donor, get_mech_rules_dict, get_param_val_by_distance, \
    import_mech_dict_from_file, make_section_graph, custom_filter_if_terminal, \
    custom_filter_modify_slope_if_terminal, custom_filter_by_branch_order
from dentate.neuron_utils import h, default_ordered_sec_types, mknetcon, mknetcon_vecstim, interplocs
from dentate.utils import ExprClosure, Promise, NamedTupleWithDocstring, get_module_logger, generator_ifempty, map, range, str, \
     viewitems, viewkeys, zip, zip_longest, partitionn, rejection_sampling

# This logger will inherit its settings from the root logger, created in dentate.env
logger = get_module_logger(__name__)

    

class SynapseSource(object):
    """This class provides information about the presynaptic (source) cell
    connected to a synapse.
      - gid - gid of source cell (int)
      - population - population index of source cell (int)
      - delay - connection delay (float)
    """
    __slots__ = 'gid', 'population', 'delay'

    def __init__(self):
        self.gid = None
        self.population = None
        self.delay = None
    def __repr__(self): 
       if self.delay is None:
           repr_delay = 'None'
       else:
           repr_delay = f'{self.delay:.02f}'
       return f'SynapseSource({self.gid}, {self.population}, {repr_delay})'
    def __str__(self): 
       if self.delay is None:
           str_delay = 'None'
       else:
           str_delay = f'{self.delay:.02f}'
       return f'SynapseSource({self.gid}, {self.population}, {str_delay})'

SynapsePointProcess = NamedTupleWithDocstring(
    """This class provides information about the point processes associated with a synapse.
      - mech - dictionary of synapse mechanisms
      - netcon - dictionary of netcons
      - vecstim - dictionary of vecstims
    """,
    "SynapsePointProcess",
    ['mech', 'netcon', 'vecstim'])

Synapse = NamedTupleWithDocstring(
    """A container for synapse configuration, synapse mechanism instantiation,
     and associated netcon/vecstim instances.
    - syn_type - enumerated synapse type (int)
    - swc_type - enumerated swc type (int)
    - syn_layer - enumerated synapse layer (int)
    - syn_loc - synapse location in segment (float)
    - syn_section - synapse section index (int)
    - source: instance of SynapseSource with the slots: 
       - gid - source cell gid (int)
       - population - enumerated source population index (int)
       - delay - connection delay (float)
    - attr_dict - dictionary of attributes per synapse mechanism
      (for cases when multiple mechanisms are associated with a
      synapse, e.g. GABA_A and GABA_B)
    """,
    'Synapse',
    ['syn_type',
     'swc_type',
     'syn_layer',
     'syn_loc',
     'syn_section',
     'source',
     'attr_dict'
     ])


class SynapseAttributes(object):
    """This class provides an interface to store, retrieve, and modify
    attributes of synaptic mechanisms. Handles instantiation of
    complex subcellular gradients of synaptic mechanism attributes.
    """

    def __init__(self, env, syn_mech_names, syn_param_rules):
        """An Env object containing imported network configuration metadata
        uses an instance of SynapseAttributes to track all metadata
        related to the identity, location, and configuration of all
        synaptic connections in the network.

        :param env: :class:'Env'
        :param syn_mech_names: dict of the form: { label: mechanism name }
        :param syn_param_rules: dict of the form:
               { mechanism name:
                    mech_file: path.mod
                    mech_params: list of parameter names
                    netcon_params: dictionary { parameter name: index }
                }
        """
        self.env = env
        self.syn_mech_names = syn_mech_names
        self.syn_config = { k: v['synapses'] for k, v in viewitems(env.celltypes) if 'synapses' in v }
        self.syn_param_rules = syn_param_rules
        self.syn_name_index_dict = {label: index for index, label in enumerate(syn_mech_names)}  # int : mech_name dict
        self.syn_id_attr_dict = defaultdict(lambda: defaultdict(lambda: None))
        self.syn_id_attr_backup_dict = defaultdict(lambda: defaultdict(lambda: defaultdict(lambda: None)))
        self.sec_dict = defaultdict(lambda: defaultdict(lambda: []))
        self.pps_dict = defaultdict(lambda: defaultdict(lambda: SynapsePointProcess(mech={}, netcon={}, vecstim={})))
        self.presyn_names = {id: name for name, id in viewitems(env.Populations)}
        self.filter_cache = {}

    def init_syn_id_attrs_from_iter(self, cell_iter, attr_type='dict', attr_tuple_index=None, debug=False):
        """
        Initializes synaptic attributes given an iterator that returns (gid, attr_dict).
        See `init_syn_id_attrs` for details on the format of the input dictionary.
        """
        
        first_gid = True
        if attr_type == 'dict':
            for (gid, attr_dict) in cell_iter:
                syn_ids = attr_dict['syn_ids']
                syn_layers = attr_dict['syn_layers']
                syn_types = attr_dict['syn_types']
                swc_types = attr_dict['swc_types']
                syn_secs = attr_dict['syn_secs']
                syn_locs = attr_dict['syn_locs']
                self.init_syn_id_attrs(gid, syn_ids, syn_layers, syn_types, swc_types, syn_secs, syn_locs)
        elif attr_type == 'tuple':
            syn_ids_ind = attr_tuple_index.get('syn_ids', None)
            syn_locs_ind = attr_tuple_index.get('syn_locs', None)
            syn_layers_ind = attr_tuple_index.get('syn_layers', None)
            syn_types_ind = attr_tuple_index.get('syn_types', None)
            swc_types_ind = attr_tuple_index.get('swc_types', None)
            syn_secs_ind = attr_tuple_index.get('syn_secs', None)
            syn_locs_ind = attr_tuple_index.get('syn_locs', None)
            for (gid, attr_tuple) in cell_iter:
                syn_ids = attr_tuple[syn_ids_ind]
                syn_layers = attr_tuple[syn_layers_ind]
                syn_types = attr_tuple[syn_types_ind]
                swc_types = attr_tuple[swc_types_ind]
                syn_secs = attr_tuple[syn_secs_ind]
                syn_locs = attr_tuple[syn_locs_ind]
                self.init_syn_id_attrs(gid, syn_ids, syn_layers, syn_types, swc_types, syn_secs, syn_locs)
        else:
            raise RuntimeError(f'init_syn_id_attrs_from_iter: unrecognized input attribute type {attr_type}')

    def init_syn_id_attrs(self, gid, syn_ids, syn_layers, syn_types, swc_types, syn_secs, syn_locs):

        """
        Initializes synaptic attributes for the given cell gid.
        Only the intrinsic properties of a synapse, such as type, layer, location are set.

        Connection edge attributes such as source gid, point process
        parameters, and netcon/vecstim objects are initialized to None
        or empty dictionaries.

          - syn_ids: synapse ids
          - syn_layers: layer index for each synapse id
          - syn_types: synapse type for each synapse id
          - swc_types: swc type for each synapse id
          - syn_secs: section index for each synapse id
          - syn_locs: section location for each synapse id

        """
        if gid in self.syn_id_attr_dict:
            raise RuntimeError(f'Entry {gid} exists in synapse attribute dictionary')
        else:
            syn_dict = self.syn_id_attr_dict[gid]
            sec_dict = self.sec_dict[gid]
            for i, (syn_id, syn_layer, syn_type, swc_type, syn_sec, syn_loc) in \
                    enumerate(zip_longest(syn_ids, syn_layers, syn_types, swc_types, syn_secs, syn_locs)):
                syn = Synapse(syn_type=syn_type, syn_layer=syn_layer, syn_section=syn_sec, syn_loc=syn_loc,
                              swc_type=swc_type, source=SynapseSource(), attr_dict=defaultdict(dict))
                syn_dict[syn_id] = syn
                sec_dict[syn_sec].append((syn_id, syn))


    def init_edge_attrs(self, gid, presyn_name, presyn_gids, edge_syn_ids, delays=None):
        """
        Sets connection edge attributes for the specified synapse ids.

        :param gid: gid for post-synaptic (target) cell (int)
        :param presyn_name: name of presynaptic (source) population (string)
        :param presyn_ids: gids for presynaptic (source) cells (array of int)
        :param edge_syn_ids: synapse ids on target cells to be used for connections (array of int)
        :param delays: axon conduction (netcon) delays (array of float)
        """

        presyn_index = int(self.env.Populations[presyn_name])
        connection_velocity = float(self.env.connection_velocity[presyn_name])

        if delays is None:
            delays = [2.0*h.dt] * len(edge_syn_ids)

        syn_id_dict = self.syn_id_attr_dict[gid]

        for edge_syn_id, presyn_gid, delay in zip_longest(edge_syn_ids, presyn_gids, delays):
            syn = syn_id_dict[edge_syn_id]
            if syn is None:
                raise RuntimeError(f'init_edge_attrs: gid {gid}: synapse id {edge_syn_id} has not been initialized')

            if syn.source.gid is not None:
                raise RuntimeError('init_edge_attrs: gid {gid}: synapse id {edge_syn_id} has already been initialized with edge attributes')

            syn.source.gid = presyn_gid
            syn.source.population = presyn_index
            syn.source.delay = delay

    def init_edge_attrs_from_iter(self, pop_name, presyn_name, attr_info, edge_iter, set_edge_delays=True):
        """
        Initializes edge attributes for all cell gids returned by iterator.

        :param pop_name: name of postsynaptic (target) population (string)
        :param source_name: name of presynaptic (source) population (string)
        :param attr_info: dictionary mapping attribute name to indices in iterator tuple
        :param edge_iter: edge attribute iterator
        :param set_edge_delays: bool
        """
        connection_velocity = float(self.env.connection_velocity[presyn_name])
        if pop_name in attr_info and presyn_name in attr_info[pop_name]:
            edge_attr_info = attr_info[pop_name][presyn_name]
        else:
            raise RuntimeError(f'init_edge_attrs_from_iter: missing edge attributes for projection {presyn_name} -> {pop_name}')

        if 'Synapses' in edge_attr_info and \
                'syn_id' in edge_attr_info['Synapses'] and \
                'Connections' in edge_attr_info and \
                'distance' in edge_attr_info['Connections']:
            syn_id_attr_index = edge_attr_info['Synapses']['syn_id']
            distance_attr_index = edge_attr_info['Connections']['distance']
        else:
            raise RuntimeError(f'init_edge_attrs_from_iter: missing edge attributes for projection {presyn_name} -> {pop_name}')

        for (postsyn_gid, edges) in edge_iter:
            presyn_gids, edge_attrs = edges
            edge_syn_ids = edge_attrs['Synapses'][syn_id_attr_index]
            edge_dists = edge_attrs['Connections'][distance_attr_index]

            if set_edge_delays:
                delays = [max((distance / connection_velocity), 2.0*h.dt) for distance in edge_dists]
            else:
                delays = None

            self.init_edge_attrs(postsyn_gid, presyn_name, presyn_gids, edge_syn_ids, delays=delays)

    def add_pps(self, gid, syn_id, syn_name, pps):
        """
        Adds mechanism point process for the specified cell/synapse id/mechanism name.

        :param gid: cell id
        :param syn_id: synapse id
        :param syn_name: synapse mechanism name
        :param pps: hoc point process
        """
        syn_index = self.syn_name_index_dict[syn_name]
        gid_pps_dict = self.pps_dict[gid]
        pps_dict = gid_pps_dict[syn_id]
        if syn_index in pps_dict.mech:
            raise RuntimeError(f'add_pps: gid {gid} Synapse id {syn_id} already has mechanism {syn_name}')
        else:
            pps_dict.mech[syn_index] = pps
        return pps

    def has_pps(self, gid, syn_id, syn_name):
        """
        Returns True if the given synapse id already has the named mechanism, False otherwise.

        :param gid: cell id
        :param syn_id: synapse id
        :param syn_name: synapse mechanism name
        :return: bool
        """
        syn_index = self.syn_name_index_dict[syn_name]
        gid_pps_dict = self.pps_dict[gid]
        pps_dict = gid_pps_dict[syn_id]
        return syn_index in pps_dict.mech

    def get_pps(self, gid, syn_id, syn_name, throw_error=True):
        """
        Returns the mechanism for the given synapse id on the given cell.

        :param gid: cell id
        :param syn_id: synapse id
        :param syn_name: mechanism name
        :return: hoc point process
        """
        syn_index = self.syn_name_index_dict[syn_name]
        gid_pps_dict = self.pps_dict[gid]
        pps_dict = gid_pps_dict[syn_id]
        if syn_index in pps_dict.mech:
            return pps_dict.mech[syn_index]
        else:
            if throw_error:
                raise RuntimeError(f'get_pps: gid {gid} synapse id {syn_id} has no point process for mechanism {syn_name}')
            else:
                return None

    def add_netcon(self, gid, syn_id, syn_name, nc):
        """
        Adds a NetCon object for the specified cell/synapse id/mechanism name.

        :param gid: cell id
        :param syn_id: synapse id
        :param syn_name: synapse mechanism name
        :param nc: :class:'h.NetCon'
        """
        syn_index = self.syn_name_index_dict[syn_name]
        gid_pps_dict = self.pps_dict[gid]
        pps_dict = gid_pps_dict[syn_id]
        if syn_index in pps_dict.netcon:
            raise RuntimeError(f'add_netcon: gid {gid} Synapse id {syn_id} mechanism {syn_name} already has netcon')
        else:
            pps_dict.netcon[syn_index] = nc
        return nc

    def has_netcon(self, gid, syn_id, syn_name):
        """
        Returns True if a netcon exists for the specified cell/synapse id/mechanism name, False otherwise.

        :param gid: cell id
        :param syn_id: synapse id
        :param syn_name: synapse mechanism name
        :return: bool
        """
        syn_index = self.syn_name_index_dict[syn_name]
        gid_pps_dict = self.pps_dict[gid]
        pps_dict = gid_pps_dict[syn_id]
        return syn_index in pps_dict.netcon

    def get_netcon(self, gid, syn_id, syn_name, throw_error=True):
        """
        Returns the NetCon object associated with the specified cell/synapse id/mechanism name.

        :param gid: cell id
        :param syn_id: synapse id
        :param syn_name: synapse mechanism name
        :return: :class:'h.NetCon'
        """
        syn_index = self.syn_name_index_dict[syn_name]
        gid_pps_dict = self.pps_dict[gid]
        pps_dict = gid_pps_dict[syn_id]
        if syn_index in pps_dict.netcon:
            return pps_dict.netcon[syn_index]
        else:
            if throw_error:
                raise RuntimeError(f'get_netcon: gid {gid} synapse id {syn_id} has no netcon for mechanism {syn_name}')
            else:
                return None
            
    def del_netcon(self, gid, syn_id, syn_name, throw_error=True):
        """
        Removes a NetCon object for the specified cell/synapse id/mechanism name.

        :param gid: cell id
        :param syn_id: synapse id
        :param syn_name: synapse mechanism name
        """
        syn_index = self.syn_name_index_dict[syn_name]
        gid_pps_dict = self.pps_dict[gid]
        pps_dict = gid_pps_dict[syn_id]
        if syn_index in pps_dict.netcon:
            del pps_dict.netcon[syn_index]
        else:
            if throw_error:
                raise RuntimeError(f'del_netcon: gid {gid} synapse id {syn_id} has no netcon for mechanism {syn_name}')


    def add_vecstim(self, gid, syn_id, syn_name, vs, nc):
        """
        Adds a VecStim object and associated NetCon for the specified cell/synapse id/mechanism name.

        :param gid: cell id
        :param syn_id: synapse id
        :param syn_name: synapse mechanism name
        :param vs: :class:'h.VecStim'
        :param nc: :class:'h.NetCon'
        """
        syn_index = self.syn_name_index_dict[syn_name]
        gid_pps_dict = self.pps_dict[gid]
        pps_dict = gid_pps_dict[syn_id]
        if syn_index in pps_dict.vecstim:
            raise RuntimeError(f'add_vecstim: gid {gid} synapse id {syn_id} mechanism {syn_name} already has vecstim')
        else:
            pps_dict.vecstim[syn_index] = vs, nc
        return vs

    def has_vecstim(self, gid, syn_id, syn_name):
        """
        Returns True if a vecstim exists for the specified cell/synapse id/mechanism name, False otherwise.

        :param gid: cell id
        :param syn_id: synapse id
        :param syn_name: synapse mechanism name
        :return: bool
        """
        syn_index = self.syn_name_index_dict[syn_name]
        gid_pps_dict = self.pps_dict[gid]
        pps_dict = gid_pps_dict[syn_id]
        return syn_index in pps_dict.vecstim

    def get_vecstim(self, gid, syn_id, syn_name, throw_error=True):
        """
        Returns the VecStim and NetCon objects associated with the specified cell/synapse id/mechanism name.

        :param gid: cell id
        :param syn_id: synapse id
        :param syn_name: synapse mechanism name
        :return: tuple of :class:'h.VecStim' :class:'h.NetCon'
        """
        syn_index = self.syn_name_index_dict[syn_name]
        gid_pps_dict = self.pps_dict[gid]
        pps_dict = gid_pps_dict[syn_id]
        if syn_index in pps_dict.vecstim:
            return pps_dict.vecstim[syn_index]
        else:
            if throw_error:
                raise RuntimeError(f'get_vecstim: gid {gid} synapse {syn_id}: vecstim for mechanism {syn_name} not found')
            else:
                return None

    def has_mech_attrs(self, gid, syn_id, syn_name):
        """
        Returns True if mechanism attributes have been specified for the given cell id/synapse id/mechanism name, False otherwise.

        :param gid: cell id
        :param syn_id: synapse id
        :param syn_name: synapse mechanism name
        :return: bool
        """
        syn_index = self.syn_name_index_dict[syn_name]
        syn_id_dict = self.syn_id_attr_dict[gid]
        syn = syn_id_dict[syn_id]
        return syn_index in syn.attr_dict

    def get_mech_attrs(self, gid, syn_id, syn_name, throw_error=True):
        """
        Returns mechanism attribute dictionary associated with the given cell id/synapse id/mechanism name, False otherwise.

        :param gid: cell id
        :param syn_id: synapse id
        :param syn_name: synapse mechanism name
        :return: dict
        """
        syn_index = self.syn_name_index_dict[syn_name]
        syn_id_dict = self.syn_id_attr_dict[gid]
        syn = syn_id_dict[syn_id]
        if syn_index in syn.attr_dict:
            return syn.attr_dict[syn_index]
        else:
            if throw_error:
                raise RuntimeError(f'get_mech_attrs: gid {gid} synapse {syn_id}: attributes for mechanism {syn_name} not found')
            else:
                return None

    def add_mech_attrs(self, gid, syn_id, syn_name, params, append=False):
        """
        Specifies mechanism attribute dictionary for the given cell id/synapse id/mechanism name. Assumes mechanism
        attributes have not been set yet for this synapse mechanism.

        :param gid: cell id
        :param syn_id: synapse id
        :param syn_name: synapse mechanism name
        :param params: dict
        :param append: whether to append attribute values with the same attribute name
        """
        self.add_mech_attrs_from_iter(gid, syn_name, iter({syn_id: params}), multiple='error', append=append)

    def stash_mech_attrs(self, pop_name, gid):
        """
        Preserves mechanism attributes for the given cell id. 

        :param pop_name: population name
        :param gid: cell id
        :param syn_id: synapse id
        :param syn_name: synapse mechanism name
        """
        rules = self.syn_param_rules
        syn_id_dict = self.syn_id_attr_dict[gid]
        syn_id_backup_dict = self.syn_id_attr_backup_dict[gid]
        stash_id = uuid.uuid4()
        syn_id_backup_dict[stash_id] = copy.deepcopy(syn_id_dict)
        return stash_id

    def restore_mech_attrs(self, pop_name, gid, stash_id):
        """
        Restored mechanism attributes for the given cell id. 

        :param pop_name: population name
        :param gid: cell id
        :param syn_id: synapse id
        :param syn_name: synapse mechanism name
        """
        rules = self.syn_param_rules
        syn_id_backup_dict = self.syn_id_attr_backup_dict[gid][stash_id]
        if syn_id_backup_dict is not None:
            self.syn_id_attr_dict[gid] = copy.deepcopy(syn_id_backup_dict)
            del(self.syn_id_attr_backup_dict[gid][stash_id])


        
    def modify_mech_attrs(self, pop_name, gid, syn_id, syn_name, params, expr_param_check='ignore'):
        """
        Modifies mechanism attributes for the given cell id/synapse id/mechanism name. 

        :param pop_name: population name
        :param gid: cell id
        :param syn_id: synapse id
        :param syn_name: synapse mechanism name
        :param params: dict
        """
        rules = self.syn_param_rules
        syn_index = self.syn_name_index_dict[syn_name]
        syn_id_dict = self.syn_id_attr_dict[gid]
        mech_name = self.syn_mech_names[syn_name]
        syn = syn_id_dict[syn_id]
        presyn_name = self.presyn_names.get(syn.source.population, None)
        if presyn_name:
            connection_syn_params = self.env.connection_config[pop_name][presyn_name].mechanisms
        else:
            connection_syn_params = None

        mech_params = {}
        if connection_syn_params is not None:
            if 'default' in connection_syn_params:
                section_syn_params = connection_syn_params['default']
            else:
                section_syn_params = connection_syn_params[syn.swc_type]
            mech_params = section_syn_params.get(syn_name, {})

        attr_dict = syn.attr_dict[syn_index]
        for k, v in viewitems(params):
            if k in rules[mech_name]['mech_params']:
                mech_param = mech_params.get(k, None)
                if isinstance(mech_param, ExprClosure):
                    if mech_param.parameters[0] == 'delay':
                        new_val = mech_param(syn.source.delay)
                    else:
                        raise RuntimeError(f'modify_mech_attrs: unknown dependent expression parameter {mech_param.parameters}')
                else:
                    new_val = v
                assert(new_val is not None)
                old_val = attr_dict.get(k, mech_param)
                if isinstance(new_val, ExprClosure):
                    if isinstance(old_val, Promise):
                        old_val.clos = new_val
                    else:
                        attr_dict[k] = Promise(new_val, old_val)
                elif isinstance(new_val, dict):
                    if isinstance(old_val, Promise):
                        for sk, sv in viewitems(new_val):
                            old_val.clos[sk] = sv
                    elif isinstance(old_val, ExprClosure):
                        for sk, sv in viewitems(new_val):
                            old_val[sk] = sv
                    else:
                        if expr_param_check == 'ignore':
                            pass
                        else:
                            raise RuntimeError(f'modify_mech_attrs: dictionary value provided to a non-expression parameter {k}')
                else:
                    attr_dict[k] = new_val
            elif k in rules[mech_name]['netcon_params']:

                mech_param = mech_params.get(k, None)
                if isinstance(mech_param, ExprClosure):
                    if mech_param.parameters[0] == 'delay':
                        new_val = mech_param(syn.source.delay)

                    else:
                        raise RuntimeError(f'modify_mech_attrs: unknown dependent expression parameter {mech_param.parameters}')
                else:
                    new_val = v
                assert(new_val is not None)
                old_val = attr_dict.get(k, mech_param)
                if isinstance(new_val, ExprClosure):
                    if isinstance(old_val, Promise):
                        old_val.clos = new_val
                    else:
                        attr_dict[k] = Promise(new_val, old_val)
                elif isinstance(new_val, dict):
                    if isinstance(old_val, Promise):
                        for sk, sv in viewitems(new_val):
                            old_val.clos[sk] = sv
                    elif isinstance(old_val, ExprClosure):
                        for sk, sv in viewitems(new_val):
                            old_val[sk] = sv
                    else:
                        if expr_param_check == 'ignore':
                            pass
                        else:
                            raise RuntimeError('modify_mech_attrs: dictionary value provided to a non-expression parameter '
                                               f'{k} mechanism: {mech_name} presynaptic: {presyn_name} old value: {old_val}')
                else:
                    attr_dict[k] = new_val
                
            else:
                raise RuntimeError(f'modify_mech_attrs: unknown type of parameter {k}')
        syn.attr_dict[syn_index] = attr_dict

    def add_mech_attrs_from_iter(self, gid, syn_name, params_iter, multiple='error', append=False):
        """
        Adds mechanism attributes for the given cell id/synapse id/synapse mechanism.

        :param gid: cell id
        :param syn_id: synapse id
        :param syn_name: synapse mechanism name
        :param params_iter: iterator
        :param multiple: behavior when an attribute value is provided for a synapse that already has attributes:
               - 'error' (default): raise an error
               - 'skip': do not update attribute value
               - 'overwrite': overwrite value
        :param append: whether to append attribute values with the same attribute name
        """
        syn_index = self.syn_name_index_dict[syn_name]
        syn_id_dict = self.syn_id_attr_dict[gid]
        for syn_id, params_dict in params_iter:
            syn = syn_id_dict[syn_id]
            if syn is None:
                raise RuntimeError('add_mech_attrs_from_iter: '
                                   f'gid {gid} synapse id {syn_id} has not been created yet')
            if syn_index in syn.attr_dict:
                if multiple == 'error':
                    raise RuntimeError('add_mech_attrs_from_iter: '
                                       f'gid {gid} synapse id {syn_id} mechanism {syn_name} already has parameters')
                elif multiple == 'skip':
                    continue
                elif multiple == 'overwrite':
                    pass
                else:
                    raise RuntimeError(f'add_mech_attrs_from_iter: unknown multiple value {multiple}')

            attr_dict = syn.attr_dict[syn_index]
            for k, v in viewitems(params_dict):
                if v is None:
                    raise RuntimeError('add_mech_attrs_from_iter: '
                                       f'gid {gid} synapse id {syn_id} mechanism {syn_name} parameter {k} has no value')
                if append:
                    k_val = attr_dict.get(k, [])
                    k_val.append(v)
                    attr_dict[k] = k_val
                else:
                    attr_dict[k] = v

    def filter_synapses(self, gid, syn_sections=None, syn_indexes=None, syn_types=None, layers=None, sources=None,
                        swc_types=None, cache=False):
        """
        Returns a subset of the synapses of the given cell according to the given criteria.

        :param gid: int
        :param syn_sections: array of int
        :param syn_indexes: array of int: syn_ids
        :param syn_types: list of enumerated type: synapse category
        :param layers: list of enumerated type: layer
        :param sources: list of enumerated type: population names of source projections
        :param swc_types: list of enumerated type: swc_type
        :param cache: bool
        :return: dictionary { syn_id: { attribute: value } }
        """
        matches = lambda items: all(
            map(lambda query_item: (query_item[0] is None) or (query_item[1] in query_item[0]), items))

        if cache:
            cache_args = tuple([tuple(x) if isinstance(x, list) else x for x in
                                [gid, syn_sections, syn_indexes, syn_types, layers, sources, swc_types]])
            if cache_args in self.filter_cache:
                return self.filter_cache[cache_args]

        if sources is None:
            source_indexes = None
        else:
            source_indexes = set(sources)

        sec_dict = self.sec_dict[gid]
        if syn_sections is not None:
            # Fast path
            it = itertools.chain.from_iterable([sec_dict[sec_index] for sec_index in syn_sections])
            syn_dict = {k: v for (k, v) in it}
        else:
            syn_dict = self.syn_id_attr_dict[gid]

        result = {k: v for k, v in viewitems(syn_dict)
                  if matches([(syn_indexes, k),
                              (syn_types, v.syn_type),
                              (layers, v.syn_layer),
                              (source_indexes, v.source.population),
                              (swc_types, v.swc_type)])}
        if cache:
            self.filter_cache[cache_args] = result

        return result

    def partition_synapses_by_source(self, gid, syn_ids=None):
        """
        Partitions the synapse objects for the given cell based on the
        presynaptic (source) population index.
        
        :param gid: int
        :param syn_ids: array of int

        """
        source_names = {id: name for name, id in viewitems(self.env.Populations)}
        source_names[-1] = None

        if syn_ids is None:
            syn_id_attr_dict = self.syn_id_attr_dict[gid]
        else:
            syn_id_attr_dict = {syn_id: self.syn_id_attr_dict[gid][syn_id] for syn_id in syn_ids}

        source_iter = partitionn(viewitems(syn_id_attr_dict),
                                 lambda syn_id_syn: syn_id_syn[1].source.population+1
                                     if syn_id_syn[1].source.population is not None else 0,
                                 n=len(source_names))

        return dict([(source_names[source_id_x[0]-1], generator_ifempty(source_id_x[1])) for source_id_x in
                     enumerate(source_iter)])

    def get_filtered_syn_ids(self, gid, syn_sections=None, syn_indexes=None, syn_types=None, layers=None,
                             sources=None, swc_types=None, cache=False):
        """
        Returns a subset of the synapse ids of the given cell according to the given criteria.
        :param gid:
        :param syn_sections:
        :param syn_indexes:
        :param syn_types:
        :param layers:
        :param sources:
        :param swc_types:
        :param cache:
        :return: sequence
        """
        return list(self.filter_synapses(gid, syn_sections=syn_sections, syn_indexes=syn_indexes, syn_types=syn_types,
                                         layers=layers, sources=sources, swc_types=swc_types, cache=cache).keys())

    def partition_syn_ids_by_source(self, gid, syn_ids=None):
        """
        Partitions the synapse ids for the given cell based on the
        presynaptic (source) population index.
        
        :param gid: int
        :param syn_ids: array of int

        """
        start_time = time.time()
        source_names = {id: name for name, id in viewitems(self.env.Populations)}
        source_names[-1] = None
        syn_id_attr_dict = self.syn_id_attr_dict[gid]
        if syn_ids is None:
            syn_ids = list(syn_id_attr_dict.keys())

        def partition_pred(syn_id):
            syn = syn_id_attr_dict[syn_id]
            return syn.source.population+1 if syn.source.population is not None else 0

        source_iter = partitionn(syn_ids, partition_pred, n=len(source_names))

        return dict([(source_names[source_id_x[0]-1], generator_ifempty(source_id_x[1])) for source_id_x in
                     enumerate(source_iter)])

    def del_syn_id_attr_dict(self, gid):
        """
        Removes the synapse attributes associated with the given cell gid.
        """
        del self.syn_id_attr_dict[gid]
        del self.sec_dict[gid]

    def clear(self):
        self.syn_id_attr_dict = defaultdict(lambda: defaultdict(lambda: None))
        self.sec_dict = defaultdict(lambda: defaultdict(lambda: []))
        self.pps_dict = defaultdict(lambda: defaultdict(lambda: SynapsePointProcess(mech={}, netcon={}, vecstim={})))
        self.filter_cache = {}

    def clear_filter_cache(self):
        self.filter_cache.clear()

    def has_gid(self, gid):
        return (gid in self.syn_id_attr_dict)

    def gids(self):
        return viewkeys(self.syn_id_attr_dict)

    def items(self):
        return viewitems(self.syn_id_attr_dict)

    def __getitem__(self, gid):
        return self.syn_id_attr_dict[gid]



class PlasticityTransform:
    
    def __init__(self, X, w0, U=None, uw=None, logger=None):
            
        self.logger = logger
        self.y = None

        self.xin = X.copy()
        self.uin = None
        if U is not None:
            self.uin = U.copy()
        
        xlb = np.min(X, axis=1)
        xub = np.max(X, axis=1)
        xrng = np.where(np.isclose(xub - xlb, 0., rtol=1e-6, atol=1e-6), 1., xub - xlb) 

        self.xlb = xlb
        self.xub = xub
        self.xrng = xrng
        
        xdim = X.shape[0]
        N = X.shape[1]
        self.xn = np.zeros_like(X)
        for i in range(xdim):
            self.xn[i,:] = (X[i,:] - self.xlb[i]) / self.xrng[i]

        ulb = np.min(U, axis=1)
        uub = np.max(U, axis=1)
        urng = np.where(np.isclose(uub - ulb, 0., rtol=1e-6, atol=1e-6), 1., uub - ulb) 

        self.un = None
        self.ulb = ulb
        self.uub = uub
        self.urng = urng

        if U is not None:
            udim = U.shape[0]
            N = U.shape[1]
            self.un = np.zeros_like(U)
            for i in range(udim):
                self.un[i,:] = (U[i,:] - self.ulb[i]) / self.urng[i]

        self.uw = uw
        self.w0 = w0
        initial = np.dot(self.xin, w0)
        if self.un is not None:
            initial += np.dot(self.uin, uw)

        self.wnorm = np.mean(initial)

        self.scaled_y = None
        self.w = None
        
    def fit(self, y, max_amplitude=3, max_opt_iter=1000, optimize_tol=1e-8, verbose=False):
        
        scaled_initial = np.dot(self.xin, self.w0 / self.wnorm)
        if self.uw is not None:
            scaled_initial += np.dot(self.uin, self.uw / self.wnorm)
        scaled_initial -= 1.
        y_scaling_factor = max_amplitude / np.max(y)
        self.scaled_y = (y.flatten() * y_scaling_factor) + scaled_initial
        self.y_shape = y.shape
        self.lsqr_target = self.scaled_y
        if self.un is not None:
            self.lsqr_target -= np.dot(self.un, self.uw / self.wnorm)
        res = nnls_gdal(self.xn, self.lsqr_target.reshape((-1,1)),
                        max_n_iter=max_opt_iter, epsilon=optimize_tol, verbose=verbose)
        lsqr_weights = np.asarray(res, dtype=np.float32).reshape((res.shape[0],))
        self.w = lsqr_weights
        return self.w
    
def insert_hoc_cell_syns(env, gid, cell, syn_ids, syn_params, unique=False, insert_netcons=False,
                         insert_vecstims=False):
    """
    TODO: Only config the point process object if it has not already been configured.

    Insert mechanisms into given cell according to the synapse objects created in env.synapse_attributes.
    Configures mechanisms according to parameter values specified in syn_params.
    
    :param env: :class:'Env'
    :param gid: cell id (int)
    :param cell: hoc cell object
    :param syn_ids: synapse ids (array of int)
    :param syn_params: dictionary of the form { mech_name: params }
    :param unique: True, if unique mechanisms are to be inserted for each synapse; False, if synapse mechanisms within
            a compartment will be shared.
    :param insert_netcons: bool; whether to build new netcons for newly constructed synapses
    :param insert_vecstims: bool; whether to build new vecstims for newly constructed netcons
    :param verbose: bool
    :return: number of inserted mechanisms

    """

    swc_type_apical = env.SWC_Types['apical']
    swc_type_basal = env.SWC_Types['basal']
    swc_type_soma = env.SWC_Types['soma']
    swc_type_axon = env.SWC_Types['axon']
    swc_type_ais = env.SWC_Types['ais']
    swc_type_hill = env.SWC_Types['hillock']

    syns_dict_dend = defaultdict(lambda: defaultdict(lambda: defaultdict(lambda: None)))
    syns_dict_axon = defaultdict(lambda: defaultdict(lambda: defaultdict(lambda: None)))
    syns_dict_ais = defaultdict(lambda: defaultdict(lambda: defaultdict(lambda: None)))
    syns_dict_hill = defaultdict(lambda: defaultdict(lambda: defaultdict(lambda: None)))
    syns_dict_soma = defaultdict(lambda: defaultdict(lambda: defaultdict(lambda: None)))

    syns_dict_by_type = {swc_type_apical: syns_dict_dend,
                         swc_type_basal: syns_dict_dend,
                         swc_type_axon: syns_dict_axon,
                         swc_type_ais: syns_dict_ais,
                         swc_type_hill: syns_dict_hill,
                         swc_type_soma: syns_dict_soma}
    py_sections = None
    if hasattr(cell, 'sections'):
        py_sections = [sec for sec in cell.sections]
    is_reduced = False
    if hasattr(cell, 'is_reduced'):
        is_reduced = cell.is_reduced

    cell_soma = None
    cell_dendrite = None
    if is_reduced:
        if hasattr(cell, 'soma'):
            cell_soma = cell.soma
            if isinstance(cell_soma, list):
                cell_soma = cell_soma[0]
        if hasattr(cell, 'dend'):
            cell_dendrite = cell.dend

    syn_attrs = env.synapse_attributes
    syn_id_attr_dict = syn_attrs.syn_id_attr_dict[gid]

    make_syn_mech = make_unique_synapse_mech if unique else make_shared_synapse_mech

    syn_count = 0
    nc_count = 0
    mech_count = 0
    for syn_id in syn_ids:

        syn = syn_id_attr_dict[syn_id]
        swc_type = syn.swc_type
        syn_loc = syn.syn_loc
        syn_section = syn.syn_section

        if is_reduced:
            if (swc_type == swc_type_soma) and (cell_soma is not None):
                sec = cell_soma
            elif (swc_type == swc_type_axon) and (cell_soma is not None):
                sec = cell_soma
            elif (swc_type == swc_type_ais) and (cell_soma is not None):
                sec = cell_soma
            elif (swc_type == swc_type_hill) and (cell_soma is not None):
                sec = cell_soma
            elif (swc_type == swc_type_apical) and (cell_dendrite is not None):
                sec = cell_dendrite
            elif (swc_type == swc_type_basal) and (cell_dendrite is not None):
                sec = cell_dendrite
            else:
                sec = py_sections[0]
        else:
            sec = py_sections[syn_section]


        if swc_type in syns_dict_by_type:
            syns_dict = syns_dict_by_type[swc_type]
        else:
            raise RuntimeError(f"insert_hoc_cell_syns: unsupported synapse SWC type {swc_type} for synapse {syn_id}")

        if 'default' in syn_params:
            mech_params = syn_params['default']
        else:
            mech_params = syn_params[swc_type]

        for syn_name, params in viewitems(mech_params):

            syn_mech = make_syn_mech(syn_name=syn_name, seg=sec(syn_loc), syns_dict=syns_dict,
                                     mech_names=syn_attrs.syn_mech_names)

            syn_attrs.add_pps(gid, syn_id, syn_name, syn_mech)

            mech_count += 1

            if insert_netcons or insert_vecstims:
                syn_pps = syn_attrs.get_pps(gid, syn_id, syn_name)
                this_vecstim, this_vecstim_nc = None, None
                this_nc = None
                if insert_vecstims:
                    this_nc, this_vecstim = mknetcon_vecstim(syn_pps, delay=syn.source.delay)
                    syn_attrs.add_vecstim(gid, syn_id, syn_name, this_vecstim, this_nc)
                if insert_netcons:
                    if this_nc is None:
                        this_nc = mknetcon(env.pc, syn.source.gid, syn_pps, delay=syn.source.delay)
                    syn_attrs.add_netcon(gid, syn_id, syn_name, this_nc)
                config_syn(syn_name=syn_name, rules=syn_attrs.syn_param_rules,
                           mech_names=syn_attrs.syn_mech_names,
                           syn=syn_mech, nc=this_nc, **params)
                nc_count += 1
            else:
                config_syn(syn_name=syn_name, rules=syn_attrs.syn_param_rules,
                           mech_names=syn_attrs.syn_mech_names,
                           syn=syn_mech, **params)

        syn_count += 1

    return syn_count, mech_count, nc_count


def insert_biophys_cell_syns(env, gid, postsyn_name, presyn_name, syn_ids, unique=None, insert_netcons=True,
                             insert_vecstims=True, verbose=False):
    """
    
    1) make syns (if not unique, keep track of syn_in_seg for shared synapses)
    2) initialize syns with syn_mech_params from config_file
    3) make netcons
    4) initialize netcons with syn_mech_params environment configuration

    :param env: :class:'Env'
    :param gid: int
    :param postsyn_name: str
    :param presyn_name: str
    :param syn_ids: array of int
    :param unique: bool; whether to insert synapses if none exist at syn_id
    :param insert_netcons: bool; whether to build new netcons for newly constructed synapses
    :param insert_vecstims: bool; whether to build new vecstims for newly constructed netcons
    :param verbose: bool
    """
    if not (gid in env.biophys_cells[postsyn_name]):
        raise KeyError(f'insert_biophys_cell_syns: biophysical cell with gid {gid} does not exist')

    cell = env.biophys_cells[postsyn_name][gid]

    connection_syn_params = env.connection_config[postsyn_name][presyn_name].mechanisms
    
    synapse_config = env.celltypes[postsyn_name]['synapses']

    if unique is None:
        if 'unique' in synapse_config:
            unique = synapse_config['unique']
        else:
            unique = False

    syn_count, mech_count, nc_count = insert_hoc_cell_syns(env, gid, cell.hoc_cell, syn_ids, connection_syn_params,
                                                            unique=unique, insert_netcons=insert_netcons,
                                                            insert_vecstims=insert_vecstims)

    if verbose:
        logger.info(f'insert_biophys_cell_syns: source: {presyn_name} target: {postsyn_name} cell {gid}: created {mech_count} mechanisms and {nc_count} '
                    f'netcons for {syn_count} syn_ids')


def config_biophys_cell_syns(env, gid, postsyn_name, syn_ids=None, unique=None, insert=False, insert_netcons=False,
                             insert_vecstims=False, verbose=False, throw_error=False):
    """
    Configures the given syn_ids, and call config_syn with mechanism
    and netcon parameters (which must not be empty).  If syn_ids=None,
    configures all synapses for the cell with the given gid.  If
    insert=True, iterate over sources and call
    insert_biophys_cell_syns (requires a BiophysCell with the
    specified gid to be present in the Env).

    :param gid: int
    :param env: :class:'Env'
    :param postsyn_name: str
    :param syn_ids: array of int
    :param unique: bool; whether newly inserted synapses should be unique or shared per segment
    :param insert: bool; whether to insert a synaptic point process if none exists at syn_id
    :param insert_netcons: bool; whether to build new netcons for newly constructed synapses
    :param insert_vecstims: bool; whether to build new vecstims for newly constructed netcons
    :param verbose: bool
    :param throw_error: bool; whether to require that all encountered syn_ids have inserted synapse
    """
    syn_attrs = env.synapse_attributes
    syn_id_attr_dict = syn_attrs.syn_id_attr_dict[gid]

    if syn_ids is None:
        syn_ids = list(syn_id_attr_dict.keys())

    if insert:
        source_syn_ids_dict = syn_attrs.partition_syn_ids_by_source(gid, syn_ids)
        if not (gid in env.biophys_cells[postsyn_name]):
            raise KeyError(f'config_biophys_cell_syns: insert: biophysical cell with gid {gid} does not exist')

        for presyn_name, source_syn_ids in viewitems(source_syn_ids_dict):
            if (presyn_name is not None) and (source_syn_ids is not None):
                insert_biophys_cell_syns(env, gid, postsyn_name, presyn_name, source_syn_ids, unique=unique,
                                         insert_netcons=insert_netcons, insert_vecstims=insert_vecstims,
                                         verbose=verbose)

    cell = env.biophys_cells[postsyn_name][gid]
    syn_count, mech_count, nc_count = config_hoc_cell_syns(env, gid, postsyn_name, cell=cell.hoc_cell, syn_ids=syn_ids,
                                                           insert=False, verbose=False, throw_error=throw_error)

    if verbose:
        logger.info(f'config_biophys_cell_syns: target: {postsyn_name}; cell {gid}: set parameters for {mech_count} syns and {nc_count} '
                    f'netcons for {syn_count} syn_ids')

    return syn_count, nc_count


def config_hoc_cell_syns(env, gid, postsyn_name, cell=None, syn_ids=None, unique=None, insert=False,
                         insert_netcons=False, insert_vecstims=False, verbose=False, throw_error=False):
    """
    Configures the given syn_ids, and call config_syn with mechanism and netcon parameters (which must not be empty).
    If syn_ids=None, configures all synapses for the cell with the given gid.
    If insert=True, iterate over sources and call insert_hoc_cell_syns
       (requires the cell object is given or registered with h.ParallelContext on this rank).

    :param env: :class:'Env'
    :param gid: int
    :param postsyn_name: str
    :param syn_ids: array of int
    :param unique: bool; whether newly inserted synapses should be unique or shared per segment
    :param insert: bool; whether to insert a synaptic point process if none exists at syn_id
    :param insert_netcons: bool; whether to build new netcons for newly constructed synapses
    :param insert_vecstims: bool; whether to build new vecstims for newly constructed netcons
    :param verbose: bool
    :param throw_error: bool; whether to require that all encountered syn_ids have inserted synapse
    """
    rank = int(env.pc.id())
    syn_attrs = env.synapse_attributes
    syn_id_attr_dict = syn_attrs.syn_id_attr_dict[gid]

    synapse_config = env.celltypes[postsyn_name]['synapses']
    weights_dict = synapse_config.get('weights', {})
    param_closure_dict = {}
    if 'closure' in weights_dict:
        param_closure_dict['weight'] = weights_dict['closure']
    
    if unique is None:
        if 'unique' in synapse_config:
            unique = synapse_config['unique']
        else:
            unique = False

    if syn_ids is None:
        syn_ids = list(syn_id_attr_dict.keys())

    if insert:
        source_syn_dict = syn_attrs.partition_synapses_by_source(gid, syn_ids)
        last_time = time.time()
        if (cell is None) and (not (env.pc.gid_exists(gid))):
            raise RuntimeError(f'config_hoc_cell_syns: insert: cell with gid {gid} does not exist on rank {rank}')
        if cell is None:
            cell = env.pc.gid2cell(gid)
        for presyn_name, source_syns in viewitems(source_syn_dict):
            if (presyn_name is not None) and (source_syns is not None):
                source_syn_ids = [x[0] for x in source_syns]
                connection_syn_params = env.connection_config[postsyn_name][presyn_name].mechanisms
                syn_count, mech_count, nc_count = insert_hoc_cell_syns(env, gid, cell, source_syn_ids, connection_syn_params, 
                                                                       unique=unique, insert_netcons=insert_netcons,
                                                                       insert_vecstims=insert_vecstims)
                if verbose:
                    logger.info(f'config_hoc_cell_syns: population: {postsyn_name}; cell {gid}: inserted {mech_count} mechanisms for source {presyn_name}')
        if verbose:
            logger.info(f'config_hoc_cell_syns: population: {postsyn_name}; cell {gid}: inserted mechanisms in {time.time() - last_time:.2f} s')

    source_syn_dict = syn_attrs.partition_synapses_by_source(gid, syn_ids)
    
    total_nc_count = 0
    total_mech_count = 0
    total_syn_id_count = 0
    config_time = time.time()
    for presyn_name, source_syns in viewitems(source_syn_dict):

        if source_syns is None:
            continue

        nc_count = 0
        mech_count = 0

        syn_names = set(syn_attrs.syn_mech_names.keys())
            
        for syn_id, syn in source_syns:
            total_syn_id_count += 1
            for syn_name in syn_names:
                syn_index = syn_attrs.syn_name_index_dict[syn_name]
                if syn_index in syn.attr_dict:
                    this_pps = syn_attrs.get_pps(gid, syn_id, syn_name, throw_error=False)
                    if this_pps is None and throw_error:
                        raise RuntimeError(f'config_hoc_cell_syns: insert: cell gid {gid} synapse {syn_id} does not have a point '
                                           f'process for mechanism {syn_name}')

                    this_netcon = syn_attrs.get_netcon(gid, syn_id, syn_name, throw_error=False)
                    if this_netcon is None and throw_error:
                        raise RuntimeError(f'config_hoc_cell_syns: insert: cell gid {gid} synapse {syn_id} does not have a '
                                           f'netcon for mechanism {syn_name}')

                    params = syn.attr_dict[syn_index]
                    upd_params = {}
                    for param_name, param_val in viewitems(params):
                        if param_val is None:
                            raise RuntimeError(f'config_hoc_cell_syns: insert: cell gid {gid} synapse {syn_id} presyn source {presyn_name} does not have a '
                                               f'value set for parameter {param_name}')
                        if isinstance(param_val, Promise):
                            new_param_val = param_val.clos(*param_val.args)
                        elif param_name in param_closure_dict and isinstance(param_val, list):
                            new_param_val = param_closure_dict[param_name](*param_val)
                        else:
                            new_param_val = param_val
                        upd_params[param_name] = new_param_val

                    (mech_set, nc_set) = config_syn(syn_name=syn_name, rules=syn_attrs.syn_param_rules,
                                                    mech_names=syn_attrs.syn_mech_names, syn=this_pps,
                                                    nc=this_netcon, **upd_params)
                    if mech_set:
                        mech_count += 1
                    if nc_set:
                        nc_count += 1

        total_nc_count += nc_count
        total_mech_count += mech_count

    if verbose:
        logger.info(f'config_hoc_cell_syns: target: {postsyn_name}; cell {gid}: '
                    f'set parameters for {total_mech_count} syns and {total_nc_count} netcons for {total_syn_id_count} syn_ids')

    return total_syn_id_count, total_mech_count, total_nc_count


def config_syn(syn_name, rules, mech_names=None, syn=None, nc=None, **params):
    """
    Initializes synaptic and connection mechanisms with parameters specified in the synapse attribute dictionaries.

    :param syn_name: str
    :param rules: dict to correctly parse params for specified hoc mechanism
    :param mech_names: dict to convert syn_name to hoc mechanism name
    :param syn: synaptic mechanism object
    :param nc: :class:'h.NetCon'
    :param params: dict

    """
    if mech_names is not None:
        mech_name = mech_names[syn_name]
    else:
        mech_name = syn_name
    mech_rules = rules[mech_name]

    nc_param = False
    mech_param = False
    
    for param, val in viewitems(params):
        failed = True
        if param in mech_rules['mech_params']:
            if syn is None:
                failed = False
            else:
                if isinstance(val, ExprClosure) and (nc is not None):
                    if val.parameters[0] == 'delay':
                        setattr(syn, param, val(nc.delay))
                        mech_param = True
                        failed = False
                    else:
                        failed = True
                else:
                    setattr(syn, param, val)
                    mech_param = True
                    failed = False

        elif param in mech_rules['netcon_params']:
            if nc is None:
                failed = False
            else:
                i = mech_rules['netcon_params'][param]
                if int(nc.wcnt()) >= i:
                    old = nc.weight[i]
                    if isinstance(val, ExprClosure):
                        if val.parameters[0] == 'delay':
                            new = val(nc.delay)
                            nc.weight[i] = new
                            nc_param = True
                            failed = False
                        else:
                            failed = True
                    else:
                        if val is None:
                            raise AttributeError(f'config_syn: netcon attribute {param} is None for synaptic mechanism: {mech_name}')
                        if isinstance(val, list):
                            if len(val) > 1:
                                raise AttributeError('config_syn: netcon attribute {param} is list of length > 1 for synaptic mechanism: {mech_name}')
                            new = val[0]
                        else:
                            new = val
                        nc.weight[i] = new
                        nc_param = True
                        failed = False
        if failed:
            raise AttributeError(f'config_syn: problem setting attribute: {param} for synaptic mechanism: {mech_name}')
    return (mech_param, nc_param)


def syn_in_seg(syn_name, seg, syns_dict):
    """
    If a synaptic mechanism of the specified type already exists in the specified segment, it is returned. Otherwise,
    it returns None.
    :param syn_name: str
    :param seg: hoc segment
    :param syns_dict: nested defaultdict
    :return: hoc point process or None
    """
    sec = seg.sec
    for x in syns_dict[sec]:
        if sec(x) == seg:
            if syn_name in syns_dict[sec][x]:
                syn = syns_dict[sec][x][syn_name]
                return syn
    return None


def make_syn_mech(mech_name, seg):
    """
    TODO: Why was the hasattr(h, mech_name) check removed?
    :param mech_name: str (name of the point_process, specified by Env.synapse_attributes.syn_mech_names)
    :param seg: hoc segment
    :return: hoc point process
    """
    syn = getattr(h, mech_name)(seg)
    return syn


def make_shared_synapse_mech(syn_name, seg, syns_dict, mech_names=None):
    """
    If a synaptic mechanism of the specified type already exists in the specified segment, it is returned.
    Otherwise, this method creates one in the provided segment and adds it to the provided syns_dict before it is
    returned.

    :param syn_name: str
    :param seg: hoc segment
    :param syns_dict: nested defaultdict
    :param mech_names: dict to convert syn_name to hoc mechanism name
    :return: hoc point process
    """
    syn_mech = syn_in_seg(syn_name, seg, syns_dict)
    if syn_mech is None:
        if mech_names is not None:
            mech_name = mech_names[syn_name]
        else:
            mech_name = syn_name
        syn_mech = make_syn_mech(mech_name, seg)
        syns_dict[seg.sec][seg.x][syn_name] = syn_mech
    return syn_mech


def make_unique_synapse_mech(syn_name, seg, syns_dict=None, mech_names=None):
    """
    Creates a new synapse in the provided segment, and returns it.

    :param syn_name: str
    :param seg: hoc segment
    :param syns_dict: nested defaultdict
    :param mech_names: map of synapse name to hoc mechanism name
    :return: hoc point process
    """
    if mech_names is not None:
        mech_name = mech_names[syn_name]
    else:
        mech_name = syn_name
    syn_mech = make_syn_mech(mech_name, seg)
    return syn_mech


# ------------------------------- Methods to specify synaptic mechanisms  -------------------------------------------- #

def get_syn_mech_param(syn_name, rules, param_name, mech_names=None, nc=None):
    """

    :param syn_name: str
    :param rules: dict to correctly parse params for specified hoc mechanism
    :param param_name: str
    :param mech_names: dict to convert syn_name to hoc mechanism name
    :param nc: :class:'h.NetCon'
    """
    if mech_names is not None:
        mech_name = mech_names[syn_name]
    else:
        mech_name = syn_name
    if nc is not None:
        syn = nc.syn()
        if param_name in rules[mech_name]['mech_params']:
            if syn is not None and hasattr(syn, param_name):
                return getattr(syn, param_name)
        elif param_name in rules[mech_name]['netcon_params']:
            i = rules[mech_name]['netcon_params'][param_name]
            if nc.wcnt() >= i:
                return nc.weight[i]
    raise AttributeError('get_syn_mech_param: problem setting attribute: {param_name} for synaptic mechanism: {mech_name}')


def get_syn_filter_dict(env, rules, convert=False, check_valid=True):
    """Used by modify_syn_param. Takes in a series of arguments and
    constructs a validated rules dictionary that specifies to which
    sets of synapses a rule applies. Values of filter queries are
    validated by the provided Env.

    :param env: :class:'Env'
    :param rules: dict
    :param convert: bool; whether to convert string values to enumerated type
    :return: dict

    """
    valid_filter_names = ['syn_types', 'layers', 'sources', 'swc_types']
    if check_valid:
        for name in rules:
            if name not in valid_filter_names:
                raise ValueError(f'get_syn_filter_dict: unrecognized filter category: {name}')
    rules_dict = copy.deepcopy(rules)
    syn_types = rules_dict.get('syn_types', None)
    swc_types = rules_dict.get('swc_types', None)
    layers = rules_dict.get('layers', None)
    sources = rules_dict.get('sources', None)
    if syn_types is not None:
        for i, syn_type in enumerate(syn_types):
            if syn_type not in env.Synapse_Types:
                raise ValueError(f'get_syn_filter_dict: syn_type: {syn_type} not recognized by network configuration')
            if convert:
                rules_dict['syn_types'][i] = env.Synapse_Types[syn_type]
    if swc_types is not None:
        for i, swc_type in enumerate(swc_types):
            if swc_type not in env.SWC_Types:
                raise ValueError(f'get_syn_filter_dict: swc_type: {swc_type} not recognized by network configuration')
            if convert:
                rules_dict['swc_types'][i] = env.SWC_Types[swc_type]
    if layers is not None:
        for i, layer in enumerate(layers):
            if layer not in env.layers:
                raise ValueError(f'get_syn_filter_dict: layer: {layer} not recognized by network configuration')
            if convert:
                rules_dict['layers'][i] = env.layers[layer]
    if sources is not None:
        source_idxs = []
        for i, source in enumerate(sources):
            if source not in env.Populations:
                raise ValueError(f'get_syn_filter_dict: presynaptic population: {source} not recognized by network '
                                 'configuration')
            source_idxs.append(env.Populations[source])
        if convert:
            rules_dict['sources'] = source_idxs
    return rules_dict


def validate_syn_mech_param(env, syn_name, param_name):
    """

    :param env: :class:'Env'
    :param syn_name: str
    :param param_name: str
    :return: bool
    """
    syn_mech_names = env.synapse_attributes.syn_mech_names
    if syn_name not in syn_mech_names:
        return False
    syn_param_rules = env.synapse_attributes.syn_param_rules
    mech_name = syn_mech_names[syn_name]
    if mech_name not in syn_param_rules:
        return False
    if 'mech_params' in syn_param_rules[mech_name] and param_name in syn_param_rules[mech_name]['mech_params']:
        return True
    if 'netcon_params' in syn_param_rules[mech_name] and param_name in syn_param_rules[mech_name]['netcon_params']:
        return True
    return False


def modify_syn_param(cell, env, sec_type, syn_name, param_name=None, value=None, origin=None, slope=None, tau=None,
                     xhalf=None, min=None, max=None, min_loc=None, max_loc=None, outside=None, custom=None,
                     append=False, filters=None, origin_filters=None, update_targets=False, verbose=False):
    """Modifies a cell's mechanism dictionary to specify attributes of a
    synaptic mechanism by sec_type. This method is meant to be called
    manually during initial model specification, or during parameter
    optimization. For modifications to persist across simulations, the
    mechanism dictionary must be saved to a file using
    export_mech_dict() and re-imported during BiophysCell
    initialization.

    Calls update_syn_mech_by_sec_type to set placeholder values in the
    syn_mech_attrs_dict of a SynapseAttributes object. If
    update_targets flag is True, the attributes of any target synaptic
    point_process and netcon objects that have been inserted will also
    be updated. Otherwise, they can be updated separately by calling

    :param cell: :class:'BiophysCell'
    :param env: :class:'Env'
    :param sec_type: str
    :param syn_name: str
    :param param_name: str
    :param value: float
    :param origin: str (sec_type)
    :param slope: float
    :param tau: float
    :param xhalf: float
    :param min: float
    :param max: float
    :param min_loc: float
    :param max_loc: float
    :param outside: float
    :param custom: dict
    :param append: bool
    :param filters: dict
    :param origin_filters: dict
    :param update_targets: bool
    :param verbose: bool
    """
    if sec_type not in cell.nodes:
        raise ValueError(f'modify_syn_mech_param: sec_type: {sec_type} not in cell')
    if param_name is None:
        raise ValueError(f'modify_syn_mech_param: missing required parameter to modify synaptic mechanism: {syn_name} '
                         f'in sec_type: {sec_type}')
    if not validate_syn_mech_param(env, syn_name, param_name):
        raise ValueError('modify_syn_mech_param: synaptic mechanism: '
                         f'{syn_name} or parameter: {param_name} not recognized by network configuration')
    if value is None:
        if origin is None:
            raise ValueError(f'modify_syn_mech_param: mechanism: {syn_name}; parameter: {param_name}; missing origin or value for '
                             'sec_type: {sec_type}')
        elif origin_filters is None:
            raise ValueError(f'modify_syn_mech_param: mechanism: {syn_name}; parameter: {param_name}; sec_type: {sec_type} cannot inherit from '
                             f'origin: {origin} without origin_filters')
    rules = get_mech_rules_dict(cell, value=value, origin=origin, slope=slope, tau=tau, xhalf=xhalf, min=min, max=max,
                                min_loc=min_loc, max_loc=max_loc, outside=outside, custom=custom)
    if filters is not None:
        syn_filters = get_syn_filter_dict(env, filters)
        rules['filters'] = syn_filters

    if origin_filters is not None:
        origin_syn_filters = get_syn_filter_dict(env, origin_filters)
        rules['origin_filters'] = origin_syn_filters

    backup_mech_dict = copy.deepcopy(cell.mech_dict)

    mech_content = {param_name: rules}
    # No mechanisms have been specified in this type of section yet
    if sec_type not in cell.mech_dict:
        cell.mech_dict[sec_type] = {'synapses': {syn_name: mech_content}}
    # No synaptic mechanisms have been specified in this type of section yet
    elif 'synapses' not in cell.mech_dict[sec_type]:
        cell.mech_dict[sec_type]['synapses'] = {syn_name: mech_content}
    # Synaptic mechanisms have been specified in this type of section, but not this syn_name
    elif syn_name not in cell.mech_dict[sec_type]['synapses']:
        cell.mech_dict[sec_type]['synapses'][syn_name] = mech_content
    # This parameter of this syn_name has already been specified in this type of section, and the user wants to append
    # a new rule set
    elif param_name in cell.mech_dict[sec_type]['synapses'][syn_name] and append:
        if isinstance(cell.mech_dict[sec_type]['synapses'][syn_name][param_name], dict):
            cell.mech_dict[sec_type]['synapses'][syn_name][param_name] = \
                [cell.mech_dict[sec_type]['synapses'][syn_name][param_name], rules]
        elif isinstance(cell.mech_dict[sec_type]['synapses'][syn_name][param_name], list):
            cell.mech_dict[sec_type]['synapses'][syn_name][param_name].append(rules)
    # This syn_name has been specified, but not this parameter, or the user wants to replace an existing rule set
    else:
        cell.mech_dict[sec_type]['synapses'][syn_name][param_name] = rules

    try:
        update_syn_mech_by_sec_type(cell, env, sec_type, syn_name, mech_content, update_targets, verbose)
    except Exception as e:
        cell.mech_dict = copy.deepcopy(backup_mech_dict)
        traceback.print_exc(file=sys.stdout)
        logger.error(f'modify_syn_mech_param: gid {cell.gid}: '
                     f'problem updating mechanism: {syn_name}; parameter: {param_name}; in sec_type: {sec_type}')
        raise e


def update_syn_mech_by_sec_type(cell, env, sec_type, syn_name, mech_content, update_targets=False, verbose=False):
    """For the provided sec_type and synaptic mechanism, this method
    loops through the parameters specified in the mechanism
    dictionary, interprets the rules, and sets placeholder values in
    the syn_mech_attr_dict of a SynapseAttributes object.

    :param cell: :class:'BiophysCell'
    :param env: :class:'Env'
    :param sec_type: str
    :param syn_name: str
    :param mech_content: dict
    :param update_targets: bool
    :param verbose: bool
    """
    for param_name, param_content in viewitems(mech_content):
        # accommodate either a dict, or a list of dicts specifying rules for a single parameter
        if isinstance(param_content, dict):
            mech_param_contents = [param_content]
        elif isinstance(param_content, list):
            mech_param_contents = param_content
        else:
            raise RuntimeError('update_syn_mech_by_sec_type: rule for synaptic mechanism: '
                               f'{syn_name} parameter: {param_name} was not specified properly')
        for param_content_entry in mech_param_contents:
            update_syn_mech_param_by_sec_type(cell, env, sec_type, syn_name, param_name, param_content_entry,
                                              update_targets, verbose)




def update_syn_mech_param_by_sec_type(cell, env, sec_type, syn_name, param_name, rules, update_targets=False,
                                      verbose=False):
    """For the provided synaptic mechanism and parameter, this method
    loops through nodes of the provided sec_type, interprets the
    provided rules, and sets placeholder values in the
    syn_mech_attr_dict of a SynapseAttributes object.  If filter
    queries are provided, their values are converted to enumerated
    types.

    :param cell: :class:'BiophysCell'
    :param env: :class:'Env'
    :param sec_type: str
    :param syn_name: str
    :param param_name: str
    :param rules: dict
    :param update_targets: bool
    :param verbose: bool
    """
    new_rules = copy.deepcopy(rules)
    if 'filters' in new_rules:
        synapse_filters = get_syn_filter_dict(env, new_rules['filters'], convert=True)
        del new_rules['filters']
    else:
        synapse_filters = None
    if 'origin_filters' in new_rules:
        origin_filters = get_syn_filter_dict(env, new_rules['origin_filters'], convert=True)
        del new_rules['origin_filters']
    else:
        origin_filters = None

    is_reduced = False
    if hasattr(cell, 'is_reduced'):
        is_reduced = cell.is_reduced

    if is_reduced:
        synapse_filters['swc_types'] = [env.SWC_Types[sec_type]]
        apply_syn_mech_rules(cell, env, syn_name, param_name, new_rules, 
                             synapse_filters=synapse_filters, origin_filters=origin_filters,
                             update_targets=update_targets, verbose=verbose)
    elif sec_type in cell.nodes:
        for node in cell.nodes[sec_type]:
            apply_syn_mech_rules(cell, env, syn_name, param_name, new_rules, node=node,
                                 synapse_filters=synapse_filters, origin_filters=origin_filters,
                                 update_targets=update_targets, verbose=verbose)


def apply_syn_mech_rules(cell, env, syn_name, param_name, rules, node=None, syn_ids=None, 
                         synapse_filters=None, origin_filters=None, donor=None, 
                         update_targets=False, verbose=False):
    """Provided a synaptic mechanism, a parameter, a node, a list of
    syn_ids, and a dict of rules. Interprets the provided rules,
    including complex gradient and inheritance rules. Gradients can be
    specified as linear, exponential, or sigmoidal. Custom functions
    can also be provided to specify more complex distributions. Calls
    inherit_syn_mech_param to retrieve a value from a donor node, if
    necessary. Calls set_syn_mech_param to sets placeholder values in
    the syn_mech_attr_dict of a SynapseAttributes object.

    1) A 'value' with no 'origin' requires no further processing
    2) An 'origin' with no 'value' requires a donor node to inherit a baseline value
    3) An 'origin' with a 'value' requires a donor node to use as a reference point for applying a distance-dependent
    gradient
    :param cell: :class:'BiophysCell'
    :param env: :class:'Env'
    :param node: :class:'SHocNode'
    :param syn_ids: sequence of int
    :param syn_name: str
    :param param_name: str
    :param rules: dict
    :param origin_filters: dict: {category: list of int}
    :param donor: :class:'SHocNode'
    :param update_targets: bool
    :param verbose: bool
    """
    if syn_ids is None:
        syn_attrs = env.synapse_attributes
        if synapse_filters is None:
            synapse_filters = {}
        if node is None:
            filtered_syns = syn_attrs.filter_synapses(cell.gid, cache=env.cache_queries, 
                                                      **synapse_filters)
        else:
            filtered_syns = syn_attrs.filter_synapses(cell.gid, syn_sections=[node.index], 
                                                      cache=env.cache_queries, **synapse_filters)
        if len(filtered_syns) == 0:
            return
        syn_distances = []
        for syn_id, syn in viewitems(filtered_syns):
            syn_distances.append(get_distance_to_node(cell, cell.tree.root, node, loc=syn.syn_loc))
        target_distance = min(syn_distances)
        syn_ids = list(filtered_syns.keys())

    if 'origin' in rules and donor is None:
        if node is None:
            donor = None
        else:
            donor = get_donor(cell, node, rules['origin'])
        if donor is None:
            raise RuntimeError('apply_syn_mech_rules: problem identifying donor of origin_type: '
                               f"{rules['origin']} for synaptic mechanism: {syn_name} parameter: "
                               f"{param_name} in sec_type: {node.type if node is not None else None}")

    if 'value' in rules:
        baseline = rules['value']
    elif donor is None:
        raise RuntimeError('apply_syn_mech_rules: cannot set value of synaptic mechanism: '
                           f'{syn_name} parameter: {param_name} in '
                           f'sec_type: {node.type if node is not None else None}')
    else:
        baseline = inherit_syn_mech_param(cell, env, donor, syn_name, param_name, origin_filters,
                                          target_distance=target_distance)
    if baseline is None and node is not None:
        baseline = inherit_syn_mech_param(cell, env, node, syn_name, param_name, origin_filters,
                                          target_distance=target_distance)
    if baseline is not None:
        if 'custom' in rules:
            apply_custom_syn_mech_rules(cell, env, node, syn_ids, syn_name, param_name, baseline, rules, donor,
                                        update_targets, verbose)
        else:
            set_syn_mech_param(cell, env, node, syn_ids, syn_name, param_name, baseline, rules, donor,
                               update_targets, verbose)


def inherit_syn_mech_param(cell, env, donor, syn_name, param_name, origin_filters=None, target_distance=None):
    """Follows path from the provided donor node to root until synapses
    are located that match the provided filter. Returns the requested
    parameter value from the synapse closest to the end of the
    section, or if provided, a target_distance from the root node.

    :param cell: :class:'BiophysCell'
    :param env: :class:'Env'
    :param donor: :class:'SHocNode'
    :param syn_name: str
    :param param_name: str
    :param origin_filters: dict: {category: list of int}
    :param target_distance: float
    :return: float

    """
    gid = cell.gid
    cache_queries = env.cache_queries
    syn_attrs = env.synapse_attributes
    if origin_filters is None:
        filtered_syns = syn_attrs.filter_synapses(gid, syn_sections=[donor.index], cache=cache_queries)
    else:
        filtered_syns = syn_attrs.filter_synapses(gid, syn_sections=[donor.index], cache=cache_queries,
                                                  **origin_filters)
    if len(filtered_syns) > 0:
        valid_syns = []
        for syn_id, syn in viewitems(filtered_syns):
            if syn_attrs.has_mech_attrs(gid, syn_id, syn_name):
                valid_syns.append((syn_id, syn))
        if len(valid_syns) > 0:
            if target_distance is None:
                valid_syns.sort(key=lambda x: x[1].syn_loc)
                syn_id = valid_syns[-1][0]
            else:
                valid_syns.sort(
                    key=lambda x: abs(target_distance - get_distance_to_node(cell, cell.tree.root, donor,
                                                                             loc=x[1].syn_loc)))
                syn_id = valid_syns[0][0]
            mech_attrs = syn_attrs.get_mech_attrs(gid, syn_id, syn_name)
            if param_name not in mech_attrs:
                raise RuntimeError(f'inherit_syn_mech_param: synaptic mechanism: {syn_name} '
                                   f'at provided donor: {donor.name} does not contain the specified parameter: {param_name}')
            return mech_attrs[param_name]
    if donor is cell.tree.root:
        return
    else:
        return inherit_syn_mech_param(cell, env, donor.parent, syn_name, param_name, origin_filters,
                                      target_distance=target_distance)


def set_syn_mech_param(cell, env, node, syn_ids, syn_name, param_name, baseline, rules, donor=None,
                       update_targets=False, verbose=False):
    """Provided a synaptic mechanism, a parameter, a node, a list of
    syn_ids, and a dict of rules. Sets placeholder values for each
    provided syn_id in the syn_mech_attr_dict of a SynapseAttributes
    object. If the provided rules specify a distance-dependent
    gradient, a baseline value and a donor node are required as
    reference points.  If update_targets flag is True, the attributes
    of any target synaptic point_process and netcon objects that have
    been inserted will also be updated. Otherwise, they can be updated
    separately by calling config_syns.

    :param cell: :class:'BiophysCell'
    :param env: :class:'Env'
    :param node: :class:'SHocNode'
    :param syn_ids: array of int
    :param syn_name: str
    :param param_name: str
    :param baseline: float
    :param rules: dict
    :param donor: :class:'SHocNode'
    :param update_targets: bool
    :param verbose: bool
    """
    syn_attrs = env.synapse_attributes
    if not ('min_loc' in rules or 'max_loc' in rules or 'slope' in rules):
        for syn_id in syn_ids:
            syn_attrs.modify_mech_attrs(cell.pop_name, cell.gid, syn_id, syn_name, 
                                        {param_name: baseline})
    elif donor is None:
        raise RuntimeError('set_syn_mech_param: cannot set value of synaptic mechanism: %s parameter: %s in '
                           'sec_type: %s without a provided donor node' % (syn_name, param_name, node.type))
    else:
        min_distance = rules['min_loc'] if 'min_loc' in rules else 0.
        max_distance = rules['max_loc'] if 'max_loc' in rules else None
        min_val = rules['min'] if 'min' in rules else None
        max_val = rules['max'] if 'max' in rules else None
        slope = rules['slope'] if 'slope' in rules else None
        tau = rules['tau'] if 'tau' in rules else None
        xhalf = rules['xhalf'] if 'xhalf' in rules else None
        outside = rules['outside'] if 'outside' in rules else None

        gid = cell.gid
        syn_attrs = env.synapse_attributes
        syn_id_attr_dict = syn_attrs.syn_id_attr_dict[gid]

        for syn_id in syn_ids:
            syn = syn_id_attr_dict[syn_id]
            syn_loc = syn.syn_loc
            distance = get_distance_to_node(cell, donor, node, syn_loc)
            value = get_param_val_by_distance(distance, baseline, slope, min_distance, max_distance,
                                              min_val, max_val, tau, xhalf, outside)
                
            if value is not None:
                syn_attrs.modify_mech_attrs(cell.pop_name, cell.gid, syn_id, syn_name, 
                                            {param_name: value})

    if update_targets:
        config_biophys_cell_syns(env, cell.gid, cell.pop_name, syn_ids=syn_ids, insert=False, verbose=verbose)


def apply_custom_syn_mech_rules(cell, env, node, syn_ids, syn_name, param_name, baseline, rules, donor,
                                update_targets=False, verbose=False):
    """If the provided node meets custom criteria, rules are modified and
    passed back to parse_mech_rules with the 'custom' item
    removed. Avoids having to determine baseline and donor over again.

    :param cell: :class:'BiophysCell'
    :param env: :class:'Env'
    :param node: :class:'SHocNode'
    :param syn_ids: array of int
    :param syn_name: str
    :param param_name: str
    :param baseline: float
    :param rules: dict
    :param origin_filters: dict: {category: list of int}
    :param donor: :class:'SHocNode' or None
    :param update_targets: bool
    :param verbose: bool
    """
    if 'func' not in rules['custom'] or rules['custom']['func'] is None:
        raise RuntimeError('apply_custom_syn_mech_rules: no custom function provided for synaptic mechanism: %s '
                           'parameter: %s in sec_type: %s' % (syn_name, param_name, node.type))
    if rules['custom']['func'] in globals() and isinstance(globals()[rules['custom']['func']], collections.Callable):
        func = globals()[rules['custom']['func']]
    else:
        raise RuntimeError('apply_custom_syn_mech_rules: problem locating custom function: %s for synaptic '
                           'mechanism: %s parameter: %s in sec_type: %s' %
                           (rules['custom']['func'], syn_name, param_name, node.type))
    custom = copy.deepcopy(rules['custom'])
    del custom['func']
    new_rules = copy.deepcopy(rules)
    del new_rules['custom']
    new_rules['value'] = baseline
    new_rules = func(cell, node, baseline, new_rules, donor, env=env, syn_ids=syn_ids, syn_name=syn_name,
                     param_name=param_name, **custom)
    if new_rules:
        apply_syn_mech_rules(cell, env, syn_name, param_name, new_rules, 
                             node=node, syn_ids=syn_ids, donor=donor,
                             update_targets=update_targets, verbose=verbose)


def init_syn_mech_attrs(cell, env=None, reset_mech_dict=False, update_targets=False):
    """Consults a dictionary specifying parameters of NEURON synaptic mechanisms (point processes) for each type of
    section in a BiophysCell. Traverses through the tree of SHocNode nodes following order of inheritance. Calls
    update_syn_mech_by_sec_type to set placeholder values in the syn_mech_attrs_dict of a SynapseAttributes object. If
    update_targets flag is True, the attributes of any target synaptic point_process and netcon objects that have been
    inserted will also be updated. Otherwise, they can be updated separately by calling config_syns.

    :param cell: :class:'BiophysCell'
    :param env: :class:'Env'
    :param reset_mech_dict: bool
    :param update_targets: bool

    """
    if reset_mech_dict:
        cell.mech_dict = copy.deepcopy(cell.init_mech_dict)
    for sec_type in default_ordered_sec_types:
        if sec_type in cell.mech_dict and sec_type in cell.nodes:
            if cell.nodes[sec_type] and 'synapses' in cell.mech_dict[sec_type]:
                for syn_name in cell.mech_dict[sec_type]['synapses']:
                    update_syn_mech_by_sec_type(cell, env, sec_type, syn_name,
                                                cell.mech_dict[sec_type]['synapses'][syn_name],
                                                update_targets=update_targets)


def write_syn_mech_attrs(env, pop_name, gids, output_path, filters=None, syn_names=None, write_kwds={}):
    """
    Write mechanism attributes for the given cell ids to a NeuroH5 file.
    Assumes that attributes have been set via config_syn.
    
    :param env: instance of env.Env
    :param pop_name: population name
    :param gids: cell ids
    :param output_path: path to NeuroH5 file
    :param filters: optional filter for synapses
    """

    rank = int(env.pc.id())

    syn_attrs = env.synapse_attributes
    rules = syn_attrs.syn_param_rules

    if syn_names is None:
        syn_names = list(syn_attrs.syn_name_index_dict.keys())

    output_dict = {syn_name: defaultdict(lambda: defaultdict(list)) for syn_name in syn_names}
    for gid in gids:
        if filters is None:
            syns_dict = syn_attrs.syn_id_attr_dict[gid]
        else:
            syns_dict = syn_attrs.filter_synapses(gid, **filters)
        for syn_id, syn in viewitems(syns_dict):
            syn_netcon_dict = syn_attrs.pps_dict[gid][syn_id].netcon
            syn_pps_dict = syn_attrs.pps_dict[gid][syn_id].mech
            for syn_name in syn_names:
                mech_name = syn_attrs.syn_mech_names[syn_name]
                syn_index = syn_attrs.syn_name_index_dict[syn_name]
                if syn_index in syn.attr_dict:
                    attr_keys = list(syn.attr_dict[syn_index].keys())
                    output_dict[syn_name][gid]['syn_id'].append(syn_id)
                    for k in attr_keys:
                        if (syn_index in syn_netcon_dict) and k in rules[mech_name]['netcon_params']:
                            i = rules[mech_name]['netcon_params'][k]
                            v = getattr(syn_netcon_dict[syn_index], 'weight')[i]
                        elif (syn_index in syn_pps_dict) and hasattr(syn_pps_dict[syn_index], k):
                            v = getattr(syn_pps_dict[syn_index], k)
                        elif (syn_index in syn_netcon_dict) and hasattr(syn_netcon_dict[syn_index], k):
                            v = getattr(syn_netcon_dict[syn_index], k)
                        else:
                            raise RuntimeError(f'write_syn_mech_attrs: gid {gid} syn id {syn_id} does not have attribute {k} '
                                               f'set in either {syn_name} point process or netcon')
                        output_dict[syn_name][gid][k].append(v)


    for syn_name in sorted(output_dict):

        syn_attrs_dict = output_dict[syn_name]
        attr_dict = {}
        

        for gid, gid_syn_attrs_dict in viewitems(syn_attrs_dict):
            for attr_name, attr_vals in viewitems(gid_syn_attrs_dict):
                if attr_name == 'syn_ids':
                    attr_dict[gid] = {'syn_ids': np.asarray(attr_vals, dtype='uint32')}
                else:
                    attr_dict[gid] = {attr_name: np.asarray(attr_vals, dtype='float32')}
                    
        logger.info(f"write_syn_mech_attrs: rank {rank}: population {pop_name}: "
                    f" writing mechanism {syn_name} attributes for {len(attr_dict)} gids")
        write_cell_attributes(output_path, pop_name, attr_dict,
                              namespace=f'{syn_name} Attributes',
                              **write_kwds)


def sample_syn_mech_attrs(env, pop_name, gids, comm=None):
    """
    Writes mechanism attributes for the given cells to a NeuroH5 file.
    Assumes that attributes have been set via config_syn.
    
    :param env: instance of env.Env
    :param pop_name: population name
    :param gids: cell ids
    """
    if comm is None:
        comm = env.comm

    write_syn_mech_attrs(env, pop_name, gids, env.results_file_path, write_kwds={'comm': comm, 'io_size': env.io_size})



def write_syn_spike_count(env, pop_name, output_path, filters=None, syn_names=None, write_kwds={}):
    """
    Writes spike counts per presynaptic source for each cell in the given population to a NeuroH5 file.
    Assumes that attributes have been set via config_syn.
    
    :param env: instance of env.Env
    :param pop_name: population name
    :param output_path: path to NeuroH5 file
    :param filters: optional filter for synapses
    """

    rank = int(env.pc.id())

    syn_attrs = env.synapse_attributes
    rules = syn_attrs.syn_param_rules

    filters_dict = None
    if filters is not None:
        filters_dict = get_syn_filter_dict(env, filters, convert=True)
    
    if syn_names is None:
        syn_names = list(syn_attrs.syn_name_index_dict.keys())

    output_dict = {syn_name: defaultdict(lambda: defaultdict(int)) for syn_name in syn_names}

    gids = []
    if pop_name in env.biophys_cells:
       gids = list(env.biophys_cells[pop_name].keys())

    for gid in gids:
        if filters_dict is None:
            syns_dict = syn_attrs.syn_id_attr_dict[gid]
        else:
            syns_dict = syn_attrs.filter_synapses(gid, **filters_dict)
        logger.info(f"write_syn_mech_spike_counts: rank {rank}: population {pop_name}: gid {gid}: {len(syns_dict)} synapses")
        
        for syn_id, syn in viewitems(syns_dict):
            source_population = syn.source.population
            syn_netcon_dict = syn_attrs.pps_dict[gid][syn_id].netcon
            for syn_name in syn_names:
                mech_name = syn_attrs.syn_mech_names[syn_name]
                syn_index = syn_attrs.syn_name_index_dict[syn_name]
                if syn_index in syn_netcon_dict and 'count' in rules[mech_name]['netcon_state']:
                    count_index = rules[mech_name]['netcon_state']['count']
                    nc = syn_netcon_dict[syn_index]
                    spike_count = nc.weight[count_index]
                    output_dict[syn_name][gid][source_population] += spike_count

    for syn_name in sorted(output_dict):

        syn_attrs_dict = output_dict[syn_name]
        attr_dict = defaultdict(lambda: dict())

        for gid, gid_syn_spk_count_dict in viewitems(syn_attrs_dict):
            for source_index, source_count in viewitems(gid_syn_spk_count_dict):
                source_pop_name = syn_attrs.presyn_names[source_index]
                attr_dict[gid][source_pop_name] = np.asarray([source_count], dtype='uint32')
                    
        logger.info(f"write_syn_mech_spike_counts: rank {rank}: population {pop_name}: writing mechanism {syn_name} spike counts for {len(attr_dict)} gids")
        write_cell_attributes(output_path, pop_name, attr_dict,
                              namespace=f'{syn_name} Spike Counts',
                              **write_kwds)

    

# ------------------------- Methods to distribute synapse locations -------------------------------------------------- #


def get_node_attribute(name, content, sec, secnodes, x=None):
    """

    :param name:
    :param content:
    :param sec:
    :param secnodes:
    :param x:
    :return:
    """
    if name in content:
        if x is None:
            return content[name]
        elif sec.n3d() == 0:
            return content[name][0]
        else:
            prev = None
            for i in range(sec.n3d()):
                pos = (sec.arc3d(i) / sec.L)
                if pos >= x:
                    if (prev is None) or (abs(pos - x) < abs(prev - x)):
                        return content[name][secnodes[i]]
                    else:
                        return content[name][secnodes[i - 1]]
                else:
                    prev = pos
    else:
        return None

def make_synapse_graph(syn_dict, neurotree_dict):
    """
    Creates a graph of synapses that follows the topological organization of the given neuron.
    :param syn_dict:
    :param neurotree_dict:
    :return: NetworkX.DiGraph
    """
    import networkx as nx

    sec_graph = make_section_graph(neurotree_dict)

    syn_ids = syn_dict['syn_ids']
    syn_locs = syn_dict['syn_locs']
    syn_secs = syn_dict['syn_secs']

    sec_syn_dict = defaultdict(list)
    for syn_id, sec_id, syn_loc in zip(syn_ids, syn_secs, syn_locs):
        sec_syn_dict[sec_id].append(syn_id, syn_loc)

    syn_graph = nx.DiGraph()

    for sec_id, syn_id_locs in viewitems(sec_syn_dict):

        sec_parents = sec_graph.ancestors(sec_id)
        sec_children = sec_graph.descendants(sec_id)

        assert (len(sec_parents) <= 1)
        if len(sec_parents) > 0:
            sec_parent = sec_parents[0]
        else:
            sec_parent = None

        syn_id_locs.sort(key=lambda x: x[1])

        if sec_parent:
            syn_graph.add_edge(sec_syn_dict[sec_parent][-1], syn_id_locs[0][0])

        for sec_child in sec_children:
            syn_graph.add_edge(syn_id_locs[-1][0], sec_syn_dict[sec_child][0])

        for i, j in zip(syn_id_locs[:-1], syn_id_locs[1:]):
            syn_graph.add_edge(i[0], j[0])

    return syn_graph


def synapse_seg_density(syn_type_dict, layer_dict, layer_density_dicts, seg_dict, ran, neurotree_dict=None):
    """
    Computes per-segment density of synapse placement.
    :param syn_type_dict:
    :param layer_dict:
    :param layer_density_dicts:
    :param seg_dict:
    :param ran:
    :param neurotree_dict:
    :return:
    """
    segdensity_dict = {}
    layers_dict = {}

    if neurotree_dict is not None:
        secnodes_dict = neurotree_dict['section_topology']['nodes']
    else:
        secnodes_dict = None
    for (syn_type_label, layer_density_dict) in viewitems(layer_density_dicts):
        density_dict = {}
        syn_type = syn_type_dict[syn_type_label]
        rans = {}
        for (layer_label, density_params) in viewitems(layer_density_dict):
            if layer_label == 'default':
                layer = layer_label
            else:
                layer = int(layer_dict[layer_label])
            rans[layer] = ran
            density_dict[layer] = density_params
        segdensity = defaultdict(list)
        layers = defaultdict(list)
        total_seg_density = 0.
        for sec_index, seg_list in viewitems(seg_dict):
            for seg in seg_list:
                L = seg.sec.L
                nseg = seg.sec.nseg
                if neurotree_dict is not None:
                    secnodes = secnodes_dict[sec_index]
                    layer = get_node_attribute('layer', neurotree_dict, seg.sec, secnodes, seg.x)
                else:
                    layer = -1
                layers[sec_index].append(layer)

                this_ran = None
                density_params = None
                if layer > -1:
                    if layer in rans:
                        this_ran = rans[layer]
                        density_params = density_dict[layer]
                    elif 'default' in rans:
                        this_ran = rans['default']
                        density_params = density_dict['default']
                elif 'default' in rans:
                    this_ran = rans['default']
                    density_params = density_dict['default']
                    
                dens = 0.
                if this_ran is not None:
                    if density_params['mean'] > 1.0e-4:
                        while True:
                            dens = this_ran.normal(density_params['mean'], density_params['variance'])
                            if dens > 0.0:
                                break

                total_seg_density += dens
                segdensity[sec_index].append(dens)

        if total_seg_density < 1e-6:
            logger.warning(f"sections with zero {syn_type_label} synapse density: {segdensity}; "
                           f"seg_dict: {seg_dict}; "
                           f'rans: {rans}; density_dict: {density_dict}; morphology: {neurotree_dict}')

        segdensity_dict[syn_type] = segdensity

        layers_dict[syn_type] = layers
    return (segdensity_dict, layers_dict)


def synapse_seg_counts(syn_type_dict, layer_dict, layer_density_dicts, sec_index_dict, seg_dict, ran,
                       neurotree_dict=None):
    """
    Computes per-segment relative counts of synapse placement.
    :param syn_type_dict:
    :param layer_dict:
    :param layer_density_dicts:
    :param sec_index_dict:
    :param seg_dict:
    :param seed:
    :param neurotree_dict:
    :return:
    """
    segcounts_dict = {}
    layers_dict = {}
    segcount_total = 0
    if neurotree_dict is not None:
        secnodes_dict = neurotree_dict['section_topology']['nodes']
    else:
        secnodes_dict = None
    for (syn_type_label, layer_density_dict) in viewitems(layer_density_dicts):
        syn_type = syn_type_dict[syn_type_label]
        rans = {}
        for (layer_label, density_dict) in viewitems(layer_density_dict):
            if layer_label == 'default':
                layer = layer_label
            else:
                layer = layer_dict[layer_label]

            rans[layer] = ran
        segcounts = []
        layers = []
        for sec_index, seg_list in viewitems(seg_dict):
            for seg in seg_list:
                L = seg.sec.L
                nseg = seg.sec.nseg
                if neurotree_dict is not None:
                    secnodes = secnodes_dict[sec_index]
                    layer = get_node_attribute('layer', neurotree_dict, seg.sec, secnodes, seg.x)
                else:
                    layer = -1
                layers.append(layer)

                ran = None

                if layer > -1:
                    if layer in rans:
                        ran = rans[layer]
                    elif 'default' in rans:
                        ran = rans['default']
                    else:
                        ran = None
                elif 'default' in rans:
                    ran = rans['default']
                else:
                    ran = None
                if ran is not None:
                    l = (L / nseg)
                    dens = ran.normal(density_dict['mean'], density_dict['variance'])
                    rc = dens * l
                    segcount_total += rc
                    segcounts.append(rc)
                else:
                    segcounts.append(0)

            segcounts_dict[syn_type] = segcounts
            layers_dict[syn_type] = layers
    return (segcounts_dict, segcount_total, layers_dict)


def distribute_uniform_synapses(density_seed, syn_type_dict, swc_type_dict, layer_dict, sec_layer_density_dict,
                                neurotree_dict, cell_sec_dict, cell_secidx_dict):
    """
    Computes uniformly-spaced synapse locations.

    :param density_seed:
    :param syn_type_dict:
    :param swc_type_dict:
    :param layer_dict:
    :param sec_layer_density_dict:
    :param neurotree_dict:
    :param sec_dict:
    :param secidx_dict:
    :return:
    """
    syn_ids = []
    syn_locs = []
    syn_cdists = []
    syn_secs = []
    syn_layers = []
    syn_types = []
    swc_types = []
    syn_index = 0

    r = np.random.RandomState()
    local_random.seed(int(seed))

    sec_interp_loc_dict = {}
    segcounts_per_sec = {}
    for (sec_name, layer_density_dict) in viewitems(sec_layer_density_dict):
        sec_index_dict = cell_secidx_dict[sec_name]
        swc_type = swc_type_dict[sec_name]
        seg_list = []
        L_total = 0
        (seclst, maxdist) = cell_sec_dict[sec_name]
        secidxlst = cell_secidx_dict[sec_name]
        for sec, idx in zip(seclst, secidxlst):
            npts_interp = max(int(round(sec.L)), 3)
            sec_interp_loc_dict[idx] = interplocs(sec, np.linspace(0, 1, npts_interp), return_interpolant=True)
        sec_dict = {int(idx): sec for sec, idx in zip(seclst, secidxlst)}
        seg_dict = {}
        for (sec_index, sec) in viewitems(sec_dict):
            seg_list = []
            if maxdist is None:
                for seg in sec:
                    if seg.x < 1.0 and seg.x > 0.0:
                        seg_list.append(seg)
            else:
                for seg in sec:
                    if seg.x < 1.0 and seg.x > 0.0 and ((L_total + sec.L * seg.x) <= maxdist):
                        seg_list.append(seg)
            L_total += sec.L
            seg_dict[sec_index] = seg_list
        segcounts_dict, total, layers_dict = \
            synapse_seg_counts(syn_type_dict, layer_dict, layer_density_dict, \
                               sec_index_dict=sec_index_dict, seg_dict=seg_dict, ran=r, \
                               neurotree_dict=neurotree_dict)
        segcounts_per_sec[sec_name] = segcounts_dict
        sample_size = total
        for (syn_type_label, _) in viewitems(layer_density_dict):
            syn_type = syn_type_dict[syn_type_label]
            segcounts = segcounts_dict[syn_type]
            layers = layers_dict[syn_type]
            for sec_index, seg_list in viewitems(seg_dict):
                interp_loc = sec_interp_loc_dict[sec_index]
                for seg, layer, seg_count in zip(seg_list, layers, segcounts):
                    seg_start = seg.x - (0.5 / seg.sec.nseg)
                    seg_end = seg.x + (0.5 / seg.sec.nseg)
                    seg_range = seg_end - seg_start
                    int_seg_count = math.floor(seg_count)
                    syn_count = 0
                    while syn_count < int_seg_count:
                        syn_loc = seg_start + seg_range * (syn_count + 1) / math.ceil(seg_count)
                        assert ((syn_loc <= 1) & (syn_loc >= 0))
                        if syn_loc < 1.0:
                            syn_cdist = math.sqrt(reduce(lambda a, b: a+b, ( interp_loc[i](syn_loc)**2 for i in range(3) )))
                            syn_cdists.append(syn_cdist)
                            syn_locs.append(syn_loc)
                            syn_ids.append(syn_index)
                            syn_secs.append(sec_index_dict[seg.sec])
                            syn_layers.append(layer)
                            syn_types.append(syn_type)
                            swc_types.append(swc_type)
                            syn_index += 1
                            syn_count += 1

    assert (len(syn_ids) > 0)
    syn_dict = {'syn_ids': np.asarray(syn_ids, dtype='uint32'),
                'syn_cdists': np.asarray(syn_cdists, dtype='float32'),
                'syn_locs': np.asarray(syn_locs, dtype='float32'),
                'syn_secs': np.asarray(syn_secs, dtype='uint32'),
                'syn_layers': np.asarray(syn_layers, dtype='int8'),
                'syn_types': np.asarray(syn_types, dtype='uint8'),
                'swc_types': np.asarray(swc_types, dtype='uint8')}

    return (syn_dict, segcounts_per_sec)


def distribute_poisson_synapses(density_seed, syn_type_dict, swc_type_dict, layer_dict, sec_layer_density_dict,
                                neurotree_dict, cell_sec_dict, cell_secidx_dict):
    """
    Computes synapse locations distributed according to a Poisson distribution.

    :param density_seed:
    :param syn_type_dict:
    :param swc_type_dict:
    :param layer_dict:
    :param sec_layer_density_dict:
    :param neurotree_dict:
    :param cell_sec_dict:
    :param cell_secidx_dict:
    :param verbose:
    :return:
    """
    import networkx as nx

    syn_ids = []
    syn_locs = []
    syn_cdists = []
    syn_secs = []
    syn_layers = []
    syn_types = []
    swc_types = []
    syn_index = 0

    sec_graph = make_section_graph(neurotree_dict)

    debug_flag = False
    secnodes_dict = neurotree_dict['section_topology']['nodes']
    for sec, secnodes in viewitems(secnodes_dict):
        if len(secnodes) < 2:
            debug_flag = True

    if debug_flag:
        logger.debug(f'sec_graph: {list(sec_graph.edges)}')
        logger.debug(f'neurotree_dict: {neurotree_dict}')

    sec_interp_loc_dict = {}
    seg_density_per_sec = {}
    r = np.random.RandomState()
    r.seed(int(density_seed))
    for (sec_name, layer_density_dict) in viewitems(sec_layer_density_dict):

        swc_type = swc_type_dict[sec_name]
        seg_dict = {}
        L_total = 0

        (seclst, maxdist) = cell_sec_dict[sec_name]
        secidxlst = cell_secidx_dict[sec_name]
        for sec, idx in zip(seclst, secidxlst):
            npts_interp = max(int(round(sec.L)), 3)
            sec_interp_loc_dict[idx] = interplocs(sec, np.linspace(0, 1, npts_interp), return_interpolant=True)
        sec_dict = {int(idx): sec for sec, idx in zip(seclst, secidxlst)}
        if len(sec_dict) > 1:
            sec_subgraph = sec_graph.subgraph(list(sec_dict.keys()))
            if len(sec_subgraph.edges()) > 0:
                sec_roots = [n for n, d in sec_subgraph.in_degree() if d == 0]
                sec_edges = []
                for sec_root in sec_roots:
                    sec_edges.append(list(nx.dfs_edges(sec_subgraph, sec_root)))
                    sec_edges.append([(None, sec_root)])
                sec_edges = [val for sublist in sec_edges for val in sublist]
            else:
                sec_edges = [(None, idx) for idx in list(sec_dict.keys())]
        else:
            sec_edges = [(None, idx) for idx in list(sec_dict.keys())]
        for sec_index, sec in viewitems(sec_dict):
            seg_list = []
            if maxdist is None:
                for seg in sec:
                    if seg.x < 1.0 and seg.x > 0.0:
                        seg_list.append(seg)
            else:
                for seg in sec:
                    if seg.x < 1.0 and seg.x > 0.0 and ((L_total + sec.L * seg.x) <= maxdist):
                        seg_list.append(seg)
            seg_dict[sec_index] = seg_list
            L_total += sec.L
            
        seg_density_dict, layers_dict = \
            synapse_seg_density(syn_type_dict, layer_dict, \
                                layer_density_dict, \
                                seg_dict, r, \
                                neurotree_dict=neurotree_dict)
        seg_density_per_sec[sec_name] = seg_density_dict
        for (syn_type_label, _) in viewitems(layer_density_dict):
            syn_type = syn_type_dict[syn_type_label]
            seg_density = seg_density_dict[syn_type]
            layers = layers_dict[syn_type]
            end_distance = {}
            for sec_parent, sec_index in sec_edges:
                interp_loc = sec_interp_loc_dict[sec_index]
                seg_list = seg_dict[sec_index]
                sec_seg_layers = layers[sec_index]
                sec_seg_density = seg_density[sec_index]
                start_seg = seg_list[0]
                interval = 0.
                syn_loc = 0.
                for seg, layer, density in zip(seg_list, sec_seg_layers, sec_seg_density):
                    seg_start = seg.x - (0.5 / seg.sec.nseg)
                    seg_end = seg.x + (0.5 / seg.sec.nseg)
                    L = seg.sec.L
                    L_seg_start = seg_start * L
                    L_seg_end = seg_end * L
                    if density > 0.:
                        beta = 1. / density
                        if interval > 0.:
                            sample = r.exponential(beta)
                        else:
                            while True:
                                sample = r.exponential(beta)
                                if (sample >= L_seg_start) and (sample < L_seg_end):
                                    break
                        interval += sample
                        while interval < L_seg_end:
                            if interval >= L_seg_start:
                                syn_loc = (interval / L)
                                assert ((syn_loc <= 1) and (syn_loc >= seg_start))
                                if syn_loc < 1.0:
                                    syn_cdist = math.sqrt(reduce(lambda a, b: a+b, ( interp_loc[i](syn_loc)**2 for i in range(3) )))
                                    syn_cdists.append(syn_cdist)
                                    syn_locs.append(syn_loc)
                                    syn_ids.append(syn_index)
                                    syn_secs.append(sec_index)
                                    syn_layers.append(layer)
                                    syn_types.append(syn_type)
                                    swc_types.append(swc_type)
                                    syn_index += 1
                            interval += r.exponential(beta)
                    else:
                        interval = seg_end * L
                end_distance[sec_index] = (1.0 - syn_loc) * L

    assert (len(syn_ids) > 0)
    syn_dict = {'syn_ids': np.asarray(syn_ids, dtype='uint32'),
                'syn_locs': np.asarray(syn_locs, dtype='float32'),
                'syn_cdists': np.asarray(syn_cdists, dtype='float32'),
                'syn_secs': np.asarray(syn_secs, dtype='uint32'),
                'syn_layers': np.asarray(syn_layers, dtype='int8'),
                'syn_types': np.asarray(syn_types, dtype='uint8'),
                'swc_types': np.asarray(swc_types, dtype='uint8')}

    return (syn_dict, seg_density_per_sec)



def generate_log_normal_weights(weights_name, mu, sigma, seed, source_syn_dict, clip=None):
    """
    Generates log-normal synaptic weights by random sampling from a
    log-normal distribution with the given mu and sigma.

    :param weights_name: label to use for the weights namespace (must correspond to a synapse name)
    :param mu: mean of log-normal distribution
    :param sigma: standard deviation of log-normal distribution
    :param seed: seed for random number generator
    :param source_syn_dict: dictionary of the form { source_gid: <numpy uint32 array of synapse ids> }
    :param clip: if provided, specify min and max range for weight values
    :return: dictionary of the form:
    { 'syn_id': <numpy uint32 array of synapse ids>,
      weight_name: <numpy float array of weights>
    }

    """

    local_random = np.random.RandomState()
    local_random.seed(int(seed))
    source_weights = rejection_sampling(lambda n: local_random.lognormal(mu, sigma, n),
                                        len(source_syn_dict), clip)
    assert(len(source_weights) == len(source_syn_dict))
    syn_weight_dict = {}
    # weights are synchronized across all inputs from the same source_gid
    for this_source_gid, this_weight in zip(source_syn_dict, source_weights):
        for this_syn_id in source_syn_dict[this_source_gid]:
            syn_weight_dict[this_syn_id] = this_weight
    weights = np.array(list(syn_weight_dict.values())).astype('float32', copy=False)
    weights_dict = \
        {'syn_id': np.array(list(syn_weight_dict.keys())).astype('uint32', copy=False),
         weights_name: weights}
    return weights_dict


def generate_normal_weights(weights_name, mu, sigma, seed, source_syn_dict, clip=None):
    """
    Generates normal synaptic weights by random sampling from a
    normal distribution with the given mu and sigma.

    :param weights_name: label to use for the weights namespace (must correspond to a synapse name)
    :param mu: mean of log-normal distribution
    :param sigma: standard deviation of log-normal distribution
    :param clip: if provided, specify min and max range for weight values
    :param seed: seed for random number generator
    :param source_syn_dict: dictionary of the form { source_gid: <numpy uint32 array of synapse ids> }
    :return: dictionary of the form:
    { 'syn_id': <numpy uint32 array of synapse ids>,
      weight_name: <numpy float array of weights>
    }

    """

    local_random = np.random.RandomState()
    local_random.seed(int(seed))
    source_weights = rejection_sampling(lambda n: local_random.normal(mu, sigma, n),
                                        len(source_syn_dict), clip)
    assert(len(source_weights) == len(source_syn_dict))
    syn_weight_dict = {}
    # weights are synchronized across all inputs from the same source_gid
    for this_source_gid, this_weight in zip(source_syn_dict, source_weights):
        for this_syn_id in source_syn_dict[this_source_gid]:
            syn_weight_dict[this_syn_id] = this_weight
    weights = np.array(list(syn_weight_dict.values())).astype('float32', copy=False)
    if clip is not None:
        clip_min, clip_max = clip
        np.clip(weights, clip_min, clip_max, out=weights)
    normed_weights = weights
    weights_dict = \
        {'syn_id': np.array(list(syn_weight_dict.keys())).astype('uint32', copy=False),
         weights_name: normed_weights}
    return weights_dict


def generate_sparse_weights(weights_name, fraction, seed, source_syn_dict):
    """
    Generates sparse synaptic weights by random sampling where the given fraction of weights
    is 1 (and uniformly distributed) and the rest of the weights are 0.

    :param weights_name: label to use for the weights namespace (must correspond to a synapse name)
    :param fraction: fraction of weights to be 1.
    :param seed: seed for random number generator
    :param source_syn_dict: dictionary of the form { source_gid: <numpy uint32 array of synapse ids> }
    :return: dictionary of the form:
    { 'syn_id': <numpy uint32 array of synapse ids>,
      weight_name: <numpy float array of weights>
    }

    """
    local_random = np.random.RandomState()
    local_random.seed(int(seed))
    source_weights = [1.0 if x <= fraction else 0.0 for x in local_random.uniform(size=len(source_syn_dict))]
    syn_weight_dict = {}
    # weights are synchronized across all inputs from the same source_gid
    for this_source_gid, this_weight in zip(source_syn_dict, source_weights):
        for this_syn_id in source_syn_dict[this_source_gid]:
            syn_weight_dict[this_syn_id] = this_weight
    weights = np.array(list(syn_weight_dict.values())).astype('float32', copy=False)
    normed_weights = weights
    weights_dict = \
        {'syn_id': np.array(list(syn_weight_dict.keys())).astype('uint32', copy=False),
         weights_name: normed_weights}
    return weights_dict


def get_structured_input_arrays(structured_weights_dict, gid):

    target_map = structured_weights_dict['target_map']
    target_map_norm = target_map/target_map.max()
    target_act = np.argwhere(target_map_norm > 0.)

    initial_weight_dict = structured_weights_dict['initial_weight_dict']
    input_rate_map_dict = structured_weights_dict['input_rate_map_dict']
    non_structured_input_rate_map_dict = structured_weights_dict['non_structured_input_rate_map_dict']
    non_structured_weights_dict = structured_weights_dict['non_structured_weights_dict']
    syn_count_dict = structured_weights_dict['syn_count_dict']
    
    input_matrix = np.empty((target_map.size, len(input_rate_map_dict)),
                            dtype=np.float64)
    source_gid_array = np.empty(len(input_rate_map_dict), dtype=np.uint32)
    syn_count_array = np.empty(len(input_rate_map_dict), dtype=np.uint32)
    initial_weight_array = np.empty(len(input_rate_map_dict), dtype=np.float64)
    input_rank = np.empty(len(input_rate_map_dict), dtype=np.float32)
    for i, source_gid in enumerate(input_rate_map_dict):
        source_gid_array[i] = source_gid
        this_syn_count = syn_count_dict[source_gid]
        this_input = input_rate_map_dict[source_gid].ravel()
        input_matrix[:, i] = this_input * this_syn_count
        syn_count_array[i] = this_syn_count
        initial_weight_array[i] = initial_weight_dict[source_gid]
        this_input_max = np.max(this_input)
        this_input_norm = this_input_max if this_input_max > 0. else 1.
        this_input_normed = this_input/this_input_norm
<<<<<<< HEAD
        if np.sum(this_input_normed[target_act]) > 0.:
            input_rank[i] = np.clip(spatial.distance.correlation(this_input_normed[target_act],
                                                                 target_map_norm[target_act]),
=======
        if np.sum(this_input_normed[target_act]) > 1e-6:
            input_rank[i] = np.clip(spatial.distance.cosine(this_input_normed[target_act],
                                                            target_map_norm[target_act]),
>>>>>>> c8487bc3
                                    0., None)
        else:
            input_rank[0] = 0.
    input_rank[np.isnan(input_rank)] = 0.
    input_rank_order = np.lexsort((syn_count_array, input_rank))
    
    non_structured_input_matrix = None
    if non_structured_input_rate_map_dict is not None:
        non_structured_input_matrix = np.empty((target_map.size, len(non_structured_input_rate_map_dict)),
                                    dtype=np.float32)
        non_structured_weight_array = np.empty(len(non_structured_input_rate_map_dict), dtype=np.float32)
        non_structured_source_gid_array = np.empty(len(non_structured_input_rate_map_dict), dtype=np.uint32)
        for i, source_gid in enumerate(non_structured_input_rate_map_dict):
            non_structured_source_gid_array[i] = source_gid
            this_syn_count = syn_count_dict[source_gid]
            this_input = non_structured_input_rate_map_dict[source_gid].ravel() * this_syn_count
            non_structured_input_matrix[:, i] = this_input
            non_structured_weight_array[i] = non_structured_weights_dict.get(source_gid, 1.0)
            
            
    return {'target_map': target_map,
            'input_matrix': input_matrix, 
            'initial_weight_array': initial_weight_array, 
            'non_structured_input_matrix': non_structured_input_matrix, 
            'non_structured_weight_array': non_structured_weight_array, 
            'non_structured_source_gid_array': non_structured_source_gid_array,
            'syn_count_array': syn_count_array, 
            'source_gid_array': source_gid_array,
            'input_rank_order': input_rank_order}


def get_scaled_input_maps(target_amplitude, input_arrays_dict, gid):
    
    
    target_map = input_arrays_dict['target_map']
    initial_weight_array = input_arrays_dict['initial_weight_array']
    input_matrix = input_arrays_dict['input_matrix']
    non_structured_weight_array = input_arrays_dict['non_structured_weight_array']
    non_structured_input_matrix = np.asarray(input_arrays_dict['non_structured_input_matrix'], dtype=np.float64)
    input_rank_order = input_arrays_dict['input_rank_order']
    
    initial_map = np.dot(input_matrix, initial_weight_array)
    if non_structured_input_matrix is not None:
        initial_map += np.dot(non_structured_input_matrix, non_structured_weight_array)
    if np.mean(initial_map)<= 0.:
       raise RuntimeError('generate_structured_delta_weights: initial weights must produce positive activation')
    

    input_matrix_norm = np.max(input_matrix)
    scaled_input_matrix = input_matrix / input_matrix_norm
    
    non_structured_input_norm = np.max(non_structured_input_matrix)
    scaled_non_structured_input_matrix = non_structured_input_matrix / non_structured_input_norm

    initial_weights_norm = np.mean(initial_map)
    normed_initial_weights = initial_weight_array / initial_weights_norm

    non_structured_weights_norm = np.mean(initial_map)
    normed_non_structured_weights = non_structured_weight_array / non_structured_weights_norm

    scaled_initial_map = np.dot(input_matrix, normed_initial_weights)
    if non_structured_input_matrix is not None:
        scaled_initial_map += np.dot(non_structured_input_matrix, normed_non_structured_weights)
    scaled_initial_map -= 1.
    
    target_map_scaling_factor = target_amplitude / (np.max(target_map) if np.max(target_map) > 0. else 1.)
    scaled_target_map = (target_map.flatten() * target_map_scaling_factor)

    return {'input_matrix' : input_matrix,
            'scaled_input_matrix' : scaled_input_matrix,
            'non_structured_input_matrix': non_structured_input_matrix,
            'scaled_non_structured_input_matrix': scaled_non_structured_input_matrix,
            'scaled_target_map': scaled_target_map,
            'scaled_initial_map': scaled_initial_map,
            'normed_initial_weights': normed_initial_weights,
            'normed_non_structured_weights': normed_non_structured_weights,
            'initial_weights_norm': initial_weights_norm,
            'non_structured_weights_norm': non_structured_weights_norm,
            'input_matrix_norm': input_matrix_norm,
            'input_rank_order': input_rank_order
           }
    
def get_structured_delta_weights(initial_weight_array, normed_initial_weights, 
                                 non_structured_weight_array, normed_non_structured_weights,
                                 lsqr_weights, max_weight_decay_fraction):
    
    bounded_delta_weights = lsqr_weights - normed_initial_weights
                
    structured_delta_weights_lb = np.asarray([ -(max_weight_decay_fraction * x)
                                               for x in normed_initial_weights ])

    structured_delta_weights = np.clip(bounded_delta_weights, structured_delta_weights_lb, None)

    return structured_delta_weights


def generate_structured_weights(destination_gid, target_map, initial_weight_dict, input_rate_map_dict, syn_count_dict,
                                target_amplitude=3.,
                                max_weight_decay_fraction = 1.,
                                arena_x=None, arena_y=None,
                                non_structured_input_rate_map_dict=None, 
                                non_structured_weights_dict=None, 
                                reference_weight_dict=None, reference_weights_are_delta=False,
                                reference_weights_namespace=None, 
                                optimize_tol=1e-6, max_opt_iter=1000,
                                verbose=False, plot=False, show_fig=False, save_fig=None,
                                fig_kwargs={}):
    """

    :param target_map: array
    :param initial_weight_dict: dict: {int: float}
    :param input_rate_map_dict: dict: {int: array}
    :param syn_count_dict: dict: {int: int}
    :param max_opt_iter: int
    :param target_amplitude: float
    :param arena_x: 2D array
    :param arena_y: 2D array
    :param reference_weight_dict: dict: {int: float}
    :param reference_weights_are_delta: bool
    :param reference_weights_namespace: str
    :param verbose: bool
    :param plot: bool
    :return: dict: {int: float}
    """

    if len(initial_weight_dict) != len(input_rate_map_dict):
        logger.warning(f"len(initial_weight_dict) = {len(initial_weight_dict)} len(input_rate_map_dict) = {len(input_rate_map_dict)}")
    assert(len(initial_weight_dict) == len(input_rate_map_dict))
    if non_structured_input_rate_map_dict is not None:
        assert(len(non_structured_weights_dict) == len(non_structured_input_rate_map_dict))

    assert((max_weight_decay_fraction >= 0.) and (max_weight_decay_fraction <= 1.))

    structured_weights_dict = { 'target_map': target_map,
                                'initial_weight_dict': initial_weight_dict,
                                'input_rate_map_dict': input_rate_map_dict,
                                'non_structured_input_rate_map_dict': non_structured_input_rate_map_dict,
                                'non_structured_weights_dict': non_structured_weights_dict,
                                'syn_count_dict': syn_count_dict,
                                }
    structured_input_arrays_dict = get_structured_input_arrays(structured_weights_dict, destination_gid)
    source_gid_array = structured_input_arrays_dict['source_gid_array']
    non_structured_source_gid_array = structured_input_arrays_dict['non_structured_source_gid_array']
    initial_weight_array = structured_input_arrays_dict['initial_weight_array']
    non_structured_weight_array = structured_input_arrays_dict.get('non_structured_weight_array', None)
    scaled_maps_dict = get_scaled_input_maps(target_amplitude, structured_input_arrays_dict, destination_gid)

    initial_weights_norm = scaled_maps_dict['initial_weights_norm']
    scaled_target_map = scaled_maps_dict['scaled_target_map']
    scaled_initial_map = scaled_maps_dict['scaled_initial_map']
    scaled_input_matrix = scaled_maps_dict['scaled_input_matrix']
    input_matrix = scaled_maps_dict['input_matrix']
    normed_initial_weights = scaled_maps_dict['normed_initial_weights']
    scaled_non_structured_input_matrix = scaled_maps_dict.get('scaled_non_structured_input_matrix', None)
    non_structured_input_matrix = scaled_maps_dict.get('non_structured_input_matrix', None)
    normed_non_structured_weights = scaled_maps_dict.get('normed_non_structured_weights', None)
    input_rank_order = scaled_maps_dict['input_rank_order']
    inverse_input_rank_order = np.empty_like(input_rank_order)
    inverse_input_rank_order[input_rank_order] = np.arange(input_rank_order.size)

    lsqr_target_map = np.clip(scaled_target_map + scaled_initial_map, 0.0, None)
    lsqr_target_map[lsqr_target_map > np.percentile(lsqr_target_map, 95)] = np.max(lsqr_target_map)
    if scaled_non_structured_input_matrix is not None:
        lsqr_target_map -= np.dot(scaled_non_structured_input_matrix, normed_non_structured_weights)

    n_variables = scaled_input_matrix.shape[1]
    D1 = np.diagflat(-1*np.ones(n_variables-1), 1)
    np.fill_diagonal(D1, 1)
    k1 = 2.0
    D2 = np.diagflat(2*np.ones(n_variables-1), 1) + np.diagflat(-1*np.ones(n_variables-2), 2)
    np.fill_diagonal(D2, -1)
    k2 = 0.5
    W = np.ones((1, n_variables))
    A = np.vstack((scaled_input_matrix[:,input_rank_order], k1*D1, k2*D2, W))
    csum = np.sum(initial_weight_array)
    lsqr_target_map = np.concatenate((lsqr_target_map, np.zeros(n_variables), np.zeros(n_variables), csum*np.ones((1,))))
    res = nnls_gdal(A, lsqr_target_map.reshape((-1,1)),
                    max_n_iter=max_opt_iter, epsilon=optimize_tol, verbose=verbose)
    lsqr_weights = np.asarray(res[inverse_input_rank_order], dtype=np.float32).reshape((res.shape[0],))
    logger.info(f'gid {destination_gid}: min/max/mean/sum LSQR weights: '
                f'{np.min(lsqr_weights)}/{np.max(lsqr_weights)}/{np.mean(lsqr_weights)}/{np.sum(lsqr_weights)} ')
    
    structured_delta_weights = \
        get_structured_delta_weights(initial_weight_array, normed_initial_weights, 
                                     non_structured_weight_array, normed_non_structured_weights,
                                     lsqr_weights, max_weight_decay_fraction)
    
    LTP_delta_weights_array = np.maximum(structured_delta_weights, 0.)
    LTD_delta_weights_array = np.minimum(structured_delta_weights, 0.)

    logger.info(f'gid {destination_gid}: '
                f'min/max/mean LTP delta weights: '
                f'{np.min(LTP_delta_weights_array)}/{np.max(LTP_delta_weights_array)}/{np.mean(LTP_delta_weights_array)} '
                f'min/max/mean LTD delta weights: '
                f'{np.min(LTD_delta_weights_array)}/{np.max(LTD_delta_weights_array)}/{np.mean(LTD_delta_weights_array)} ')
    
    structured_weights = LTP_delta_weights_array + LTD_delta_weights_array + normed_initial_weights
    assert(np.min(structured_weights) >= 0.)

    lb_LTP = np.min(LTP_delta_weights_array)
    ub_LTP = np.max(LTP_delta_weights_array)
    range_LTP = ub_LTP - lb_LTP
    output_LTP_delta_weights_array = (LTP_delta_weights_array - lb_LTP) / range_LTP
    output_LTD_delta_weights_array = LTD_delta_weights_array * initial_weights_norm * 0.999
    if not (np.min(output_LTD_delta_weights_array + initial_weight_array) >= 0.):
        logger.error(f'gid {destination_gid}: '
                     f'min(output_LTD_delta_weights_array + initial_weight_array) = '
                     f'{np.min(output_LTD_delta_weights_array + initial_weight_array)}')
    assert(np.min(output_LTD_delta_weights_array + initial_weight_array) >= 0.)

    logger.info(f'gid {destination_gid}: '
                f'min/max/mean output LTP delta weights: '
                f'{np.min(output_LTP_delta_weights_array)}/{np.max(output_LTP_delta_weights_array)}/{np.mean(output_LTP_delta_weights_array)} '
                f'min/max/mean LTD delta weights: '
                f'{np.min(output_LTD_delta_weights_array)}/{np.max(output_LTD_delta_weights_array)}/{np.mean(output_LTD_delta_weights_array)} ')

    LTP_delta_weights_dict = dict(zip(source_gid_array, output_LTP_delta_weights_array))
    LTD_delta_weights_dict = dict(zip(source_gid_array, output_LTD_delta_weights_array))
    
    structured_activation_map = np.dot(scaled_input_matrix, structured_weights)
    if scaled_non_structured_input_matrix is not None:
        structured_activation_map += np.dot(scaled_non_structured_input_matrix, normed_non_structured_weights)

    if plot:
        lsqr_map = np.dot(scaled_input_matrix, lsqr_weights)
        if scaled_non_structured_input_matrix is not None:
            lsqr_map += np.dot(scaled_non_structured_input_matrix, normed_non_structured_weights)

        plot_callback_structured_weights(arena_x = arena_x,
                                         arena_y = arena_y,
                                         initial_weight_array = initial_weight_array,
                                         normed_initial_weights = normed_initial_weights,
                                         non_structured_weight_array = non_structured_weight_array,
                                         normed_non_structured_weights = normed_non_structured_weights,
                                         initial_weights_norm = initial_weights_norm,
                                         lsqr_weights = lsqr_weights,
                                         LTP_delta_weights = LTP_delta_weights_array,
                                         LTD_delta_weights = LTD_delta_weights_array,
                                         input_matrix = input_matrix,
                                         non_structured_input_matrix = non_structured_input_matrix,
                                         scaled_input_matrix = scaled_input_matrix,
                                         scaled_non_structured_input_matrix = scaled_non_structured_input_matrix,
                                         scaled_target_map = scaled_target_map,
                                         scaled_initial_map = scaled_initial_map,
                                         lsqr_map = lsqr_map,
                                         structured_weights = structured_weights,
                                         structured_activation_map = structured_activation_map,
                                         show_fig=show_fig, save_fig=save_fig,
                                         **fig_kwargs)

    return LTP_delta_weights_dict, LTD_delta_weights_dict, structured_activation_map


def plot_callback_structured_weights(**kwargs):
    import matplotlib as mpl
    import matplotlib.cm as cm
    import matplotlib.lines as mlines
    import matplotlib.pyplot as plt
    plt.style.use('ggplot')

    gid = kwargs['gid']
    font_size = kwargs.get('font_size', mpl.rcParams['font.size'])
    field_width = kwargs['field_width']
    show_fig = kwargs.get('show_fig', False)
    save_fig = kwargs.get('save_fig', None)
    arena_x = kwargs['arena_x']
    arena_y = kwargs['arena_y']
    
    initial_weight_array = kwargs['initial_weight_array']
    non_structured_weight_array = kwargs.get('non_structured_weight_array', None)
    normed_initial_weights = kwargs['normed_initial_weights']
    normed_non_structured_weights = kwargs['normed_non_structured_weights']
    input_matrix = kwargs['input_matrix']
    scaled_input_matrix = kwargs['scaled_input_matrix']
    non_structured_input_matrix = kwargs.get('non_structured_input_matrix', None)
    scaled_non_structured_input_matrix = kwargs.get('scaled_non_structured_input_matrix', None)
    scaled_initial_map = kwargs['scaled_initial_map']
    scaled_target_map = kwargs['scaled_target_map']
    lsqr_weights = kwargs['lsqr_weights']
    LTP_delta_weights = kwargs['LTP_delta_weights']
    LTD_delta_weights = kwargs['LTD_delta_weights']
    lsqr_map = kwargs['lsqr_map']
    structured_activation_map = kwargs['structured_activation_map']
    structured_weights = kwargs['structured_weights']
    unweighted_map = np.dot(input_matrix, np.ones((input_matrix.shape[1],)))
    
    initial_map = np.dot(input_matrix, initial_weight_array)
    if non_structured_input_matrix is not None:
        initial_map += np.dot(non_structured_input_matrix, non_structured_weight_array)

    
    min_vals = [np.min(scaled_target_map), np.min(lsqr_map)]
    max_vals = [np.max(scaled_target_map), np.max(lsqr_map)]

    vmin = min(min_vals)
    vmax = max(max_vals)

    fig = plt.figure(figsize=(15,8), constrained_layout=True)
    gs = fig.add_gridspec(2, 2)

    row = 0
    inner_grid = gs[row, 0].subgridspec(1, 2)

    ax = fig.add_subplot(inner_grid[0, 0])
    ax.plot(range(len(scaled_target_map)), scaled_initial_map, label='Scaled Initial', alpha=0.5, color='C0')
    ax.plot(range(len(scaled_target_map)), scaled_target_map, label='Target',
            alpha=0.5, color='C1')
    ax.set_ylabel('Normalized activity')
    ax.set_xlabel('Arena spatial bin')
    ax.legend(loc='best', #bbox_to_anchor=(0.6, 0.5), 
              frameon=False, framealpha=0.5, fontsize=8)

    ax = fig.add_subplot(inner_grid[0, 1])
    ax.plot(range(len(scaled_target_map)), scaled_target_map, label='Target',
            alpha=0.5, color='C1')
    ax.plot(range(len(scaled_target_map)), lsqr_map, label='NNLS',
            alpha=0.5, color='C2')
    ax.plot(range(len(scaled_target_map)), structured_activation_map, label='Structured',
            alpha=0.75, color='C3')
    ax.set_xlabel('Arena spatial bin')
    ax.legend(loc='best', #bbox_to_anchor=(0.6, 0.5), 
              frameon=False, framealpha=0.5, fontsize=8)
    
    ax = fig.add_subplot(gs[row, 1])
    p = ax.pcolormesh(arena_x, arena_y, structured_activation_map.reshape(arena_x.shape))
    ax.set_xlabel('Arena location (x)')
    ax.set_ylabel('Arena location (y)')
    ax.set_title('Structured activation map', fontsize=font_size)
    fig.colorbar(p, ax=ax)
    row += 1
    
    inner_grid = gs[row, 0].subgridspec(2, 2)
    
    ax = fig.add_subplot(inner_grid[0])
    ax.fill_between(np.arange(0, len(initial_weight_array)),
                    np.sort(initial_weight_array)[::-1], label='Initial')
    ax.set_ylabel('Weight')
    ax.set_title('Initial weights')
    
    if non_structured_weight_array is not None:
        ax = fig.add_subplot(inner_grid[1])
        ax.fill_between(np.arange(0, len(non_structured_weight_array)),
                        np.sort(non_structured_weight_array)[::-1], label='Non-structured')
        ax.set_title('Non-structured weights')

    ax = fig.add_subplot(inner_grid[2])
    ax.fill_between(np.arange(0, len(lsqr_weights)),
                    np.sort(lsqr_weights)[::-1], label='NNLS')
    ax.set_title('NNLS weights')
    
    ax = fig.add_subplot(inner_grid[3])
    ax.fill_between(np.arange(0, len(structured_weights)),
                    np.sort(structured_weights)[::-1], label='Structured')
    ax.set_title('Structured weights')

    inner_grid = gs[row, 1].subgridspec(2, 2)

    ax = fig.add_subplot(inner_grid[0])
    p = ax.pcolormesh(arena_x, arena_y, unweighted_map.reshape(arena_x.shape))
    ax.set_title('Unweighted', fontsize=font_size)
    fig.colorbar(p, ax=ax)

    ax = fig.add_subplot(inner_grid[1])
    p = ax.pcolormesh(arena_x, arena_y, scaled_initial_map.reshape(arena_x.shape))
    ax.set_title('Scaled Initial', fontsize=font_size)
    fig.colorbar(p, ax=ax)

    ax = fig.add_subplot(inner_grid[2])
    p = ax.pcolormesh(arena_x, arena_y, scaled_target_map.reshape(arena_x.shape), vmin=vmin, vmax=vmax)
    ax.set_title('Target', fontsize=font_size)
    ax.set_ylabel('Y position [cm]')
    fig.colorbar(p, ax=ax)

    ax = fig.add_subplot(inner_grid[3])
    p = ax.pcolormesh(arena_x, arena_y, lsqr_map.reshape(arena_x.shape), vmin=vmin, vmax=vmax)
    ax.set_title('NNLS', fontsize=font_size)
    ax.set_xlabel('X position [cm]')
    fig.colorbar(p, ax=ax)

    fig.suptitle(f'gid {gid}; field width is {field_width[0]:.02f} cm')

    if save_fig is not None:
        plt.savefig(save_fig)
        
    if show_fig:
        plt.show()

    return fig<|MERGE_RESOLUTION|>--- conflicted
+++ resolved
@@ -2632,15 +2632,9 @@
         this_input_max = np.max(this_input)
         this_input_norm = this_input_max if this_input_max > 0. else 1.
         this_input_normed = this_input/this_input_norm
-<<<<<<< HEAD
-        if np.sum(this_input_normed[target_act]) > 0.:
+        if np.sum(this_input_normed[target_act]) > 1e-6:
             input_rank[i] = np.clip(spatial.distance.correlation(this_input_normed[target_act],
                                                                  target_map_norm[target_act]),
-=======
-        if np.sum(this_input_normed[target_act]) > 1e-6:
-            input_rank[i] = np.clip(spatial.distance.cosine(this_input_normed[target_act],
-                                                            target_map_norm[target_act]),
->>>>>>> c8487bc3
                                     0., None)
         else:
             input_rank[0] = 0.
