import time, collections, traceback
from dentate.neuron_utils import *
from dentate.utils import viewitems, zip_longest, partitionn, generator_ifempty, NamedTupleWithDocstring
from dentate.cells import get_mech_rules_dict, get_donor, get_distance_to_node, get_param_val_by_distance, \
    import_mech_dict_from_file, custom_filter_by_branch_order, custom_filter_modify_slope_if_terminal, \
    custom_filter_if_terminal, make_neurotree_graph
from neuroh5.io import write_cell_attributes
from collections import namedtuple, defaultdict

# This logger will inherit its settings from the root logger, created in dentate.env
logger = get_module_logger(__name__)


class SynapseSource(object):
    """This class provides information about the presynaptic (source) cell
    connected to a synapse.
      - gid - gid of source cell (int)
      - population - population index of source cell (int)
      - delay - connection delay (float)
    """
    __slots__ = 'gid', 'population', 'delay'
    def __init__(self):
        self.gid = None
        self.population = None
        self.delay = None

SynapsePointProcess = NamedTupleWithDocstring(
    """This class provides information about the point processes associated with a synapse.
      - mech - dictionary of synapse mechanisms
      - netcon - dictionary of netcons
      - vecstim - dictionary of vecstims
    """,
    "SynapsePointProcess",
    ['mech', 'netcon', 'vecstim'])


Synapse = NamedTupleWithDocstring(
    """A container for synapse configuration, synapse mechanism instantiation,
     and associated netcon/vecstim instances.
    - syn_type - enumerated synapse type (int)
    - swc_type - enumerated swc type (int)
    - syn_layer - enumerated synapse layer (int)
    - syn_loc - synapse location in segment (float)
    - syn_section - synapse section index (int)
    - source: instance of SynapseSource with the slots: 
       - gid - source cell gid (int)
       - population - enumerated source population index (int)
       - delay - connection delay (float)
    - attr_dict - dictionary of attributes per synapse mechanism
      (for cases when multiple mechanisms are associated with a
      synapse, e.g. GABA_A and GABA_B)
    """,
    'Synapse',
    ['syn_type',
     'swc_type',
     'syn_layer',
     'syn_loc',
     'syn_section',
     'source',
     'attr_dict'
    ])


class SynapseAttributes(object):
    """This class provides an interface to store, retrieve, and modify
    attributes of synaptic mechanisms. Handles instantiation of
    complex subcellular gradients of synaptic mechanism attributes.
    """
    def __init__(self, env, syn_mech_names, syn_param_rules):
        """An Env object containing imported network configuration metadata
        uses an instance of SynapseAttributes to track all metadata
        related to the identity, location, and configuration of all
        synaptic connections in the network.

        :param env: :class:'Env'
        :param syn_mech_names: dict of the form: { label: mechanism name }
        :param syn_param_rules: dict of the form:
               { mechanism name:
                    mech_file: path.mod
                    mech_params: list of parameter names
                    netcon_params: dictionary { parameter name: index }
                }

        """
        self.env = env
        self.syn_mech_names = syn_mech_names
        self.syn_param_rules = syn_param_rules
        self.syn_name_index_dict = { label: index for index, label in (enumerate(syn_mech_names.keys())) } # int : mech_name dict
        self.syn_id_attr_dict = defaultdict(lambda: defaultdict(lambda: None))
        self.sec_dict = defaultdict(lambda: defaultdict(lambda: []))
        self.pps_dict = defaultdict(lambda: defaultdict(lambda: SynapsePointProcess(mech={}, netcon={}, vecstim={})))
        self.filter_cache = {}
        
    def init_syn_id_attrs_from_iter(self, cell_iter):
        """
        Initializes synaptic attributes given an iterator that returns (gid, attr_dict).
        See `init_syn_id_attrs` for details on the format of the input dictionary.
        """
        for (gid, attr_dict) in cell_iter:
            self.init_syn_id_attrs(gid, attr_dict)

    def init_syn_id_attrs(self, gid, syn_id_attr_dict):
        """
        Initializes synaptic attributes for the given cell gid.
        Only the intrinsic properties of a synapse, such as type, layer, location are set.

        Connection edge attributes such as source gid, point process
        parameters, and netcon/vecstim objects are initialized to None
        or empty dictionaries.

        :param syn_id_attr_dict: a dictionary containing the following keys:
          - syn_ids: synapse ids
          - syn_layers: layer index for each synapse id
          - syn_types: synapse type for each synapse id
          - swc_types: swc type for each synapse id
          - syn_secs: section index for each synapse id
          - syn_locs: section location for each synapse id

        """
        if gid in self.syn_id_attr_dict:
            raise RuntimeError('Entry %i exists in synapse attribute dictionary' % gid)
        else:
            syn_ids = syn_id_attr_dict['syn_ids']
            syn_layers = syn_id_attr_dict['syn_layers']
            syn_types = syn_id_attr_dict['syn_types']
            swc_types = syn_id_attr_dict['swc_types']
            syn_secs = syn_id_attr_dict['syn_secs']
            syn_locs = syn_id_attr_dict['syn_locs']

            syn_dict = self.syn_id_attr_dict[gid]
            sec_dict = self.sec_dict[gid]
            for i, (syn_id, syn_layer, syn_type, swc_type, syn_sec, syn_loc) in \
              enumerate(zip_longest(syn_ids, syn_layers, syn_types, swc_types, syn_secs, syn_locs)):
                syn = Synapse(syn_type=syn_type, syn_layer=syn_layer, syn_section=syn_sec, syn_loc=syn_loc,
                              swc_type=swc_type, source=SynapseSource(), attr_dict=defaultdict(dict))
                syn_dict[syn_id] = syn
                sec_dict[syn_sec].append((syn_id,syn))

    def init_edge_attrs(self, gid, presyn_name, presyn_gids, edge_syn_ids, delays=None):
        """
        Sets connection edge attributes for the specified synapse ids.

        :param gid: gid for post-synaptic (target) cell (int)
        :param presyn_name: name of presynaptic (source) population (string)
        :param presyn_ids: gids for presynaptic (source) cells (array of int)
        :param edge_syn_ids: synapse ids on target cells to be used for connections (array of int)
        :param delays: axon conduction (netcon) delays (array of float)
        """

        presyn_index = int(self.env.Populations[presyn_name])
        connection_velocity = float(self.env.connection_velocity[presyn_name])

        if delays is None:
            delays = [h.dt] * len(edge_syn_ids)

        syn_id_dict = self.syn_id_attr_dict[gid]
              
        for edge_syn_id, presyn_gid, delay in zip_longest(edge_syn_ids, presyn_gids, delays):
            syn = syn_id_dict[edge_syn_id]
            if syn is None:
                raise RuntimeError('init_edge_attrs: gid %i: synapse id %i has not been initialized' %
                                   (gid, edge_syn_id))

            if syn.source.gid is not None:
                raise RuntimeError('init_edge_attrs: gid %i: synapse id %i has already been initialized with edge '
                                   'attributes' % (gid, edge_syn_id))

            syn.source.gid = presyn_gid
            syn.source.population = presyn_index
            syn.source.delay = delay

    def init_edge_attrs_from_iter(self, pop_name, presyn_name, attr_info, edge_iter):
        """
        Initializes edge attributes for all cell gids returned by iterator.

        :param pop_name: name of postsynaptic (target) population (string)
        :param source_name: name of presynaptic (source) population (string)
        :param attr_info: dictionary mapping attribute name to indices in iterator tuple
        :param edge_iter: edge attribute iterator
        """
        connection_velocity = float(self.env.connection_velocity[presyn_name])
        if pop_name in attr_info and presyn_name in attr_info[pop_name]:
            edge_attr_info = attr_info[pop_name][presyn_name]
        else:
            raise RuntimeError('init_edge_attrs_from_iter: missing edge attributes for projection %s -> %s' % \
                               (presyn_name, pop_name))

        if 'Synapses' in edge_attr_info and \
                'syn_id' in edge_attr_info['Synapses'] and \
                'Connections' in edge_attr_info and \
                'distance' in edge_attr_info['Connections']:
            syn_id_attr_index = edge_attr_info['Synapses']['syn_id']
            distance_attr_index = edge_attr_info['Connections']['distance']
        else:
            raise RuntimeError('init_edge_attrs_from_iter: missing edge attributes for projection %s -> %s' % \
                               (presyn_name, pop_name))

        for (postsyn_gid, edges) in edge_iter:
            presyn_gids, edge_attrs = edges
            edge_syn_ids = edge_attrs['Synapses'][syn_id_attr_index]
            edge_dists = edge_attrs['Connections'][distance_attr_index]

            delays = [((distance / connection_velocity) + h.dt) for distance in edge_dists]

            self.init_edge_attrs(postsyn_gid, presyn_name, presyn_gids, edge_syn_ids, delays=delays)

    def add_pps(self, gid, syn_id, syn_name, pps):
        """
        Adds mechanism point process for the specified cell/synapse id/mechanism name.

        :param gid: cell id
        :param syn_id: synapse id
        :param syn_name: synapse mechanism name
        :param pps: hoc point process
        """
        syn_index = self.syn_name_index_dict[syn_name]
        gid_pps_dict = self.pps_dict[gid]
        pps_dict = gid_pps_dict[syn_id]
        if syn_index in pps_dict.mech:
            raise RuntimeError('add_pps: gid %i Synapse id %i already has mechanism %s' % (gid, syn_id, syn_name))
        else:
            pps_dict.mech[syn_index] = pps

    def has_pps(self, gid, syn_id, syn_name):
        """
        Returns True if the given synapse id already has the named mechanism, False otherwise.

        :param gid: cell id
        :param syn_id: synapse id
        :param syn_name: synapse mechanism name
        :return: bool
        """
        syn_index = self.syn_name_index_dict[syn_name]
        gid_pps_dict = self.pps_dict[gid]
        pps_dict = gid_pps_dict[syn_id]
        return syn_index in pps_dict.mech

    def get_pps(self, gid, syn_id, syn_name, throw_error=True):
        """
        Returns the mechanism for the given synapse id on the given cell.

        :param gid: cell id
        :param syn_id: synapse id
        :param syn_name: mechanism name
        :return: hoc point process
        """
        syn_index = self.syn_name_index_dict[syn_name]
        gid_pps_dict = self.pps_dict[gid]
        pps_dict = gid_pps_dict[syn_id]
        if syn_index in pps_dict.mech:
            return pps_dict.mech[syn_index]
        else:
            if throw_error:
                raise RuntimeError('get_pps: gid %i synapse id %i has no point process for mechanism %s' %
                                   (gid, syn_id, syn_name))
            else:
                return None

    def add_netcon(self, gid, syn_id, syn_name, nc):
        """
        Adds a NetCon object for the specified cell/synapse id/mechanism name.

        :param gid: cell id
        :param syn_id: synapse id
        :param syn_name: synapse mechanism name
        :param nc: :class:'h.NetCon'
        """
        syn_index = self.syn_name_index_dict[syn_name]
        gid_pps_dict = self.pps_dict[gid]
        pps_dict = gid_pps_dict[syn_id]
        if syn_index in pps_dict.netcon:
            raise RuntimeError('add_netcon: gid %i Synapse id %i mechanism %s already has netcon' %
                               (gid, syn_id, syn_name))
        else:
            pps_dict.netcon[syn_index] = nc

    def has_netcon(self, gid, syn_id, syn_name):
        """
        Returns True if a netcon exists for the specified cell/synapse id/mechanism name, False otherwise.

        :param gid: cell id
        :param syn_id: synapse id
        :param syn_name: synapse mechanism name
        :return: bool
        """
        syn_index = self.syn_name_index_dict[syn_name]
        gid_pps_dict = self.pps_dict[gid]
        pps_dict = gid_pps_dict[syn_id]
        return syn_index in pps_dict.netcon
    
    def get_netcon(self, gid, syn_id, syn_name, throw_error=True):
        """
        Returns the NetCon object associated with the specified cell/synapse id/mechanism name.

        :param gid: cell id
        :param syn_id: synapse id
        :param syn_name: synapse mechanism name
        :return: :class:'h.NetCon'
        """
        syn_index = self.syn_name_index_dict[syn_name]
        gid_pps_dict = self.pps_dict[gid]
        pps_dict = gid_pps_dict[syn_id]
        if syn_index in pps_dict.netcon:
            return pps_dict.netcon[syn_index]
        else:
            if throw_error:
                raise RuntimeError('get_netcon: gid %i synapse id %i has no netcon for mechanism %s' %
                                   (gid, syn_id, syn_name))
            else:
                return None

    def add_vecstim(self, gid, syn_id, syn_name, vs):
        """
        Adds a VecStim object for the specified cell/synapse id/mechanism name.

        :param gid: cell id
        :param syn_id: synapse id
        :param syn_name: synapse mechanism name
        :param vs: :class:'h.VecStim'
        """
        syn_index = self.syn_name_index_dict[syn_name]
        gid_pps_dict = self.pps_dict[gid]
        pps_dict = gid_pps_dict[syn_id]
        if syn_index in pps_dict.vecstim:
            raise RuntimeError('add_vecstim: gid %i synapse id %i mechanism %s already has vecstim' %
                               (gid, syn_id, syn_name))
        else:
            pps_dict.vecstim[syn_index] = vs
            
    def has_vecstim(self, gid, syn_id, syn_name):
        """
        Returns True if a vecstim exists for the specified cell/synapse id/mechanism name, False otherwise.

        :param gid: cell id
        :param syn_id: synapse id
        :param syn_name: synapse mechanism name
        :return: bool
        """
        syn_index = self.syn_name_index_dict[syn_name]
        gid_pps_dict = self.pps_dict[gid]
        pps_dict = gid_pps_dict[syn_id]
        return syn_index in pps_dict.vecstim
    
    def get_vecstim(self, gid, syn_id, syn_name, throw_error=True):
        """
        Returns the VecStim object associated with the specified cell/synapse id/mechanism name.

        :param gid: cell id
        :param syn_id: synapse id
        :param syn_name: synapse mechanism name
        :return: :class:'h.VecStim'
        """
        syn_index = self.syn_name_index_dict[syn_name]
        gid_pps_dict = self.pps_dict[gid]
        pps_dict = gid_pps_dict[syn_id]
        if syn_index in pps_dict.vecstim:
            return pps_dict.vecstim[syn_index]
        else:
            if throw_error:
                raise RuntimeError('get_vecstim: gid %d synapse %d: vecstim for mechanism %s not found' %
                                   (gid, syn_id, syn_name))
            else:
                return None

    def has_mech_attrs(self, gid, syn_id, syn_name):
        """
        Returns True if mechanism attributes have been specified for the given cell id/synapse id/mechanism name, False otherwise.

        :param gid: cell id
        :param syn_id: synapse id
        :param syn_name: synapse mechanism name
        :return: bool
        """
        syn_index = self.syn_name_index_dict[syn_name]
        syn_id_dict = self.syn_id_attr_dict[gid]
        syn = syn_id_dict[syn_id]
        return syn_index in syn.attr_dict

    def get_mech_attrs(self, gid, syn_id, syn_name, throw_error=True):
        """
        Returns mechanism attribute dictionary associated with the given cell id/synapse id/mechanism name, False otherwise.

        :param gid: cell id
        :param syn_id: synapse id
        :param syn_name: synapse mechanism name
        :return: dict
        """
        syn_index = self.syn_name_index_dict[syn_name]
        syn_id_dict = self.syn_id_attr_dict[gid]
        syn = syn_id_dict[syn_id]
        if syn_index in syn.attr_dict:
            return syn.attr_dict[syn_index]
        else:
            if throw_error:
                raise RuntimeError('get_mech_attrs: gid %d synapse %d: attributes for mechanism %s not found' %
                                   (gid, syn_id, syn_name))
            else:
                return None

    def add_mech_attrs(self, gid, syn_id, syn_name, params):
        """
        Specifies mechanism attribute dictionary for the given cell id/synapse id/mechanism name. Assumes mechanism
        attributes have not been set yet for this synapse mechanism.

        :param gid: cell id
        :param syn_id: synapse id
        :param syn_name: synapse mechanism name
        :param params: dict
        """
        syn_index = self.syn_name_index_dict[syn_name]
        syn_id_dict = self.syn_id_attr_dict[gid]
        syn = syn_id_dict[syn_id]
        attr_dict = syn.attr_dict[syn_index]
        for k, v in viewitems(params):
            if k in attr_dict:
                raise RuntimeError('add_mech_attrs: gid %i synapse id %i mechanism %s already has parameter %s' %
                                   (gid, syn_id, syn_name, str(k)))
            else:
                attr_dict[k] = v

    def modify_mech_attrs(self, gid, syn_id, syn_name, params, update=lambda old, new: new):
        """
        Modifies mechanism attributes for the given cell id/synapse id/mechanism name. 

        :param gid: cell id
        :param syn_id: synapse id
        :param syn_name: synapse mechanism name
        :param params: dict
        :param update: lambda (old, new)
        """
        rules = self.syn_param_rules
        syn_index = self.syn_name_index_dict[syn_name]
        syn_id_dict = self.syn_id_attr_dict[gid]
        mech_name = self.syn_mech_names[syn_name]
        syn = syn_id_dict[syn_id]

        attr_dict = syn.attr_dict[syn_index]
        for k, v in viewitems(params):
            if k in rules[mech_name]['mech_params']:
                if k in attr_dict:
                    attr_dict[k] = update(attr_dict[k], v)
                else:
                    attr_dict[k] = v
            elif k in rules[mech_name]['netcon_params']:
                if k in attr_dict:
                    attr_dict[k] = update(attr_dict[k], v)
                else:
                    attr_dict[k] = v
            else:
                  raise RuntimeError('modify_mech_attrs: unknown type of parameter %s' % k)

    def add_mech_attrs_from_iter(self, gid, syn_name, params_iter):
        """
        Adds mechanism attributes for the given cell id/synapse id/synapse mechanism.

        :param gid: cell id
        :param syn_id: synapse id
        :param syn_name: synapse mechanism name
        :param params: dict
        """
        syn_index = self.syn_name_index_dict[syn_name]
        syn_id_dict = self.syn_id_attr_dict[gid]
        for syn_id, params_dict in params_iter:
            syn = syn_id_dict[syn_id]
            if syn is None:
                raise RuntimeError('add_mech_attrs_from_iter: '
                                   'gid %i synapse id %i has not been created yet' % (gid, syn_id))
            if syn_index in syn.attr_dict:
                raise RuntimeError('add_mech_attrs_from_iter: '
                                   'gid %i Synapse id %i mechanism %s already has parameters' % (gid, syn_id, syn_name))
            attr_dict = syn.attr_dict[syn_index]
            for k, v in viewitems(params_dict):
                attr_dict[k] = v

    def filter_synapses(self, gid, syn_sections=None, syn_indexes=None, syn_types=None, layers=None, sources=None,
                        swc_types=None, cache=False):
        """
        Returns a subset of the synapses of the given cell according to the given criteria.

        :param gid: int
        :param syn_sections: array of int
        :param syn_indexes: array of int: syn_ids
        :param syn_types: list of enumerated type: synapse category
        :param layers: list of enumerated type: layer
        :param sources: list of enumerated type: population names of source projections
        :param swc_types: list of enumerated type: swc_type
        :param cache: bool
        :return: dictionary { syn_id: { attribute: value } }
        """
        matches = lambda items: all(itertools.imap (lambda (query, item): (query is None) or (item in query), items))

        if cache:
            cache_args = tuple(map(lambda x: tuple(x) if isinstance(x,list) else x,
                                   [gid, syn_sections, syn_indexes, syn_types, layers, sources, swc_types]))
            if cache_args in self.filter_cache:
                return self.filter_cache[cache_args]
        
        if sources is None:
            source_indexes = None
        else:
            source_indexes = set(sources)

        if syn_sections is not None:
            # Fast path
            sec_dict = self.sec_dict[gid]
            it = itertools.chain.from_iterable([ sec_dict[sec_index] for sec_index in syn_sections ])
            syn_dict = { k: v for (k,v) in it }
        else:
            syn_dict = self.syn_id_attr_dict[gid]

        result = {k: v for k, v in viewitems(syn_dict)
                  if matches([(syn_indexes, k),
                              (syn_types, v.syn_type),
                              (layers, v.syn_layer),
                              (source_indexes, v.source.population),
                              (swc_types, v.swc_type)])}
        if cache:
            self.filter_cache[cache_args] = result

        return result
  
    def partition_synapses_by_source(self, gid, syn_ids=None):
        """
        Partitions the synapse objects for the given cell based on the
        presynaptic (source) population index.
        
        :param gid: int
        :param syn_ids: array of int

        """
        source_names = {id: name for name, id in viewitems(self.env.Populations)}
        if syn_ids is None:
            syn_id_attr_dict = self.syn_id_attr_dict[gid]
        else:
            syn_id_attr_dict = {syn_id: self.syn_id_attr_dict[gid][syn_id] for syn_id in syn_ids}

        source_iter = partitionn(viewitems(syn_id_attr_dict), lambda((syn_id,syn)): syn.source.population,
                                 n=len(source_names))

        return dict(map(lambda(source_id,x): (source_names[source_id], generator_ifempty (x)), enumerate(source_iter)))

    def get_filtered_syn_ids(self, gid, syn_sections=None, syn_indexes=None, syn_types=None, layers=None,
                             sources=None, swc_types=None, cache=False):
        """
        Returns a subset of the synapse ids of the given cell according to the given criteria.
        :param gid:
        :param syn_sections:
        :param syn_indexes:
        :param syn_types:
        :param layers:
        :param sources:
        :param swc_types:
        :param cache:
        :return: sequence
        """
        return self.filter_synapses(gid, syn_sections=syn_sections, syn_indexes=syn_indexes, syn_types=syn_types,
                                    layers=layers, sources=sources, swc_types=swc_types, cache=cache).keys()

    def partition_syn_ids_by_source(self, gid, syn_ids=None):
        """
        Partitions the synapse ids for the given cell based on the
        presynaptic (source) population index.
        
        :param gid: int
        :param syn_ids: array of int

        """
        start_time = time.time()
        source_names = {id: name for name, id in viewitems(self.env.Populations)}
        syn_id_attr_dict = self.syn_id_attr_dict[gid]
        if syn_ids is None:
            syn_ids = syn_id_attr_dict.keys()

        source_iter = partitionn(syn_ids, lambda(syn_id): syn_id_attr_dict[syn_id].source.population,
                                 n=len(source_names))

        return dict(map(lambda(source_id,x): (source_names[source_id], generator_ifempty (x)), enumerate(source_iter)))

    def del_syn_id_attr_dict(self, gid):
        """
        Removes the synapse attributes associated with the given cell gid.
        """
        del self.syn_id_attr_dict[gid]
        del self.sec_dict[gid]

    def clear_filter_cache(self):
        self.filter_cache.clear()

    def gids(self):
        return self.syn_id_attr_dict.keys()
  
    def items(self):
        return viewitems(self.syn_id_attr_dict)

    def __getitem__(self, gid):
        return self.syn_id_attr_dict[gid]


def insert_hoc_cell_syns(env, syn_params, gid, cell, syn_ids, unique=False, insert_netcons=False,
                         insert_vecstims=False):
    """
    TOOD: Only config the point process object if it has not already been configured.

    Insert mechanisms into given cell according to the synapse objects created in env.synapse_attributes.
    Configures mechanisms according to parameter values specified in syn_params.
    
    :param env: :class:'Env'
    :param syn_params: dictionary of the form { mech_name: params }
    :param gid: cell id (int)
    :param cell: hoc cell object
    :param syn_ids: synapse ids (array of int)
    :param unique: True, if unique mechanisms are to be inserted for each synapse; False, if synapse mechanisms within
            a compartment will be shared.
    :param insert_netcons: bool; whether to build new netcons for newly constructed synapses
    :param insert_vecstims: bool; whether to build new vecstims for newly constructed netcons
    :param verbose: bool
    :return: number of inserted mechanisms

    """

    swc_type_apical = env.SWC_Types['apical']
    swc_type_basal = env.SWC_Types['basal']
    swc_type_soma = env.SWC_Types['soma']
    swc_type_axon = env.SWC_Types['axon']
    swc_type_ais = env.SWC_Types['ais']
    swc_type_hill = env.SWC_Types['hillock']

    syns_dict_dend = defaultdict(lambda: defaultdict(lambda: defaultdict(lambda: None)))
    syns_dict_axon = defaultdict(lambda: defaultdict(lambda: defaultdict(lambda: None)))
    syns_dict_ais = defaultdict(lambda: defaultdict(lambda: defaultdict(lambda: None)))
    syns_dict_hill = defaultdict(lambda: defaultdict(lambda: defaultdict(lambda: None)))
    syns_dict_soma = defaultdict(lambda: defaultdict(lambda: defaultdict(lambda: None)))

    syns_dict_by_type = { swc_type_apical: syns_dict_dend,
                          swc_type_basal: syns_dict_dend,
                          swc_type_axon: syns_dict_axon,
                          swc_type_ais: syns_dict_ais,
                          swc_type_hill: syns_dict_hill,
                          swc_type_soma: syns_dict_soma }
    py_sections = [sec for sec in cell.sections]
    
    syn_attrs = env.synapse_attributes
    syn_id_attr_dict = syn_attrs.syn_id_attr_dict[gid]

    make_syn_mech = make_unique_synapse_mech if unique else make_shared_synapse_mech

    syn_count = 0
    nc_count = 0
    mech_count = 0
    for syn_id in syn_ids:

        syn = syn_id_attr_dict[syn_id]
        swc_type = syn.swc_type
        syn_loc = syn.syn_loc
        syn_section = syn.syn_section

        sec = py_sections[syn_section]
        if swc_type in syns_dict_by_type:
            syns_dict = syns_dict_by_type[swc_type]
        else:
            raise RuntimeError("insert_hoc_cell_syns: unsupported synapse SWC type %d for synapse %d" %
                               (swc_type, syn_id))

        mech_params = syn_params[swc_type]
        
        for syn_name, params in viewitems(mech_params):

            syn_mech = make_syn_mech(syn_name=syn_name, seg=sec(syn_loc), syns_dict=syns_dict,
                                     mech_names=syn_attrs.syn_mech_names)

            syn_attrs.add_pps(gid, syn_id, syn_name, syn_mech)
                       
            mech_count += 1

            if insert_netcons or insert_vecstims:
                syn_pps = syn_attrs.get_pps(gid, syn_id, syn_name)
                if insert_netcons and insert_vecstims:
                    this_nc, this_vecstim = mknetcon_vecstim(syn_pps, delay=syn.source.delay)
                else:
                    this_vecstim = None
                    this_nc = mknetcon(env.pc, syn.source.gid, syn_pps, delay=syn.source.delay)
                if insert_netcons:
                    syn_attrs.add_netcon(gid, syn_id, syn_name, this_nc)
                if insert_vecstims:
                    syn_attrs.add_vecstim(gid, syn_id, syn_name, this_vecstim)
                config_syn(syn_name=syn_name, rules=syn_attrs.syn_param_rules,
                           mech_names=syn_attrs.syn_mech_names,
                           syn=syn_mech, nc=this_nc, **params)
                nc_count += 1
            else:
                config_syn(syn_name=syn_name, rules=syn_attrs.syn_param_rules,
                           mech_names=syn_attrs.syn_mech_names,
                           syn=syn_mech, **params)

        syn_count += 1
        
    return syn_count, mech_count, nc_count


def insert_biophys_cell_syns(env, gid, postsyn_name, presyn_name, syn_ids, unique=None, insert_netcons=True,
                             insert_vecstims=True, verbose=False):
    """
    
    1) make syns (if not unique, keep track of syn_in_seg for shared synapses)
    2) initialize syns with syn_mech_params from config_file
    3) make netcons
    4) initialize netcons with syn_mech_params from config_file

    :param env: :class:'Env'
    :param gid: int
    :param postsyn_name: str
    :param presyn_name: str
    :param syn_ids: array of int
    :param unique: bool; whether to insert synapses if none exist at syn_id
    :param insert_netcons: bool; whether to build new netcons for newly constructed synapses
    :param insert_vecstims: bool; whether to build new vecstims for newly constructed netcons
    :param verbose: bool
    """
    if not (gid in env.biophys_cells[postsyn_name]):
        raise KeyError('insert_biophys_cell_syns: BiophysCell with gid %i does not exist' % gid)

    cell = env.biophys_cells[postsyn_name][gid]
    syn_params = env.connection_config[postsyn_name][presyn_name].mechanisms

    synapse_config = env.celltypes[postsyn_name]['synapses']

    if unique is None:
        if 'unique' in synapse_config:
            unique = synapse_config['unique']
        else:
            unique = False

    syn_count, mech_count, nc_count = insert_hoc_cell_syns(env, syn_params, gid, cell.hoc_cell, syn_ids,
                                                           unique=unique, insert_netcons=insert_netcons,
                                                           insert_vecstims=insert_vecstims)

    if verbose:
        logger.info('insert_biophys_cell_syns: source: %s target: %s cell %i: created %i mechanisms and %i '
                    'netcons for %i syn_ids' % (presyn_name, postsyn_name, gid, mech_count, nc_count, syn_count))


def config_biophys_cell_syns(env, gid, postsyn_name, syn_ids=None, unique=None, insert=False, insert_netcons=False,
                             insert_vecstims=False, verbose=False, throw_error=False):
    """
    Configures the given syn_ids, and call config_syn with mechanism
    and netcon parameters (which must not be empty).  If syn_ids=None,
    configures all synapses for the cell with the given gid.  If
    insert=True, iterate over sources and call
    insert_biophys_cell_syns (requires a BiophysCell with the
    specified gid to be present in the Env).

    :param gid: int
    :param env: :class:'Env'
    :param postsyn_name: str
    :param syn_ids: array of int
    :param unique: bool; whether newly inserted synapses should be unique or shared per segment
    :param insert: bool; whether to insert a synaptic point process if none exists at syn_id
    :param insert_netcons: bool; whether to build new netcons for newly constructed synapses
    :param insert_vecstims: bool; whether to build new vecstims for newly constructed netcons
    :param verbose: bool
    :param throw_error: bool; whether to require that all encountered syn_ids have inserted synapse
    """
    syn_attrs = env.synapse_attributes
    syn_id_attr_dict = syn_attrs.syn_id_attr_dict[gid]

    if syn_ids is None:
        syn_ids = syn_id_attr_dict.keys()

    if insert:
        source_syn_ids_dict = syn_attrs.partition_syn_ids_by_source(gid, syn_ids)
        if not (gid in env.biophys_cells[postsyn_name]):
            raise KeyError('config_biophys_cell_syns: insert: BiophysCell with gid %i does not exist' % gid)

        for presyn_name, source_syn_ids in viewitems(source_syn_ids_dict):
            if source_syn_ids is not None:
                insert_biophys_cell_syns(env, gid, postsyn_name, presyn_name, source_syn_ids, unique=unique,
                                         insert_netcons=insert_netcons, insert_vecstims=insert_vecstims,
                                         verbose=verbose)

    cell = env.biophys_cells[postsyn_name][gid]
    syn_count, mech_count, nc_count = config_hoc_cell_syns(env, gid, postsyn_name, cell=cell.hoc_cell, syn_ids=syn_ids,
                                                           insert=False, verbose=False, throw_error=throw_error)

    if verbose:
        logger.info('config_biophys_cell_syns: target: %s; cell %i: set parameters for %i syns and %i '
                    'netcons for %i syn_ids' % (postsyn_name, gid, mech_count, nc_count, syn_count))

    return syn_count, nc_count


def config_hoc_cell_syns(env, gid, postsyn_name, cell=None, syn_ids=None, unique=None, insert=False,
                         insert_netcons=False, insert_vecstims=False, verbose=False, throw_error=False):
    """
    Configures the given syn_ids, and call config_syn with mechanism and netcon parameters (which must not be empty).
    If syn_ids=None, configures all synapses for the cell with the given gid.
    If insert=True, iterate over sources and call insert_hoc_cell_syns
       (requires the cell object is given or registered with h.ParallelContext on this rank).

    :param env: :class:'Env'
    :param gid: int
    :param postsyn_name: str
    :param syn_ids: array of int
    :param unique: bool; whether newly inserted synapses should be unique or shared per segment
    :param insert: bool; whether to insert a synaptic point process if none exists at syn_id
    :param insert_netcons: bool; whether to build new netcons for newly constructed synapses
    :param insert_vecstims: bool; whether to build new vecstims for newly constructed netcons
    :param verbose: bool
    :param throw_error: bool; whether to require that all encountered syn_ids have inserted synapse
    """
    rank = int(env.pc.id())
    syn_attrs = env.synapse_attributes
    syn_id_attr_dict = syn_attrs.syn_id_attr_dict[gid]

    synapse_config = env.celltypes[postsyn_name]['synapses']

    if unique is None:
        if 'unique' in synapse_config:
            unique = synapse_config['unique']
        else:
            unique = False

    if syn_ids is None:
        syn_ids = syn_id_attr_dict.keys()

    if insert:
        source_syn_dict = syn_attrs.partition_synapses_by_source(gid, syn_ids)
        last_time = time.time() 
        if (cell is None) and (not (env.pc.gid_exists(gid))):
            raise RuntimeError('config_hoc_cell_syns: insert: cell with gid %i does not exist on rank %i' % (gid, rank))
        if cell is None:
            cell = env.pc.gid2cell(gid)
        for presyn_name, source_syns in viewitems(source_syn_dict):
            if source_syns is not None:
                source_syn_ids = [x[0] for x in source_syns]
                syn_params = env.connection_config[postsyn_name][presyn_name].mechanisms
                insert_hoc_cell_syns(env, syn_params, gid, cell, source_syn_ids, unique=unique,
                                     insert_netcons=insert_netcons, insert_vecstims=insert_vecstims)
        if verbose:
              logger.info('config_hoc_cell_syns: population: %s; cell %i: inserted mechanisms in %f s' % \
                          (postsyn_name, gid, time.time() - last_time))

    source_syn_dict = syn_attrs.partition_synapses_by_source(gid, syn_ids)

    total_nc_count = 0
    total_mech_count = 0
    total_syn_id_count = 0
    config_time = time.time()
    for presyn_name, source_syns in viewitems(source_syn_dict):

        if source_syns is None:
            continue

        nc_count = 0
        mech_count = 0

        mech_config_dict = env.connection_config[postsyn_name][presyn_name].mechanisms
        sec_indexes = mech_config_dict.keys()
        syn_names = set(itertools.chain.from_iterable([ mech_config_dict[sec_index].keys() for sec_index in sec_indexes ]))
        syn_indexes = set([syn_attrs.syn_name_index_dict[syn_name] for syn_name in syn_names])
        for syn_id, syn in source_syns:
            total_syn_id_count += 1
            for syn_name, syn_index in zip_longest(syn_names, syn_indexes):
                if syn_index in syn.attr_dict:
                    this_pps = syn_attrs.get_pps(gid, syn_id, syn_name, throw_error=False)
                    if this_pps is None and throw_error:
                       raise RuntimeError('config_hoc_cell_syns: insert: cell gid %i synapse %i does not have a point '
                                          'process for mechanism %s' % (gid, syn_id, syn_name))

                    this_netcon = syn_attrs.get_netcon(gid, syn_id, syn_name, throw_error=False)
                    if this_netcon is None and throw_error:
                          raise RuntimeError('config_hoc_cell_syns: insert: cell gid %i synapse %i does not have a '
                                             'netcon for mechanism %s' % (gid, syn_id, syn_name))

                    params = syn.attr_dict[syn_index]
                    (mech_set, nc_set) = config_syn(syn_name=syn_name, rules=syn_attrs.syn_param_rules,
                                                    mech_names=syn_attrs.syn_mech_names, syn=this_pps, nc=this_netcon,
                                                    **params)
                    if mech_set:
                        mech_count += 1
                    if nc_set:
                        nc_count += 1

        total_nc_count += nc_count
        total_mech_count += mech_count
        
    if verbose:
          logger.info('config_hoc_cell_syns: target: %s; cell %i: set parameters for %i syns and %i netcons for %i '
                      'syn_ids' % (postsyn_name, gid, total_mech_count, total_nc_count, total_syn_id_count))

    return total_syn_id_count, total_mech_count, total_nc_count


def config_syn(syn_name, rules, mech_names=None, syn=None, nc=None, **params):
    """
    TODO: Why was the hasattr(syn, param) check removed?
    Initializes synaptic and connection mechanisms with parameters specified in the synapse attribute dictionaries.

    :param syn_name: str
    :param rules: dict to correctly parse params for specified hoc mechanism
    :param mech_names: dict to convert syn_name to hoc mechanism name
    :param syn: synaptic mechanism object
    :param nc: :class:'h.NetCon'
    :param params: dict

    """
    if mech_names is not None:
        mech_name = mech_names[syn_name]
    else:
        mech_name = syn_name
    mech_rules = rules[mech_name]

    nc_param = False
    mech_param = False

    for param, val in viewitems(params):
        failed = True
        if param in mech_rules['mech_params']:
            if syn is None:
                failed = False
            else:
                setattr(syn, param, val)
                mech_param = True
                failed = False

        elif param in mech_rules['netcon_params']:
            if nc is None:
                failed = False
            else:
                i = mech_rules['netcon_params'][param]

                if int(nc.wcnt()) >= i:
                    old = nc.weight[i]
                    nc.weight[i] = val
                    nc_param = True
                    failed = False
        if failed:
            raise AttributeError('config_syn: problem setting attribute: %s for synaptic mechanism: %s' %
                                 (param, mech_name))
    return (mech_param, nc_param)


def syn_in_seg(syn_name, seg, syns_dict):
    """
    If a synaptic mechanism of the specified type already exists in the specified segment, it is returned. Otherwise,
    it returns None.
    :param syn_name: str
    :param seg: hoc segment
    :param syns_dict: nested defaultdict
    :return: hoc point process or None
    """
    sec = seg.sec
    for x in syns_dict[sec]:
        if sec(x) == seg:
            if syn_name in syns_dict[sec][x]:
                syn = syns_dict[sec][x][syn_name]
                return syn
    return None


def make_syn_mech(mech_name, seg):
    """
    TODO: Why was the hasattr(h, mech_name) check removed?
    :param mech_name: str (name of the point_process, specified by Env.synapse_attributes.syn_mech_names)
    :param seg: hoc segment
    :return: hoc point process
    """
    syn = getattr(h, mech_name)(seg)
    return syn


def make_shared_synapse_mech(syn_name, seg, syns_dict, mech_names=None):
    """
    If a synaptic mechanism of the specified type already exists in the specified segment, it is returned.
    Otherwise, this method creates one in the provided segment and adds it to the provided syns_dict before it is
    returned.

    :param syn_name: str
    :param seg: hoc segment
    :param syns_dict: nested defaultdict
    :param mech_names: dict to convert syn_name to hoc mechanism name
    :return: hoc point process
    """
    syn_mech = syn_in_seg(syn_name, seg, syns_dict)
    if syn_mech is None:
        if mech_names is not None:
            mech_name = mech_names[syn_name]
        else:
            mech_name = syn_name
        syn_mech = make_syn_mech(mech_name, seg)
        syns_dict[seg.sec][seg.x][syn_name] = syn_mech
    return syn_mech


def make_unique_synapse_mech(syn_name, seg, syns_dict=None, mech_names=None):
    """
    Creates a new synapse in the provided segment, and returns it.

    :param syn_name: str
    :param seg: hoc segment
    :param syns_dict: nested defaultdict
    :param mech_names: map of synapse name to hoc mechanism name
    :return: hoc point process
    """
    if mech_names is not None:
        mech_name = mech_names[syn_name]
    else:
        mech_name = syn_name
    syn_mech = make_syn_mech(mech_name, seg)
    return syn_mech


# ------------------------------- Methods to specify synaptic mechanisms  -------------------------------------------- #

def get_syn_mech_param(syn_name, rules, param_name, mech_names=None, nc=None):
    """

    :param syn_name: str
    :param rules: dict to correctly parse params for specified hoc mechanism
    :param param_name: str
    :param mech_names: dict to convert syn_name to hoc mechanism name
    :param nc: :class:'h.NetCon'
    """
    if mech_names is not None:
        mech_name = mech_names[syn_name]
    else:
        mech_name = syn_name
    if nc is not None:
        syn = nc.syn()
        if param_name in rules[mech_name]['mech_params']:
            if syn is not None and hasattr(syn, param_name):
                return getattr(syn, param_name)
        elif param_name in rules[mech_name]['netcon_params']:
            i = rules[mech_name]['netcon_params'][param_name]
            if nc.wcnt() >= i:
                return nc.weight[i]
    raise AttributeError('get_syn_mech_param: problem setting attribute: %s for synaptic mechanism: %s' %
                         (param_name, mech_name))


def get_syn_filter_dict(env, rules, convert=False):
    """Used by modify_syn_param. Takes in a series of arguments and
    constructs a validated rules dictionary that specifies to which
    sets of synapses a rule applies. Values of filter queries are
    validated by the provided Env.

    :param env: :class:'Env'
    :param rules: dict
    :param convert: bool; whether to convert string values to enumerated type
    :return: dict

    """
    valid_filter_names = ['syn_types', 'layers', 'sources']
    for name in rules:
        if name not in valid_filter_names:
            raise ValueError('get_syn_filter_dict: unrecognized filter category: %s' % name)
    rules_dict = copy.deepcopy(rules)
    if 'syn_types' in rules_dict:
        for i, syn_type in enumerate(rules_dict['syn_types']):
            if syn_type not in env.Synapse_Types:
                raise ValueError('get_syn_filter_dict: syn_type: %s not recognized by network configuration' %
                                 syn_type)
            if convert:
                rules_dict['syn_types'][i] = env.Synapse_Types[syn_type]
    if 'layers' in rules_dict:
        for i, layer in enumerate(rules_dict['layers']):
            if layer not in env.layers:
                raise ValueError('get_syn_filter_dict: layer: %s not recognized by network configuration' % layer)
            if convert:
                rules_dict['layers'][i] = env.layers[layer]
    if 'sources' in rules_dict:
        for i, source in enumerate(rules_dict['sources']):
            if source not in env.Populations:
                raise ValueError('get_syn_filter_dict: presynaptic population: %s not recognized by network '
                                 'configuration' % source)
            if convert:
                rules_dict['sources'][i] = env.Populations[source]
    return rules_dict


def validate_syn_mech_param(env, syn_name, param_name):
    """

    :param env: :class:'Env'
    :param syn_name: str
    :param param_name: str
    :return: bool
    """
    syn_mech_names = env.synapse_attributes.syn_mech_names
    if syn_name not in syn_mech_names:
        return False
    syn_param_rules = env.synapse_attributes.syn_param_rules
    mech_name = syn_mech_names[syn_name]
    if mech_name not in syn_param_rules:
        return False
    if 'mech_params' in syn_param_rules[mech_name] and param_name in syn_param_rules[mech_name]['mech_params']:
        return True
    if 'netcon_params' in syn_param_rules[mech_name] and param_name in syn_param_rules[mech_name]['netcon_params']:
        return True
    return False


def modify_syn_param(cell, env, sec_type, syn_name, param_name=None, value=None, origin=None, slope=None, tau=None,
                     xhalf=None, min=None, max=None, min_loc=None, max_loc=None, outside=None, custom=None,
                     append=False, filters=None, origin_filters=None, update_targets=False):
    """Modifies a cell's mechanism dictionary to specify attributes of a
    synaptic mechanism by sec_type. This method is meant to be called
    manually during initial model specification, or during parameter
    optimization. For modifications to persist across simulations, the
    mechanism dictionary must be saved to a file using
    export_mech_dict() and re-imported during BiophysCell
    initialization.

    Calls update_syn_mech_by_sec_type to set placeholder values in the
    syn_mech_attrs_dict of a SynapseAttributes object. If
    update_targets flag is True, the attributes of any target synaptic
    point_process and netcon objects that have been inserted will also
    be updated. Otherwise, they can be updated separately by calling

    :param cell: :class:'BiophysCell'
    :param env: :class:'Env'
    :param sec_type: str
    :param syn_name: str
    :param param_name: str
    :param value: float
    :param origin: str (sec_type)
    :param slope: float
    :param tau: float
    :param xhalf: float
    :param min: float
    :param max: float
    :param min_loc: float
    :param max_loc: float
    :param outside: float
    :param custom: dict
    :param append: bool
    :param filters: dict
    :param origin_filters: dict
    :param update_targets: bool

    """
    if sec_type not in cell.nodes:
        raise ValueError('modify_syn_mech_param: sec_type: %s not in cell' % sec_type)
    if param_name is None:
        raise ValueError('modify_syn_mech_param: missing required parameter to modify synaptic mechanism: %s '
                         'in sec_type: %s' % (syn_name, sec_type))
    if not validate_syn_mech_param(env, syn_name, param_name):
        raise ValueError('modify_syn_mech_param: synaptic mechanism: %s or parameter: %s not recognized by network '
                         'configuration' % (syn_name, param_name))
    if value is None:
        if origin is None:
            raise ValueError('modify_syn_mech_param: mechanism: %s; parameter: %s; missing origin or value for '
                             'sec_type: %s' % (syn_name, param_name, sec_type))
        elif origin_filters is None:
            raise ValueError('modify_syn_mech_param: mechanism: %s; parameter: %s; sec_type: %s cannot inherit from '
                             'origin: %s without origin_filters' % (syn_name, param_name, sec_type, origin))
    rules = get_mech_rules_dict(cell, value=value, origin=origin, slope=slope, tau=tau, xhalf=xhalf, min=min, max=max,
                                min_loc=min_loc, max_loc=max_loc, outside=outside, custom=custom)
    if filters is not None:
        syn_filters = get_syn_filter_dict(env, filters)
        rules['filters'] = syn_filters

    if origin_filters is not None:
        origin_syn_filters = get_syn_filter_dict(env, origin_filters)
        rules['origin_filters'] = origin_syn_filters

    backup_mech_dict = copy.deepcopy(cell.mech_dict)

    mech_content = {param_name: rules}

    # No mechanisms have been specified in this type of section yet
    if sec_type not in cell.mech_dict:
        cell.mech_dict[sec_type] = {'synapses': {syn_name: mech_content}}
    # No synaptic mechanisms have been specified in this type of section yet
    elif 'synapses' not in cell.mech_dict[sec_type]:
        cell.mech_dict[sec_type]['synapses'] = {syn_name: mech_content}
    # Synaptic mechanisms have been specified in this type of section, but not this syn_name
    elif syn_name not in cell.mech_dict[sec_type]['synapses']:
        cell.mech_dict[sec_type]['synapses'][syn_name] = mech_content
    # This parameter of this syn_name has already been specified in this type of section, and the user wants to append
    # a new rule set
    elif param_name in cell.mech_dict[sec_type]['synapses'][syn_name] and append:
        if isinstance(cell.mech_dict[sec_type]['synapses'][syn_name][param_name], dict):
            cell.mech_dict[sec_type]['synapses'][syn_name][param_name] = \
                [cell.mech_dict[sec_type]['synapses'][syn_name][param_name], rules]
        elif isinstance(cell.mech_dict[sec_type]['synapses'][syn_name][param_name], list):
            cell.mech_dict[sec_type]['synapses'][syn_name][param_name].append(rules)
    # This syn_name has been specified, but not this parameter, or the user wants to replace an existing rule set
    else:
        cell.mech_dict[sec_type]['synapses'][syn_name][param_name] = rules

    try:
        update_syn_mech_by_sec_type(cell, env, sec_type, syn_name, mech_content, update_targets)
    except Exception as e:
        cell.mech_dict = copy.deepcopy(backup_mech_dict)
        traceback.print_tb(sys.exc_info()[2])
        print 'modify_syn_mech_param: problem updating mechanism: %s; parameter: %s; in sec_type: %s' % \
              (syn_name, param_name, sec_type)
        raise e


def update_syn_mech_by_sec_type(cell, env, sec_type, syn_name, mech_content, update_targets=False):
    """For the provided sec_type and synaptic mechanism, this method
    loops through the parameters specified in the mechanism
    dictionary, interprets the rules, and sets placeholder values in
    the syn_mech_attr_dict of a SynapseAttributes object.

    :param cell: :class:'BiophysCell'
    :param env: :class:'Env'
    :param sec_type: str
    :param syn_name: str
    :param mech_content: dict
    :param update_targets: bool

    """
    for param_name, param_content in viewitems(mech_content):
        # accommodate either a dict, or a list of dicts specifying rules for a single parameter
        if isinstance(param_content, dict):
            mech_content = [param_content]
        elif isinstance(param_content, list):
            mech_content = param_content
        else:
            raise RuntimeError('update_syn_mech_by_sec_type: rule for synaptic mechanism: %s parameter: %s was not '
                               'specified properly' % (syn_name, param_name))

        for mech_content_entry in mech_content:
            # print mech_content_entry
            update_syn_mech_param_by_sec_type(cell, env, sec_type, syn_name, param_name, mech_content_entry,
                                              update_targets)


def update_syn_mech_param_by_sec_type(cell, env, sec_type, syn_name, param_name, rules, update_targets=False):
    """For the provided synaptic mechanism and parameter, this method
    loops through nodes of the provided sec_type, interprets the
    provided rules, and sets placeholder values in the
    syn_mech_attr_dict of a SynapseAttributes object.  If filter
    queries are provided, their values are converted to enumerated
    types.

    :param cell: :class:'BiophysCell'
    :param env: :class:'Env'
    :param sec_type: str
    :param syn_name: str
    :param param_name: str
    :param rules: dict
    :param update_targets: bool

    """
    new_rules = copy.deepcopy(rules)
    if 'filters' in new_rules:
        filters = get_syn_filter_dict(env, new_rules['filters'], convert=True)
        del new_rules['filters']
    else:
        filters = None
    if 'origin_filters' in new_rules:
        origin_filters = get_syn_filter_dict(env, new_rules['origin_filters'], convert=True)
        del new_rules['origin_filters']
    else:
        origin_filters = None
    if sec_type in cell.nodes:
        for node in cell.nodes[sec_type]:
            update_syn_mech_param_by_node(cell, env, node, syn_name, param_name, new_rules, filters, origin_filters,
                                          update_targets)


def update_syn_mech_param_by_node(cell, env, node, syn_name, param_name, rules, filters=None, origin_filters=None,
                                  update_targets=False):
    """For the provided synaptic mechanism and parameter, this method
    first determines the set of placeholder synapses in the provided
    node that match any provided filters. Then calls
    parse_syn_mech_rules to interpret the provided rules, and set
    placeholder values in the syn_mech_attr_dict of a
    SynapseAttributes object.


    :param cell: :class:'BiophysCell'
    :param env: :class:'Env'
    :param node: :class:'SHocNode'
    :param syn_name: str
    :param param_name: str
    :param rules: dict
    :param filters: dict: {category: list of int}
    :param origin_filters: dict: {category: list of int}
    :param update_targets: bool

    """
    gid = cell.gid
    cache_queries = env.cache_queries
    syn_attrs = env.synapse_attributes
    if filters is None:
        filtered_syns = syn_attrs.filter_synapses(gid, syn_sections=[node.index], cache=cache_queries)
    else:
        filtered_syns = syn_attrs.filter_synapses(gid, syn_sections=[node.index], cache=cache_queries, **filters)

    if len(filtered_syns) > 0:
        syn_ids = filtered_syns.keys()
        parse_syn_mech_rules(cell, env, node, syn_ids, syn_name, param_name, rules, origin_filters,
                             update_targets=update_targets)


def parse_syn_mech_rules(cell, env, node, syn_ids, syn_name, param_name, rules, origin_filters=None, donor=None,
                         update_targets=False):
    """Provided a synaptic mechanism, a parameter, a node, a list of
    syn_ids, and a dict of rules. Interprets the provided rules,
    including complex gradient and inheritance rules. Gradients can be
    specified as linear, exponential, or sigmoidal. Custom functions
    can also be provided to specify more complex distributions. Calls
    inherit_syn_mech_param to retrieve a value from a donor node, if
    necessary. Calls set_syn_mech_param to sets placeholder values in
    the syn_mech_attr_dict of a SynapseAttributes object.

    1) A 'value' with no 'origin' requires no further processing
    2) An 'origin' with no 'value' requires a donor node to inherit a baseline value
    3) An 'origin' with a 'value' requires a donor node to use as a reference point for applying a distance-dependent
    gradient
    :param cell: :class:'BiophysCell'
    :param env: :class:'Env'
    :param node: :class:'SHocNode'
    :param syn_ids: sequence of int
    :param syn_name: str
    :param param_name: str
    :param rules: dict
    :param origin_filters: dict: {category: list of int}
    :param donor: :class:'SHocNode'
    :param update_targets: bool

    """

    if 'origin' in rules and donor is None:
        donor = get_donor(cell, node, rules['origin'])
        if donor is None:
            raise RuntimeError('parse_syn_mech_rules: problem identifying donor of origin_type: %s for synaptic '
                               'mechanism: %s parameter: %s in sec_type: %s' %
                               (rules['origin'], syn_name, param_name, node.type))
    if 'value' in rules:
        baseline = rules['value']
    elif donor is None:
        raise RuntimeError('parse_syn_mech_rules: cannot set value of synaptic mechanism: %s parameter: %s in '
                           'sec_type: %s without a provided origin or value' % (syn_name, param_name, node.type))
    else:
        baseline = inherit_syn_mech_param(cell, env, donor, syn_name, param_name, origin_filters)

    if 'custom' in rules:
        parse_custom_syn_mech_rules(cell, env, node, syn_ids, syn_name, param_name, baseline, rules, donor,
                                    update_targets)
    else:
        set_syn_mech_param(cell, env, node, syn_ids, syn_name, param_name, baseline, rules, donor, update_targets)


def inherit_syn_mech_param(cell, env, donor, syn_name, param_name, origin_filters=None):
    """Follows path from the provided donor node to root until synapses
    are located that match the provided filter. Returns the requested
    parameter value from the synapse closest to the end of the
    section.

    :param cell: :class:'BiophysCell'
    :param env: :class:'Env'
    :param donor: :class:'SHocNode'
    :param syn_name: str
    :param param_name: str
    :param origin_filters: dict: {category: list of int}
    :return: float

    """
    gid = cell.gid
    cache_queries = env.cache_queries
    syn_attrs = env.synapse_attributes
    if origin_filters is None:
        filtered_syns = syn_attrs.filter_synapses(gid, syn_sections=[donor.index], cache=cache_queries)
    else:
        filtered_syns = syn_attrs.filter_synapses(gid, syn_sections=[donor.index], cache=cache_queries,
                                                  **origin_filters)

    if len(filtered_syns) > 0:
        valid_syns = []
        for syn_id, syn in viewitems(filtered_syns):
            if syn_attrs.has_mech_attrs(gid, syn_id, syn_name):
                valid_syns.append((syn_id,syn))
        if len(valid_syns) > 0:
            valid_syns.sort(key=lambda x: x[1].syn_loc)
            syn_id = valid_syns[-1][0]
            mech_attrs = syn_attrs.get_mech_attrs(gid, syn_id, syn_name)
            if param_name not in mech_attrs:
                raise RuntimeError('inherit_syn_mech_param: synaptic mechanism: %s at provided donor: %s does not '
                                   'contain the specified parameter: %s' % (syn_name, donor.name, param_name))
            return mech_attrs[param_name]
    if donor is cell.tree.root:
        return
    else:
        return inherit_syn_mech_param(cell, env, donor.parent, syn_name, param_name, origin_filters)


def set_syn_mech_param(cell, env, node, syn_ids, syn_name, param_name, baseline, rules, donor=None,
                       update_targets=False):
    """Provided a synaptic mechanism, a parameter, a node, a list of
    syn_ids, and a dict of rules. Sets placeholder values for each
    provided syn_id in the syn_mech_attr_dict of a SynapseAttributes
    object. If the provided rules specify a distance-dependent
    gradient, a baseline value and a donor node are required as
    reference points.  If update_targets flag is True, the attributes
    of any target synaptic point_process and netcon objects that have
    been inserted will also be updated. Otherwise, they can be updated
    separately by calling config_syns.

    :param cell: :class:'BiophysCell'
    :param env: :class:'Env'
    :param node: :class:'SHocNode'
    :param syn_ids: array of int
    :param syn_name: str
    :param param_name: str
    :param baseline: float
    :param rules: dict
    :param donor: :class:'SHocNode'
    :param update_targets: bool

    """
    syn_attrs = env.synapse_attributes
    if not ('min_loc' in rules or 'max_loc' in rules or 'slope' in rules):
        for syn_id in syn_ids:
            syn_attrs.modify_mech_attrs(cell.gid, syn_id, syn_name, {param_name: baseline})
    elif donor is None:
        raise RuntimeError('set_syn_mech_param: cannot set value of synaptic mechanism: %s parameter: %s in '
                           'sec_type: %s without a provided donor node' % (syn_name, param_name, node.type))
    else:
        min_distance = rules['min_loc'] if 'min_loc' in rules else 0.
        max_distance = rules['max_loc'] if 'max_loc' in rules else None
        min_val = rules['min'] if 'min' in rules else None
        max_val = rules['max'] if 'max' in rules else None
        slope = rules['slope'] if 'slope' in rules else None
        tau = rules['tau'] if 'tau' in rules else None
        xhalf = rules['xhalf'] if 'xhalf' in rules else None
        outside = rules['outside'] if 'outside' in rules else None

        gid = cell.gid
        syn_attrs = env.synapse_attributes
        syn_id_attr_dict = syn_attrs.syn_id_attr_dict[gid]

        for syn_id in syn_ids:
            syn = syn_id_attr_dict[syn_id]
            syn_loc = syn.syn_loc
            distance = get_distance_to_node(cell, donor, node, syn_loc)
            value = get_param_val_by_distance(distance, baseline, slope, min_distance, max_distance, min_val, max_val,
                                              tau, xhalf, outside)

            if value is not None:
                syn_attrs.modify_mech_attrs(cell.gid, syn_id, syn_name, {param_name: value})
                
    if update_targets:
        config_biophys_cell_syns(env, cell.gid, cell.pop_name, syn_ids=syn_ids, insert=False)


def parse_custom_syn_mech_rules(cell, env, node, syn_ids, syn_name, param_name, baseline, rules, donor,
                                update_targets=False):
    """If the provided node meets custom criteria, rules are modified and
    passed back to parse_mech_rules with the 'custom' item
    removed. Avoids having to determine baseline and donor over again.

    :param cell: :class:'BiophysCell'
    :param env: :class:'Env'
    :param node: :class:'SHocNode'
    :param syn_ids: array of int
    :param syn_name: str
    :param param_name: str
    :param baseline: float
    :param rules: dict
    :param origin_filters: dict: {category: list of int}
    :param donor: :class:'SHocNode' or None
    :param update_targets: bool

    """
    if 'func' not in rules['custom'] or rules['custom']['func'] is None:
        raise RuntimeError('parse_custom_syn_mech_rules: no custom function provided for synaptic mechanism: %s '
                           'parameter: %s in sec_type: %s' % (syn_name, param_name, node.type))
    if rules['custom']['func'] in globals() and isinstance(globals()[rules['custom']['func']], collections.Callable):
        func = globals()[rules['custom']['func']]
    else:
        raise RuntimeError('parse_custom_syn_mech_rules: problem locating custom function: %s for synaptic '
                           'mechanism: %s parameter: %s in sec_type: %s' %
                           (rules['custom']['func'], syn_name, param_name, node.type))
    custom = copy.deepcopy(rules['custom'])
    del custom['func']
    new_rules = copy.deepcopy(rules)
    del new_rules['custom']
    new_rules['value'] = baseline
    new_rules = func(cell, node, baseline, new_rules, donor, **custom)
    if new_rules:
        parse_syn_mech_rules(cell, env, node, syn_ids, syn_name, param_name, new_rules, donor=donor,
                             update_targets=update_targets)


def init_syn_mech_attrs(cell, env=None, mech_file_path=None, from_file=False, update_targets=False):
    """Consults a dictionary specifying parameters of NEURON synaptic mechanisms (point processes) for each type of
    section in a BiophysCell. Traverses through the tree of SHocNode nodes following order of inheritance. Calls
    update_syn_mech_by_sec_type to set placeholder values in the syn_mech_attrs_dict of a SynapseAttributes object. If
    update_targets flag is True, the attributes of any target synaptic point_process and netcon objects that have been
    inserted will also be updated. Otherwise, they can be updated separately by calling config_syns.

    :param cell: :class:'BiophysCell'
    :param env: :class:'Env'
    :param mech_file_path: str (path)
    :param from_file: bool
    :param update_targets: bool

    """
    if from_file:
        import_mech_dict_from_file(cell, mech_file_path)
    for sec_type in default_ordered_sec_types:
        if sec_type in cell.mech_dict and sec_type in cell.nodes:
            if cell.nodes[sec_type] and 'synapses' in cell.mech_dict[sec_type]:
                for syn_name in cell.mech_dict[sec_type]['synapses']:
                    update_syn_mech_by_sec_type(cell, env, sec_type, syn_name,
                                                cell.mech_dict[sec_type]['synapses'][syn_name],
                                                update_targets=update_targets)


def write_syn_mech_attrs(env, pop_name, gids, output_path, filters=None, syn_names=None, write_kwds={}):
    """
    Write mechanism attributes for the given cell ids to a NeuroH5 file.
    Assumes that attributes have been set via config_syn.
    
    :param env: instance of env.Env
    :param pop_name: population name
    :param gids: cell ids
    :param output_path: path to NeuroH5 file
    :param filters: optional filter for synapses
    """

    syn_attrs = env.synapse_attributes
    rules=syn_attrs.syn_param_rules

    if syn_names is None:
        syn_names = syn_attrs.syn_name_index_dict.keys()

    output_dict = { syn_name: defaultdict(lambda: defaultdict(list)) for syn_name in syn_names }
    for gid in gids:
        if filters is None:
            syns_dict = syn_attrs.syn_id_attr_dict[gid]
        else:
            syns_dict = syn_attrs.filter_synapses(gid, **filters)
        for syn_id, syn in viewitems(syns_dict):
            syn_netcon_dict = syn_attrs.pps_dict[gid][syn_id].netcon
            syn_pps_dict = syn_attrs.pps_dict[gid][syn_id].mech
            for syn_name in syn_names:
                mech_name = syn_attrs.syn_mech_names[syn_name]
                syn_index = syn_attrs.syn_name_index_dict[syn_name]
                if syn_index in syn.attr_dict:
                    attr_keys = syn.attr_dict[syn_index].keys()
                    output_dict[syn_name][gid]['syn_id'].append(syn_id)
                    for k in attr_keys:
                        if (syn_index in syn_netcon_dict) and k in rules[mech_name]['netcon_params']:
                            i = rules[mech_name]['netcon_params'][k]
                            v = getattr(syn_netcon_dict[syn_index], 'weight')[i]
                        elif (syn_index in syn_pps_dict) and hasattr(syn_pps_dict[syn_index], k):
                            v = getattr(syn_pps_dict[syn_index], k)
                        elif (syn_index in syn_netcon_dict) and hasattr(syn_netcon_dict[syn_index], k):
                            v = getattr(syn_netcon_dict[syn_index], k)
                        else:
                            raise RuntimeError('write_syn_mech_attrs: gid %d syn id %d does not have attribute %s '
                                               'set in either %s point process or netcon' % (gid, syn_id, k, syn_name))
                        output_dict[syn_name][gid][k].append(v)

    for syn_name, syn_attrs_dict in viewitems(output_dict):

        attr_dict = {}
        for gid, gid_syn_attrs_dict in viewitems(syn_attrs_dict):
            for attr_name, attr_vals in viewitems(gid_syn_attrs_dict):
                if attr_name == 'syn_ids':
                    attr_dict[gid] = { 'syn_ids': np.asarray(attr_vals, dtype='uint32') }
                else:
                    attr_dict[gid] = { attr_name: np.asarray(attr_vals, dtype='float32') }
        write_cell_attributes(output_path, pop_name, attr_dict,
                              namespace='%s Attributes' % syn_name,
                              **write_kwds)


def sample_syn_mech_attrs(env, pop_name, gids):
    """
    Writes mechanism attributes for the given cells to a NeuroH5 file.
    Assumes that attributes have been set via config_syn.
    
    :param env: instance of env.Env
    :param pop_name: population name
    :param gids: cell ids
    """
<<<<<<< HEAD
    comm = env.comm
    rank = comm.rank
    if rank == sample_rank:
        color = 1
    else:
        gids = []
        color = 0

    comm0 = comm.Split(color, 0)

    if rank == sample_rank:
        write_syn_mech_attrs(env, pop_name, gids, env.results_file_path, write_kwds={'comm': comm0})

    comm0.barrier()
    comm0.Free()
    comm.barrier()
=======
    rank = int(env.pc.id())

    comm = env.comm
        
    write_syn_mech_attrs(env, pop_name, gids, env.results_file_path, write_kwds={'comm': env.comm})
>>>>>>> 3351fadf


# ------------------------- Methods to distribute synapse locations -------------------------------------------------- #


def get_node_attribute(name, content, sec, secnodes, x=None):
    """

    :param name:
    :param content:
    :param sec:
    :param secnodes:
    :param x:
    :return:
    """
    if name in content:
        if x is None:
            return content[name]
        elif sec.n3d() == 0:
            return content[name][0]
        else:
            for i in range(sec.n3d()):
                if sec.arc3d(i)/sec.L >= x:
                    return content[name][secnodes[i]]
    else:
        return None


def make_synapse_graph(syn_dict, neurotree_dict):
    """
    Creates a graph of synapses that follows the topological organization of the given neuron.
    :param syn_dict:
    :param neurotree_dict:
    :return: NetworkX.DiGraph
    """
    import networkx as nx
    
    sec_graph = make_neurotree_graph(neurotree_dict)

    syn_ids  = syn_dict['syn_ids']
    syn_locs = syn_dict['syn_locs']
    syn_secs = syn_dict['syn_secs']

    sec_syn_dict = defaultdict(list)
    for syn_id, sec_id, syn_loc in zip(syn_ids, syn_secs, syn_locs):
        sec_syn_dict[sec_id].append(syn_id, syn_loc)
        
    syn_graph = nx.DiGraph()

    for sec_id, syn_id_locs in viewitems(sec_syn_dict):

        sec_parents = sec_graph.ancestors(sec_id)
        sec_children = sec_graph.descendants(sec_id)

        assert(len(sec_parents) <= 1)
        if len(sec_parents) > 0:
            sec_parent = sec_parents[0]
        else:
            sec_parent = None

        syn_id_locs.sort(key=lambda x: x[1])
            
        if sec_parent:
            syn_graph.add_edge(sec_syn_dict[sec_parent][-1], syn_id_locs[0][0])

        for sec_child in sec_children:
            syn_graph.add_edge(syn_id_locs[-1][0], sec_syn_dict[sec_child][0])
            
        for i, j in zip(syn_id_locs[:-1], syn_id_locs[1:]):
            syn_graph.add_edge(i[0], j[0])

    return syn_graph

    
def synapse_seg_density(syn_type_dict, layer_dict, layer_density_dicts, seg_dict, ran, neurotree_dict=None):
    """
    Computes per-segment density of synapse placement.
    :param syn_type_dict:
    :param layer_dict:
    :param layer_density_dicts:
    :param seg_dict:
    :param ran:
    :param neurotree_dict:
    :return:
    """
    segdensity_dict = {}
    layers_dict = {}

    if neurotree_dict is not None:
        secnodes_dict = neurotree_dict['section_topology']['nodes']
    else:
        secnodes_dict = None
    for (syn_type_label, layer_density_dict) in viewitems(layer_density_dicts):
        syn_type = syn_type_dict[syn_type_label]
        rans = {}
        for (layer_label, density_dict) in viewitems(layer_density_dict):
            if layer_label == 'default':
                layer = layer_label
            else:
                layer = int(layer_dict[layer_label])
            rans[layer] = ran
        segdensity = defaultdict(list)
        layers = defaultdict(list)
        total_seg_density = 0.
        for sec_index, seg_list in viewitems(seg_dict):
            for seg in seg_list:
                L = seg.sec.L
                nseg = seg.sec.nseg
                if neurotree_dict is not None:
                    secnodes = secnodes_dict[sec_index]
                    layer = get_node_attribute('layer', neurotree_dict, seg.sec, secnodes, seg.x)
                else:
                    layer = -1
                layers[sec_index].append(layer)

                this_ran = None

                if layer > -1:
                    if layer in rans:
                        this_ran = rans[layer]
                    elif 'default' in rans:
                        this_ran = rans['default']
                    else:
                        this_ran = None
                elif 'default' in rans:
                    this_ran = rans['default']
                else:
                    this_ran = None
                if this_ran is not None:
                    while True:
                        dens = this_ran.normal(density_dict['mean'], density_dict['variance'])
                        if dens > 0.0:
                            break
                else:
                    dens = 0.
                total_seg_density += dens
                segdensity[sec_index].append(dens)

        if total_seg_density < 1e-6:
            logger.warning("sections with zero %s synapse density: %s; rans: %s; density_dict: %s; morphology: %s" % (syn_type_label, str(segdensity), str(rans), str(density_dict), str(neurotree_dict)))

        segdensity_dict[syn_type] = segdensity

        layers_dict[syn_type] = layers
    return (segdensity_dict, layers_dict)


def synapse_seg_counts(syn_type_dict, layer_dict, layer_density_dicts, sec_index_dict, seg_dict, ran, neurotree_dict=None):
    """
    Computes per-segment relative counts of synapse placement.
    :param syn_type_dict:
    :param layer_dict:
    :param layer_density_dicts:
    :param sec_index_dict:
    :param seg_dict:
    :param seed:
    :param neurotree_dict:
    :return:
    """
    segcounts_dict = {}
    layers_dict = {}
    segcount_total = 0
    if neurotree_dict is not None:
        secnodes_dict = neurotree_dict['section_topology']['nodes']
    else:
        secnodes_dict = None
    for (syn_type_label, layer_density_dict) in viewitems(layer_density_dicts):
        syn_type = syn_type_dict[syn_type_label]
        rans = {}
        for (layer_label, density_dict) in viewitems(layer_density_dict):
            if layer_label == 'default':
                layer = layer_label
            else:
                layer = layer_dict[layer_label]
            
            rans[layer] = ran
        segcounts = []
        layers = []
        for sec_index, seg_list in viewitems(seg_dict):
            for seg in seg_list:
                L = seg.sec.L
                nseg = seg.sec.nseg
                if neurotree_dict is not None:
                    secnodes = secnodes_dict[sec_index]
                    layer = get_node_attribute('layer', neurotree_dict, seg.sec, secnodes, seg.x)
                else:
                    layer = -1
                layers.append(layer)

                ran = None

                if layer > -1:
                    if layer in rans:
                        ran = rans[layer]
                    elif 'default' in rans:
                        ran = rans['default']
                    else:
                        ran = None
                elif 'default' in rans:
                    ran = rans['default']
                else:
                    ran = None
                if ran is not None:
                    l = L / nseg
                    dens = ran.normal(density_dict['mean'], density_dict['variance'])
                    rc = dens * l
                    segcount_total += rc
                    segcounts.append(rc)
                else:
                    segcounts.append(0)

            segcounts_dict[syn_type] = segcounts
            layers_dict[syn_type] = layers
    return (segcounts_dict, segcount_total, layers_dict)


def distribute_uniform_synapses(density_seed, syn_type_dict, swc_type_dict, layer_dict, sec_layer_density_dict,
                                neurotree_dict, cell_sec_dict, cell_secidx_dict):
    """
    Computes uniformly-spaced synapse locations.
    :param density_seed:
    :param syn_type_dict:
    :param swc_type_dict:
    :param layer_dict:
    :param sec_layer_density_dict:
    :param neurotree_dict:
    :param sec_dict:
    :param secidx_dict:
    :return:
    """
    syn_ids = []
    syn_locs = []
    syn_secs = []
    syn_layers = []
    syn_types = []
    swc_types = []
    syn_index = 0

    r = np.random.RandomState()
    local_random.seed(int(seed))

    segcounts_per_sec = {}
    for (sec_name, layer_density_dict) in viewitems(sec_layer_density_dict):
        sec_index_dict = cell_secidx_dict[sec_name]
        swc_type = swc_type_dict[sec_name]
        seg_list = []
        L_total = 0
        (seclst, maxdist) = cell_sec_dict[sec_name]
        secidxlst = cell_secidx_dict[sec_name]
        sec_dict = { int(idx): sec for sec, idx in zip(seclst, secidxlst) }
        seg_dict = {}
        for (sec_index, sec) in viewitems(sec_dict):
            seg_list = []
            if maxdist is None:
                for seg in sec:
                    if seg.x < 1.0 and seg.x > 0.0:
                        seg_list.append(seg)
            else:
                for seg in sec:
                    if seg.x < 1.0 and seg.x > 0.0 and ((L_total + sec.L * seg.x) <= maxdist):
                        seg_list.append(seg)
            L_total += sec.L
            seg_dict[sec_index] = seg_list
        segcounts_dict, total, layers_dict = \
            synapse_seg_counts(syn_type_dict, layer_dict, layer_density_dict, \
                               sec_index_dict=sec_index_dict, seg_dict=seg_dict, ran=r, \
                               neurotree_dict=neurotree_dict)
        segcounts_per_sec[sec_name] = segcounts_dict
        sample_size = total
        for (syn_type_label, _) in viewitems(layer_density_dict):
            syn_type = syn_type_dict[syn_type_label]
            segcounts = segcounts_dict[syn_type]
            layers = layers_dict[syn_type]
            for sec_index, seg_list in viewitems(seg_dict):
                for seg, layer, seg_count in zip(seg_list, layers, segcounts):
                    seg_start = seg.x - (0.5 / seg.sec.nseg)
                    seg_end = seg.x + (0.5 / seg.sec.nseg)
                    seg_range = seg_end - seg_start
                    int_seg_count = math.floor(seg_count)
                    syn_count = 0
                    while syn_count < int_seg_count:
                        syn_loc = seg_start + seg_range * ((syn_count + 1) / math.ceil(seg_count))
                        assert ((syn_loc <= 1) & (syn_loc >= 0))
                        if syn_loc < 1.0:
                            syn_locs.append(syn_loc)
                            syn_ids.append(syn_index)
                            syn_secs.append(sec_index_dict[seg.sec])
                            syn_layers.append(layer)
                            syn_types.append(syn_type)
                            swc_types.append(swc_type)
                            syn_index += 1
                            syn_count += 1

    assert (len(syn_ids) > 0)
    syn_dict = {'syn_ids': np.asarray(syn_ids, dtype='uint32'),
                'syn_locs': np.asarray(syn_locs, dtype='float32'),
                'syn_secs': np.asarray(syn_secs, dtype='uint32'),
                'syn_layers': np.asarray(syn_layers, dtype='int8'),
                'syn_types': np.asarray(syn_types, dtype='uint8'),
                'swc_types': np.asarray(swc_types, dtype='uint8')}

    return (syn_dict, segcounts_per_sec)


def distribute_poisson_synapses(density_seed, syn_type_dict, swc_type_dict, layer_dict, sec_layer_density_dict,
                                neurotree_dict, cell_sec_dict, cell_secidx_dict):
    """
    Computes synapse locations according to a Poisson distribution.
    :param density_seed:
    :param syn_type_dict:
    :param swc_type_dict:
    :param layer_dict:
    :param sec_layer_density_dict:
    :param neurotree_dict:
    :param cell_sec_dict:
    :param cell_secidx_dict:
    :param verbose:
    :return:
    """
    import networkx as nx
    
    syn_ids = []
    syn_locs = []
    syn_secs = []
    syn_layers = []
    syn_types = []
    swc_types = []
    syn_index = 0


    sec_graph = make_neurotree_graph(neurotree_dict)

    debug_flag = False
    secnodes_dict = neurotree_dict['section_topology']['nodes']
    for sec, secnodes in viewitems(secnodes_dict):
        if len(secnodes) < 2:
            debug_flag = True

    if debug_flag:
        print 'sec_graph: ', list(sec_graph.edges)
        print 'neurotree_dict: ', neurotree_dict

    seg_density_per_sec = {}
    r = np.random.RandomState()
    r.seed(int(density_seed))
    for (sec_name, layer_density_dict) in viewitems(sec_layer_density_dict):

        swc_type = swc_type_dict[sec_name]
        seg_dict = {}
        L_total = 0

        (seclst, maxdist) = cell_sec_dict[sec_name]
        secidxlst = cell_secidx_dict[sec_name]
        sec_dict = { int(idx): sec for sec, idx in zip(seclst, secidxlst) }
        if len(sec_dict) > 1:
            sec_subgraph = sec_graph.subgraph(list(sec_dict.keys()))
            if len(sec_subgraph.edges()) > 0:
                sec_roots = [ n for n,d in sec_subgraph.in_degree() if d==0 ] 
                sec_edges = []
                for sec_root in sec_roots:
                    sec_edges.append(list(nx.dfs_edges(sec_subgraph, sec_root)))
                    sec_edges.append([(None, sec_root)])
                sec_edges = [val for sublist in sec_edges for val in sublist]
            else:
                sec_edges = [(None, idx) for idx in list(sec_dict.keys()) ]
        else:
            sec_edges = [(None, idx) for idx in list(sec_dict.keys()) ]
        for sec_index, sec in viewitems(sec_dict):
            seg_list = []
            if maxdist is None:
                for seg in sec:
                    if seg.x < 1.0 and seg.x > 0.0:
                        seg_list.append(seg)
            else:
                for seg in sec:
                    if seg.x < 1.0 and seg.x > 0.0 and ((L_total + sec.L * seg.x) <= maxdist):
                        seg_list.append(seg)
            seg_dict[sec_index] = seg_list
            L_total += sec.L
        seg_density_dict, layers_dict = \
            synapse_seg_density(syn_type_dict, layer_dict, \
                                layer_density_dict, \
                                seg_dict, r, \
                                neurotree_dict=neurotree_dict)
        seg_density_per_sec[sec_name] = seg_density_dict
        for (syn_type_label, _) in viewitems(layer_density_dict):
            syn_type = syn_type_dict[syn_type_label]
            seg_density = seg_density_dict[syn_type]
            layers = layers_dict[syn_type]
            end_distance = {}
            for sec_parent, sec_index in sec_edges:
                seg_list        = seg_dict[sec_index]
                sec_seg_layers  = layers[sec_index]
                sec_seg_density = seg_density[sec_index]
                start_seg       = seg_list[0]
                interval        = 0.
                syn_loc         = 0.
                for seg, layer, density in zip(seg_list,sec_seg_layers,sec_seg_density):
                    seg_start = seg.x - (0.5 / seg.sec.nseg)
                    seg_end   = seg.x + (0.5 / seg.sec.nseg)
                    L = seg.sec.L
                    L_seg_start = seg_start * L
                    L_seg_end   = seg_end * L
                    if density > 0.:
                        beta = 1. / density
                        if interval > 0.:
                            sample = r.exponential(beta)
                        else:
                            while True:
                                sample = r.exponential(beta)
                                if (sample >= L_seg_start) and (sample < L_seg_end):
                                    break
                        interval += sample
                        while interval < L_seg_end:
                            if interval >= L_seg_start:
                                syn_loc = interval / L
                                assert ((syn_loc <= 1) and (syn_loc >= seg_start))
                                if syn_loc < 1.0:
                                    syn_locs.append(syn_loc)
                                    syn_ids.append(syn_index)
                                    syn_secs.append(sec_index)
                                    syn_layers.append(layer)
                                    syn_types.append(syn_type)
                                    swc_types.append(swc_type)
                                    syn_index += 1
                            interval += r.exponential(beta)
                    else:
                        interval = seg_end * L
                end_distance[sec_index] = (1.0 - syn_loc) * L
            
    assert (len(syn_ids) > 0)
    syn_dict = {'syn_ids': np.asarray(syn_ids, dtype='uint32'),
                'syn_locs': np.asarray(syn_locs, dtype='float32'),
                'syn_secs': np.asarray(syn_secs, dtype='uint32'),
                'syn_layers': np.asarray(syn_layers, dtype='int8'),
                'syn_types': np.asarray(syn_types, dtype='uint8'),
                'swc_types': np.asarray(swc_types, dtype='uint8')}

    return (syn_dict, seg_density_per_sec)


def generate_log_normal_weights(weights_name, mu, sigma, seed, source_syn_dict):
    local_random = np.random.RandomState()
    local_random.seed(int(seed))
    source_weights = local_random.lognormal(mu, sigma, len(source_syn_dict))
    syn_weight_dict = {}
    # weights are synchronized across all inputs from the same source_gid
    for this_source_gid, this_weight in zip(source_syn_dict, source_weights):
        for this_syn_id in source_syn_dict[this_source_gid]:
            syn_weight_dict[this_syn_id] = this_weight
    weights = np.array(list(syn_weight_dict.values())).astype('float32', copy=False)
    normed_weights = weights 
    weights_dict = \
      { 'syn_id': np.array(list(syn_weight_dict.keys())).astype('uint32', copy=False),
        weights_name: normed_weights }
    return weights_dict<|MERGE_RESOLUTION|>--- conflicted
+++ resolved
@@ -1581,31 +1581,11 @@
     :param pop_name: population name
     :param gids: cell ids
     """
-<<<<<<< HEAD
-    comm = env.comm
-    rank = comm.rank
-    if rank == sample_rank:
-        color = 1
-    else:
-        gids = []
-        color = 0
-
-    comm0 = comm.Split(color, 0)
-
-    if rank == sample_rank:
-        write_syn_mech_attrs(env, pop_name, gids, env.results_file_path, write_kwds={'comm': comm0})
-
-    comm0.barrier()
-    comm0.Free()
-    comm.barrier()
-=======
     rank = int(env.pc.id())
 
     comm = env.comm
         
     write_syn_mech_attrs(env, pop_name, gids, env.results_file_path, write_kwds={'comm': env.comm})
->>>>>>> 3351fadf
-
 
 # ------------------------- Methods to distribute synapse locations -------------------------------------------------- #
 
