import sys, collections, copy, itertools, math
import time
import traceback
from collections import defaultdict
import numpy as np
from dentate.cells import get_distance_to_node, get_donor, get_mech_rules_dict, get_param_val_by_distance, \
    import_mech_dict_from_file, make_neurotree_graph, custom_filter_if_terminal, \
    custom_filter_modify_slope_if_terminal, custom_filter_by_branch_order
from dentate.neuron_utils import h, default_ordered_sec_types, mknetcon, mknetcon_vecstim
from dentate.utils import DExpr, NamedTupleWithDocstring, get_module_logger, generator_ifempty, map, range, str, \
     viewitems, viewkeys, zip, zip_longest, partitionn
from neuroh5.io import write_cell_attributes

# This logger will inherit its settings from the root logger, created in dentate.env
logger = get_module_logger(__name__)


class SynapseSource(object):
    """This class provides information about the presynaptic (source) cell
    connected to a synapse.
      - gid - gid of source cell (int)
      - population - population index of source cell (int)
      - delay - connection delay (float)
    """
    __slots__ = 'gid', 'population', 'delay'

    def __init__(self):
        self.gid = None
        self.population = None
        self.delay = None
    def __repr__(self): 
       return 'SynapseSource(%d, %d, %.02f)' % (self.gid, self.population, self.delay)
    def __str__(self): 
       return 'SynapseSource(%d, %d, %.02f)' % (self.gid, self.population, self.delay)

SynapsePointProcess = NamedTupleWithDocstring(
    """This class provides information about the point processes associated with a synapse.
      - mech - dictionary of synapse mechanisms
      - netcon - dictionary of netcons
      - vecstim - dictionary of vecstims
    """,
    "SynapsePointProcess",
    ['mech', 'netcon', 'vecstim'])

Synapse = NamedTupleWithDocstring(
    """A container for synapse configuration, synapse mechanism instantiation,
     and associated netcon/vecstim instances.
    - syn_type - enumerated synapse type (int)
    - swc_type - enumerated swc type (int)
    - syn_layer - enumerated synapse layer (int)
    - syn_loc - synapse location in segment (float)
    - syn_section - synapse section index (int)
    - source: instance of SynapseSource with the slots: 
       - gid - source cell gid (int)
       - population - enumerated source population index (int)
       - delay - connection delay (float)
    - attr_dict - dictionary of attributes per synapse mechanism
      (for cases when multiple mechanisms are associated with a
      synapse, e.g. GABA_A and GABA_B)
    """,
    'Synapse',
    ['syn_type',
     'swc_type',
     'syn_layer',
     'syn_loc',
     'syn_section',
     'source',
     'attr_dict'
     ])


class SynapseAttributes(object):
    """This class provides an interface to store, retrieve, and modify
    attributes of synaptic mechanisms. Handles instantiation of
    complex subcellular gradients of synaptic mechanism attributes.
    """

    def __init__(self, env, syn_mech_names, syn_param_rules):
        """An Env object containing imported network configuration metadata
        uses an instance of SynapseAttributes to track all metadata
        related to the identity, location, and configuration of all
        synaptic connections in the network.

        :param env: :class:'Env'
        :param syn_mech_names: dict of the form: { label: mechanism name }
        :param syn_param_rules: dict of the form:
               { mechanism name:
                    mech_file: path.mod
                    mech_params: list of parameter names
                    netcon_params: dictionary { parameter name: index }
                }

        """
        self.env = env
        self.syn_mech_names = syn_mech_names
        
        self.syn_param_rules = syn_param_rules
        self.syn_name_index_dict = {label: index for index, label in enumerate(syn_mech_names)}  # int : mech_name dict
        self.syn_id_attr_dict = defaultdict(lambda: defaultdict(lambda: None))
        self.sec_dict = defaultdict(lambda: defaultdict(lambda: []))
        self.pps_dict = defaultdict(lambda: defaultdict(lambda: SynapsePointProcess(mech={}, netcon={}, vecstim={})))
        self.presyn_names = {id: name for name, id in viewitems(env.Populations)}
        self.filter_cache = {}

    def init_syn_id_attrs_from_iter(self, cell_iter, attr_type='dict', attr_tuple_index=None):
        """
        Initializes synaptic attributes given an iterator that returns (gid, attr_dict).
        See `init_syn_id_attrs` for details on the format of the input dictionary.
        """
        
        if attr_type == 'dict':
            for (gid, attr_dict) in cell_iter:
                syn_ids = attr_dict['syn_ids']
                syn_layers = attr_dict['syn_layers']
                syn_types = attr_dict['syn_types']
                swc_types = attr_dict['swc_types']
                syn_secs = attr_dict['syn_secs']
                syn_locs = attr_dict['syn_locs']
                self.init_syn_id_attrs(gid, syn_ids, syn_layers, syn_types, swc_types, syn_secs, syn_locs)
        elif attr_type == 'tuple':
            syn_ids_ind = attr_tuple_index.get('syn_ids', None)
            syn_locs_ind = attr_tuple_index.get('syn_locs', None)
            syn_layers_ind = attr_tuple_index.get('syn_layers', None)
            syn_types_ind = attr_tuple_index.get('syn_types', None)
            swc_types_ind = attr_tuple_index.get('swc_types', None)
            syn_secs_ind = attr_tuple_index.get('syn_secs', None)
            syn_locs_ind = attr_tuple_index.get('syn_locs', None)
            for (gid, attr_tuple) in cell_iter:
                syn_ids = attr_tuple[syn_ids_ind]
                syn_layers = attr_tuple[syn_layers_ind]
                syn_types = attr_tuple[syn_types_ind]
                swc_types = attr_tuple[swc_types_ind]
                syn_secs = attr_tuple[syn_secs_ind]
                syn_locs = attr_tuple[syn_locs_ind]
                self.init_syn_id_attrs(gid, syn_ids, syn_layers, syn_types, swc_types, syn_secs, syn_locs)

        else:
            raise RuntimeError('init_syn_id_attrs_from_iter: unrecognized input attribute type %s' % attr_type)

    def init_syn_id_attrs(self, gid, syn_ids, syn_layers, syn_types, swc_types, syn_secs, syn_locs):

        """
        Initializes synaptic attributes for the given cell gid.
        Only the intrinsic properties of a synapse, such as type, layer, location are set.

        Connection edge attributes such as source gid, point process
        parameters, and netcon/vecstim objects are initialized to None
        or empty dictionaries.

          - syn_ids: synapse ids
          - syn_layers: layer index for each synapse id
          - syn_types: synapse type for each synapse id
          - swc_types: swc type for each synapse id
          - syn_secs: section index for each synapse id
          - syn_locs: section location for each synapse id

        """
        if gid in self.syn_id_attr_dict:
            raise RuntimeError('Entry %i exists in synapse attribute dictionary' % gid)
        else:

            syn_dict = self.syn_id_attr_dict[gid]
            sec_dict = self.sec_dict[gid]
            for i, (syn_id, syn_layer, syn_type, swc_type, syn_sec, syn_loc) in \
                    enumerate(zip_longest(syn_ids, syn_layers, syn_types, swc_types, syn_secs, syn_locs)):
                syn = Synapse(syn_type=syn_type, syn_layer=syn_layer, syn_section=syn_sec, syn_loc=syn_loc,
                              swc_type=swc_type, source=SynapseSource(), attr_dict=defaultdict(dict))
                syn_dict[syn_id] = syn
                sec_dict[syn_sec].append((syn_id, syn))

    def init_edge_attrs(self, gid, presyn_name, presyn_gids, edge_syn_ids, delays=None):
        """
        Sets connection edge attributes for the specified synapse ids.

        :param gid: gid for post-synaptic (target) cell (int)
        :param presyn_name: name of presynaptic (source) population (string)
        :param presyn_ids: gids for presynaptic (source) cells (array of int)
        :param edge_syn_ids: synapse ids on target cells to be used for connections (array of int)
        :param delays: axon conduction (netcon) delays (array of float)
        """

        presyn_index = int(self.env.Populations[presyn_name])
        connection_velocity = float(self.env.connection_velocity[presyn_name])

        if delays is None:
            delays = [1.1*h.dt] * len(edge_syn_ids)

        syn_id_dict = self.syn_id_attr_dict[gid]

        for edge_syn_id, presyn_gid, delay in zip_longest(edge_syn_ids, presyn_gids, delays):
            syn = syn_id_dict[edge_syn_id]
            if syn is None:
                raise RuntimeError('init_edge_attrs: gid %i: synapse id %i has not been initialized' %
                                   (gid, edge_syn_id))

            if syn.source.gid is not None:
                raise RuntimeError('init_edge_attrs: gid %i: synapse id %i has already been initialized with edge '
                                   'attributes' % (gid, edge_syn_id))

            syn.source.gid = presyn_gid
            syn.source.population = presyn_index
            syn.source.delay = delay

    def init_edge_attrs_from_iter(self, pop_name, presyn_name, attr_info, edge_iter, set_edge_delays=True):
        """
        Initializes edge attributes for all cell gids returned by iterator.

        :param pop_name: name of postsynaptic (target) population (string)
        :param source_name: name of presynaptic (source) population (string)
        :param attr_info: dictionary mapping attribute name to indices in iterator tuple
        :param edge_iter: edge attribute iterator
        :param set_edge_delays: bool
        """
        connection_velocity = float(self.env.connection_velocity[presyn_name])
        if pop_name in attr_info and presyn_name in attr_info[pop_name]:
            edge_attr_info = attr_info[pop_name][presyn_name]
        else:
            raise RuntimeError('init_edge_attrs_from_iter: missing edge attributes for projection %s -> %s' % \
                               (presyn_name, pop_name))

        if 'Synapses' in edge_attr_info and \
                'syn_id' in edge_attr_info['Synapses'] and \
                'Connections' in edge_attr_info and \
                'distance' in edge_attr_info['Connections']:
            syn_id_attr_index = edge_attr_info['Synapses']['syn_id']
            distance_attr_index = edge_attr_info['Connections']['distance']
        else:
            raise RuntimeError('init_edge_attrs_from_iter: missing edge attributes for projection %s -> %s' % \
                               (presyn_name, pop_name))

        for (postsyn_gid, edges) in edge_iter:
            presyn_gids, edge_attrs = edges
            edge_syn_ids = edge_attrs['Synapses'][syn_id_attr_index]
            edge_dists = edge_attrs['Connections'][distance_attr_index]

            if set_edge_delays:
                delays = [max((distance / connection_velocity), 1.1*h.dt) for distance in edge_dists]
            else:
                delays = None

            self.init_edge_attrs(postsyn_gid, presyn_name, presyn_gids, edge_syn_ids, delays=delays)

    def add_pps(self, gid, syn_id, syn_name, pps):
        """
        Adds mechanism point process for the specified cell/synapse id/mechanism name.

        :param gid: cell id
        :param syn_id: synapse id
        :param syn_name: synapse mechanism name
        :param pps: hoc point process
        """
        syn_index = self.syn_name_index_dict[syn_name]
        gid_pps_dict = self.pps_dict[gid]
        pps_dict = gid_pps_dict[syn_id]
        if syn_index in pps_dict.mech:
            raise RuntimeError('add_pps: gid %i Synapse id %i already has mechanism %s' % (gid, syn_id, syn_name))
        else:
            pps_dict.mech[syn_index] = pps

    def has_pps(self, gid, syn_id, syn_name):
        """
        Returns True if the given synapse id already has the named mechanism, False otherwise.

        :param gid: cell id
        :param syn_id: synapse id
        :param syn_name: synapse mechanism name
        :return: bool
        """
        syn_index = self.syn_name_index_dict[syn_name]
        gid_pps_dict = self.pps_dict[gid]
        pps_dict = gid_pps_dict[syn_id]
        return syn_index in pps_dict.mech

    def get_pps(self, gid, syn_id, syn_name, throw_error=True):
        """
        Returns the mechanism for the given synapse id on the given cell.

        :param gid: cell id
        :param syn_id: synapse id
        :param syn_name: mechanism name
        :return: hoc point process
        """
        syn_index = self.syn_name_index_dict[syn_name]
        gid_pps_dict = self.pps_dict[gid]
        pps_dict = gid_pps_dict[syn_id]
        if syn_index in pps_dict.mech:
            return pps_dict.mech[syn_index]
        else:
            if throw_error:
                raise RuntimeError('get_pps: gid %i synapse id %i has no point process for mechanism %s' %
                                   (gid, syn_id, syn_name))
            else:
                return None

    def add_netcon(self, gid, syn_id, syn_name, nc):
        """
        Adds a NetCon object for the specified cell/synapse id/mechanism name.

        :param gid: cell id
        :param syn_id: synapse id
        :param syn_name: synapse mechanism name
        :param nc: :class:'h.NetCon'
        """
        syn_index = self.syn_name_index_dict[syn_name]
        gid_pps_dict = self.pps_dict[gid]
        pps_dict = gid_pps_dict[syn_id]
        if syn_index in pps_dict.netcon:
            raise RuntimeError('add_netcon: gid %i Synapse id %i mechanism %s already has netcon' %
                               (gid, syn_id, syn_name))
        else:
            pps_dict.netcon[syn_index] = nc

    def has_netcon(self, gid, syn_id, syn_name):
        """
        Returns True if a netcon exists for the specified cell/synapse id/mechanism name, False otherwise.

        :param gid: cell id
        :param syn_id: synapse id
        :param syn_name: synapse mechanism name
        :return: bool
        """
        syn_index = self.syn_name_index_dict[syn_name]
        gid_pps_dict = self.pps_dict[gid]
        pps_dict = gid_pps_dict[syn_id]
        return syn_index in pps_dict.netcon

    def get_netcon(self, gid, syn_id, syn_name, throw_error=True):
        """
        Returns the NetCon object associated with the specified cell/synapse id/mechanism name.

        :param gid: cell id
        :param syn_id: synapse id
        :param syn_name: synapse mechanism name
        :return: :class:'h.NetCon'
        """
        syn_index = self.syn_name_index_dict[syn_name]
        gid_pps_dict = self.pps_dict[gid]
        pps_dict = gid_pps_dict[syn_id]
        if syn_index in pps_dict.netcon:
            return pps_dict.netcon[syn_index]
        else:
            if throw_error:
                raise RuntimeError('get_netcon: gid %i synapse id %i has no netcon for mechanism %s' %
                                   (gid, syn_id, syn_name))
            else:
                return None
            
    def del_netcon(self, gid, syn_id, syn_name, throw_error=True):
        """
        Removes a NetCon object for the specified cell/synapse id/mechanism name.

        :param gid: cell id
        :param syn_id: synapse id
        :param syn_name: synapse mechanism name
        """
        syn_index = self.syn_name_index_dict[syn_name]
        gid_pps_dict = self.pps_dict[gid]
        pps_dict = gid_pps_dict[syn_id]
        if syn_index in pps_dict.netcon:
            del pps_dict.netcon[syn_index]
        else:
            if throw_error:
                raise RuntimeError('del_netcon: gid %i synapse id %i has no netcon for mechanism %s' %
                                   (gid, syn_id, syn_name))


    def add_vecstim(self, gid, syn_id, syn_name, vs):
        """
        Adds a VecStim object for the specified cell/synapse id/mechanism name.

        :param gid: cell id
        :param syn_id: synapse id
        :param syn_name: synapse mechanism name
        :param vs: :class:'h.VecStim'
        """
        syn_index = self.syn_name_index_dict[syn_name]
        gid_pps_dict = self.pps_dict[gid]
        pps_dict = gid_pps_dict[syn_id]
        if syn_index in pps_dict.vecstim:
            raise RuntimeError('add_vecstim: gid %i synapse id %i mechanism %s already has vecstim' %
                               (gid, syn_id, syn_name))
        else:
            pps_dict.vecstim[syn_index] = vs

    def has_vecstim(self, gid, syn_id, syn_name):
        """
        Returns True if a vecstim exists for the specified cell/synapse id/mechanism name, False otherwise.

        :param gid: cell id
        :param syn_id: synapse id
        :param syn_name: synapse mechanism name
        :return: bool
        """
        syn_index = self.syn_name_index_dict[syn_name]
        gid_pps_dict = self.pps_dict[gid]
        pps_dict = gid_pps_dict[syn_id]
        return syn_index in pps_dict.vecstim

    def get_vecstim(self, gid, syn_id, syn_name, throw_error=True):
        """
        Returns the VecStim object associated with the specified cell/synapse id/mechanism name.

        :param gid: cell id
        :param syn_id: synapse id
        :param syn_name: synapse mechanism name
        :return: :class:'h.VecStim'
        """
        syn_index = self.syn_name_index_dict[syn_name]
        gid_pps_dict = self.pps_dict[gid]
        pps_dict = gid_pps_dict[syn_id]
        if syn_index in pps_dict.vecstim:
            return pps_dict.vecstim[syn_index]
        else:
            if throw_error:
                raise RuntimeError('get_vecstim: gid %d synapse %d: vecstim for mechanism %s not found' %
                                   (gid, syn_id, syn_name))
            else:
                return None

    def has_mech_attrs(self, gid, syn_id, syn_name):
        """
        Returns True if mechanism attributes have been specified for the given cell id/synapse id/mechanism name, False otherwise.

        :param gid: cell id
        :param syn_id: synapse id
        :param syn_name: synapse mechanism name
        :return: bool
        """
        syn_index = self.syn_name_index_dict[syn_name]
        syn_id_dict = self.syn_id_attr_dict[gid]
        syn = syn_id_dict[syn_id]
        return syn_index in syn.attr_dict

    def get_mech_attrs(self, gid, syn_id, syn_name, throw_error=True):
        """
        Returns mechanism attribute dictionary associated with the given cell id/synapse id/mechanism name, False otherwise.

        :param gid: cell id
        :param syn_id: synapse id
        :param syn_name: synapse mechanism name
        :return: dict
        """
        syn_index = self.syn_name_index_dict[syn_name]
        syn_id_dict = self.syn_id_attr_dict[gid]
        syn = syn_id_dict[syn_id]
        if syn_index in syn.attr_dict:
            return syn.attr_dict[syn_index]
        else:
            if throw_error:
                raise RuntimeError('get_mech_attrs: gid %d synapse %d: attributes for mechanism %s not found' %
                                   (gid, syn_id, syn_name))
            else:
                return None

    def add_mech_attrs(self, gid, syn_id, syn_name, params):
        """
        Specifies mechanism attribute dictionary for the given cell id/synapse id/mechanism name. Assumes mechanism
        attributes have not been set yet for this synapse mechanism.

        :param gid: cell id
        :param syn_id: synapse id
        :param syn_name: synapse mechanism name
        :param params: dict
        """
        syn_index = self.syn_name_index_dict[syn_name]
        syn_id_dict = self.syn_id_attr_dict[gid]
        syn = syn_id_dict[syn_id]
        attr_dict = syn.attr_dict[syn_index]
        for k, v in viewitems(params):
            if k in attr_dict:
                raise RuntimeError('add_mech_attrs: gid %i synapse id %i mechanism %s already has parameter %s' %
                                   (gid, syn_id, syn_name, str(k)))
            if v is None:
                raise RuntimeError('add_mech_attrs: gid %i synapse id %i mechanism %s parameter %s has no value' %
                                   (gid, syn_id, syn_name, str(k)))
            attr_dict[k] = v

    def modify_mech_attrs(self, pop_name, gid, syn_id, syn_name, params, update_operator=lambda gid, syn_id, old, new: new):
        """
        Modifies mechanism attributes for the given cell id/synapse id/mechanism name. 

        :param pop_name: population name
        :param gid: cell id
        :param syn_id: synapse id
        :param syn_name: synapse mechanism name
        :param params: dict
        :param update: lambda (old, new)
        """
        rules = self.syn_param_rules
        syn_index = self.syn_name_index_dict[syn_name]
        syn_id_dict = self.syn_id_attr_dict[gid]
        mech_name = self.syn_mech_names[syn_name]
        syn = syn_id_dict[syn_id]
        presyn_name = self.presyn_names.get(syn.source.population, None)
        if presyn_name:
            connection_syn_params = self.env.connection_config[pop_name][presyn_name].mechanisms
        else:
            connection_syn_params = None

        if update_operator is None:
            update_operator=lambda gid, syn_id, old, new: new

        mech_params = {}
        if connection_syn_params is not None:
            if 'default' in connection_syn_params:
                section_syn_params = connection_syn_params['default']
            else:
                section_syn_params = connection_syn_params[syn.swc_type]
            mech_params = section_syn_params.get(syn_name, {})
        
        attr_dict = syn.attr_dict[syn_index]
        for k, v in viewitems(params):
            if k in rules[mech_name]['mech_params']:
                mech_param = mech_params.get(k, None)
                if isinstance(mech_param, DExpr):
                    if mech_param.parameter == 'delay':
                        new_val = mech_param(syn.source.delay)
                    else:
                        raise RuntimeError('modify_mech_attrs: unknown dependent expression parameter %s' % (mech_param.parameter))
                else:
                    new_val = v
                assert(new_val is not None)
                old_val = attr_dict.get(k, mech_param)
                attr_dict[k] = update_operator(gid, syn_id, old_val, new_val)
            elif k in rules[mech_name]['netcon_params']:
                mech_param = mech_params.get(k, None)
                if isinstance(mech_param, DExpr):
                    if mech_param.parameter == 'delay':
                        new_val = mech_param(syn.source.delay)
                        #print("modify %s.%s.%s: delay: %f new val: %f" % (pop_name, syn_name, k, syn.source.delay, new_val))
                    else:
                        raise RuntimeError('modify_mech_attrs: unknown dependent expression parameter %s' % (mech_param.parameter))
                else:
                    new_val = v
                assert(new_val is not None)
                old_val = attr_dict.get(k, mech_param)
                attr_dict[k] = update_operator(gid, syn_id, old_val, new_val)
            else:
                raise RuntimeError('modify_mech_attrs: unknown type of parameter %s' % k)

    def add_mech_attrs_from_iter(self, gid, syn_name, params_iter, overwrite='error'):
        """
        Adds mechanism attributes for the given cell id/synapse id/synapse mechanism.

        :param gid: cell id
        :param syn_id: synapse id
        :param syn_name: synapse mechanism name
        :param params: dict
        """
        syn_index = self.syn_name_index_dict[syn_name]
        syn_id_dict = self.syn_id_attr_dict[gid]
        for syn_id, params_dict in params_iter:
            syn = syn_id_dict[syn_id]
            if syn is None:
                raise RuntimeError('add_mech_attrs_from_iter: '
                                   'gid %i synapse id %i has not been created yet' % (gid, syn_id))
            if syn_index in syn.attr_dict:
                if overwrite == 'error':
                    raise RuntimeError('add_mech_attrs_from_iter: '
                                       'gid %i Synapse id %i mechanism %s already has parameters' % (gid, syn_id, syn_name))
                elif overwrite == 'skip':
                    continue
                elif overwrite == 'overwrite':
                    pass
                else:
                    raise RuntimeError('add_mech_attrs_from_iter: unknown overwrite value %s' % overwrite)

            attr_dict = syn.attr_dict[syn_index]
            for k, v in viewitems(params_dict):
                if v is None:
                    raise RuntimeError('add_mech_attrs_from_iter: gid %i synapse id %i mechanism %s parameter %s has no value' %
                                       (gid, syn_id, syn_name, str(k)))
                attr_dict[k] = v

    def filter_synapses(self, gid, syn_sections=None, syn_indexes=None, syn_types=None, layers=None, sources=None,
                        swc_types=None, cache=False):
        """
        Returns a subset of the synapses of the given cell according to the given criteria.

        :param gid: int
        :param syn_sections: array of int
        :param syn_indexes: array of int: syn_ids
        :param syn_types: list of enumerated type: synapse category
        :param layers: list of enumerated type: layer
        :param sources: list of enumerated type: population names of source projections
        :param swc_types: list of enumerated type: swc_type
        :param cache: bool
        :return: dictionary { syn_id: { attribute: value } }
        """
        matches = lambda items: all(
            map(lambda query_item: (query_item[0] is None) or (query_item[1] in query_item[0]), items))

        if cache:
            cache_args = tuple([tuple(x) if isinstance(x, list) else x for x in
                                [gid, syn_sections, syn_indexes, syn_types, layers, sources, swc_types]])
            if cache_args in self.filter_cache:
                return self.filter_cache[cache_args]

        if sources is None:
            source_indexes = None
        else:
            source_indexes = set(sources)

        if syn_sections is not None:
            # Fast path
            sec_dict = self.sec_dict[gid]
            it = itertools.chain.from_iterable([sec_dict[sec_index] for sec_index in syn_sections])
            syn_dict = {k: v for (k, v) in it}
        else:
            syn_dict = self.syn_id_attr_dict[gid]

        result = {k: v for k, v in viewitems(syn_dict)
                  if matches([(syn_indexes, k),
                              (syn_types, v.syn_type),
                              (layers, v.syn_layer),
                              (source_indexes, v.source.population),
                              (swc_types, v.swc_type)])}
        if cache:
            self.filter_cache[cache_args] = result

        return result

    def partition_synapses_by_source(self, gid, syn_ids=None):
        """
        Partitions the synapse objects for the given cell based on the
        presynaptic (source) population index.
        
        :param gid: int
        :param syn_ids: array of int

        """
        source_names = {id: name for name, id in viewitems(self.env.Populations)}
        source_names[-1] = None

        if syn_ids is None:
            syn_id_attr_dict = self.syn_id_attr_dict[gid]
        else:
            syn_id_attr_dict = {syn_id: self.syn_id_attr_dict[gid][syn_id] for syn_id in syn_ids}

        source_iter = partitionn(viewitems(syn_id_attr_dict),
                                 lambda syn_id_syn: syn_id_syn[1].source.population+1
                                     if syn_id_syn[1].source.population is not None else 0,
                                 n=len(source_names))

        return dict([(source_names[source_id_x[0]-1], generator_ifempty(source_id_x[1])) for source_id_x in
                     enumerate(source_iter)])

    def get_filtered_syn_ids(self, gid, syn_sections=None, syn_indexes=None, syn_types=None, layers=None,
                             sources=None, swc_types=None, cache=False):
        """
        Returns a subset of the synapse ids of the given cell according to the given criteria.
        :param gid:
        :param syn_sections:
        :param syn_indexes:
        :param syn_types:
        :param layers:
        :param sources:
        :param swc_types:
        :param cache:
        :return: sequence
        """
        return list(self.filter_synapses(gid, syn_sections=syn_sections, syn_indexes=syn_indexes, syn_types=syn_types,
                                         layers=layers, sources=sources, swc_types=swc_types, cache=cache).keys())

    def partition_syn_ids_by_source(self, gid, syn_ids=None):
        """
        Partitions the synapse ids for the given cell based on the
        presynaptic (source) population index.
        
        :param gid: int
        :param syn_ids: array of int

        """
        start_time = time.time()
        source_names = {id: name for name, id in viewitems(self.env.Populations)}
        source_names[-1] = None
        syn_id_attr_dict = self.syn_id_attr_dict[gid]
        if syn_ids is None:
            syn_ids = list(syn_id_attr_dict.keys())

        def partition_pred(syn_id):
            syn = syn_id_attr_dict[syn_id]
            return syn.source.population+1 if syn.source.population is not None else 0

        source_iter = partitionn(syn_ids, partition_pred, n=len(source_names))

        return dict([(source_names[source_id_x[0]-1], generator_ifempty(source_id_x[1])) for source_id_x in
                     enumerate(source_iter)])

    def del_syn_id_attr_dict(self, gid):
        """
        Removes the synapse attributes associated with the given cell gid.
        """
        del self.syn_id_attr_dict[gid]
        del self.sec_dict[gid]

    def clear_filter_cache(self):
        self.filter_cache.clear()

    def has_gid(self, gid):
        return (gid in self.syn_id_attr_dict)

    def gids(self):
        return viewkeys(self.syn_id_attr_dict)

    def items(self):
        return viewitems(self.syn_id_attr_dict)

    def __getitem__(self, gid):
        return self.syn_id_attr_dict[gid]


def insert_hoc_cell_syns(env, gid, cell, syn_ids, syn_params, unique=False, insert_netcons=False,
                         insert_vecstims=False):
    """
    TODO: Only config the point process object if it has not already been configured.

    Insert mechanisms into given cell according to the synapse objects created in env.synapse_attributes.
    Configures mechanisms according to parameter values specified in syn_params.
    
    :param env: :class:'Env'
    :param gid: cell id (int)
    :param cell: hoc cell object
    :param syn_ids: synapse ids (array of int)
    :param syn_params: dictionary of the form { mech_name: params }
    :param unique: True, if unique mechanisms are to be inserted for each synapse; False, if synapse mechanisms within
            a compartment will be shared.
    :param insert_netcons: bool; whether to build new netcons for newly constructed synapses
    :param insert_vecstims: bool; whether to build new vecstims for newly constructed netcons
    :param verbose: bool
    :return: number of inserted mechanisms

    """

    swc_type_apical = env.SWC_Types['apical']
    swc_type_basal = env.SWC_Types['basal']
    swc_type_soma = env.SWC_Types['soma']
    swc_type_axon = env.SWC_Types['axon']
    swc_type_ais = env.SWC_Types['ais']
    swc_type_hill = env.SWC_Types['hillock']

    syns_dict_dend = defaultdict(lambda: defaultdict(lambda: defaultdict(lambda: None)))
    syns_dict_axon = defaultdict(lambda: defaultdict(lambda: defaultdict(lambda: None)))
    syns_dict_ais = defaultdict(lambda: defaultdict(lambda: defaultdict(lambda: None)))
    syns_dict_hill = defaultdict(lambda: defaultdict(lambda: defaultdict(lambda: None)))
    syns_dict_soma = defaultdict(lambda: defaultdict(lambda: defaultdict(lambda: None)))

    syns_dict_by_type = {swc_type_apical: syns_dict_dend,
                         swc_type_basal: syns_dict_dend,
                         swc_type_axon: syns_dict_axon,
                         swc_type_ais: syns_dict_ais,
                         swc_type_hill: syns_dict_hill,
                         swc_type_soma: syns_dict_soma}
    py_sections = [sec for sec in cell.sections]

    syn_attrs = env.synapse_attributes
    syn_id_attr_dict = syn_attrs.syn_id_attr_dict[gid]

    make_syn_mech = make_unique_synapse_mech if unique else make_shared_synapse_mech

    syn_count = 0
    nc_count = 0
    mech_count = 0
    for syn_id in syn_ids:

        syn = syn_id_attr_dict[syn_id]
        swc_type = syn.swc_type
        syn_loc = syn.syn_loc
        syn_section = syn.syn_section
        syn_attr_dict = syn.attr_dict
        
        sec = py_sections[syn_section]
        if swc_type in syns_dict_by_type:
            syns_dict = syns_dict_by_type[swc_type]
        else:
            raise RuntimeError("insert_hoc_cell_syns: unsupported synapse SWC type %d for synapse %d" %
                               (swc_type, syn_id))

        if 'default' in syn_params:
            mech_params = syn_params['default']
        else:
            mech_params = syn_params[swc_type]
            
        for syn_name, params in viewitems(mech_params):

            syn_mech = make_syn_mech(syn_name=syn_name, seg=sec(syn_loc), syns_dict=syns_dict,
                                     mech_names=syn_attrs.syn_mech_names)

            syn_attrs.add_pps(gid, syn_id, syn_name, syn_mech)

            mech_count += 1

            if insert_netcons or insert_vecstims:
                syn_pps = syn_attrs.get_pps(gid, syn_id, syn_name)
                if insert_netcons and insert_vecstims:
                    this_nc, this_vecstim = mknetcon_vecstim(syn_pps, delay=syn.source.delay)
                else:
                    this_vecstim = None
                    this_nc = mknetcon(env.pc, syn.source.gid, syn_pps, delay=syn.source.delay)
                if insert_netcons:
                    syn_attrs.add_netcon(gid, syn_id, syn_name, this_nc)
                if insert_vecstims:
                    syn_attrs.add_vecstim(gid, syn_id, syn_name, this_vecstim)
                config_syn(syn_name=syn_name, rules=syn_attrs.syn_param_rules,
                           mech_names=syn_attrs.syn_mech_names,
                           syn=syn_mech, nc=this_nc, **params)
                nc_count += 1
            else:
                config_syn(syn_name=syn_name, rules=syn_attrs.syn_param_rules,
                           mech_names=syn_attrs.syn_mech_names,
                           syn=syn_mech, **params)

        syn_count += 1

    return syn_count, mech_count, nc_count


def insert_biophys_cell_syns(env, gid, postsyn_name, presyn_name, syn_ids, unique=None, insert_netcons=True,
                             insert_vecstims=True, verbose=False):
    """
    
    1) make syns (if not unique, keep track of syn_in_seg for shared synapses)
    2) initialize syns with syn_mech_params from config_file
    3) make netcons
    4) initialize netcons with syn_mech_params environment configuration

    :param env: :class:'Env'
    :param gid: int
    :param postsyn_name: str
    :param presyn_name: str
    :param syn_ids: array of int
    :param unique: bool; whether to insert synapses if none exist at syn_id
    :param insert_netcons: bool; whether to build new netcons for newly constructed synapses
    :param insert_vecstims: bool; whether to build new vecstims for newly constructed netcons
    :param verbose: bool
    """
    if not (gid in env.biophys_cells[postsyn_name]):
        raise KeyError('insert_biophys_cell_syns: BiophysCell with gid %i does not exist' % gid)

    cell = env.biophys_cells[postsyn_name][gid]

    connection_syn_params = env.connection_config[postsyn_name][presyn_name].mechanisms
    
    synapse_config = env.celltypes[postsyn_name]['synapses']

    if unique is None:
        if 'unique' in synapse_config:
            unique = synapse_config['unique']
        else:
            unique = False

    syn_count, mech_count, nc_count = insert_hoc_cell_syns(env, gid, cell.hoc_cell, syn_ids, connection_syn_params,
                                                            unique=unique, insert_netcons=insert_netcons,
                                                            insert_vecstims=insert_vecstims)

    if verbose:
        logger.info('insert_biophys_cell_syns: source: %s target: %s cell %i: created %i mechanisms and %i '
                    'netcons for %i syn_ids' % (presyn_name, postsyn_name, gid, mech_count, nc_count, syn_count))


def config_biophys_cell_syns(env, gid, postsyn_name, syn_ids=None, unique=None, insert=False, insert_netcons=False,
                             insert_vecstims=False, verbose=False, throw_error=False):
    """
    Configures the given syn_ids, and call config_syn with mechanism
    and netcon parameters (which must not be empty).  If syn_ids=None,
    configures all synapses for the cell with the given gid.  If
    insert=True, iterate over sources and call
    insert_biophys_cell_syns (requires a BiophysCell with the
    specified gid to be present in the Env).

    :param gid: int
    :param env: :class:'Env'
    :param postsyn_name: str
    :param syn_ids: array of int
    :param unique: bool; whether newly inserted synapses should be unique or shared per segment
    :param insert: bool; whether to insert a synaptic point process if none exists at syn_id
    :param insert_netcons: bool; whether to build new netcons for newly constructed synapses
    :param insert_vecstims: bool; whether to build new vecstims for newly constructed netcons
    :param verbose: bool
    :param throw_error: bool; whether to require that all encountered syn_ids have inserted synapse
    """
    syn_attrs = env.synapse_attributes
    syn_id_attr_dict = syn_attrs.syn_id_attr_dict[gid]

    if syn_ids is None:
        syn_ids = list(syn_id_attr_dict.keys())

    if insert:
        source_syn_ids_dict = syn_attrs.partition_syn_ids_by_source(gid, syn_ids)
        if not (gid in env.biophys_cells[postsyn_name]):
            raise KeyError('config_biophys_cell_syns: insert: BiophysCell with gid %i does not exist' % gid)

        for presyn_name, source_syn_ids in viewitems(source_syn_ids_dict):
            if (presyn_name is not None) and (source_syn_ids is not None):
                insert_biophys_cell_syns(env, gid, postsyn_name, presyn_name, source_syn_ids, unique=unique,
                                         insert_netcons=insert_netcons, insert_vecstims=insert_vecstims,
                                         verbose=verbose)

    cell = env.biophys_cells[postsyn_name][gid]
    syn_count, mech_count, nc_count = config_hoc_cell_syns(env, gid, postsyn_name, cell=cell.hoc_cell, syn_ids=syn_ids,
                                                           insert=False, verbose=False, throw_error=throw_error)

    if verbose:
        logger.info('config_biophys_cell_syns: target: %s; cell %i: set parameters for %i syns and %i '
                    'netcons for %i syn_ids' % (postsyn_name, gid, mech_count, nc_count, syn_count))

    return syn_count, nc_count


def config_hoc_cell_syns(env, gid, postsyn_name, cell=None, syn_ids=None, unique=None, insert=False,
                         insert_netcons=False, insert_vecstims=False, verbose=False, throw_error=False):
    """
    Configures the given syn_ids, and call config_syn with mechanism and netcon parameters (which must not be empty).
    If syn_ids=None, configures all synapses for the cell with the given gid.
    If insert=True, iterate over sources and call insert_hoc_cell_syns
       (requires the cell object is given or registered with h.ParallelContext on this rank).

    :param env: :class:'Env'
    :param gid: int
    :param postsyn_name: str
    :param syn_ids: array of int
    :param unique: bool; whether newly inserted synapses should be unique or shared per segment
    :param insert: bool; whether to insert a synaptic point process if none exists at syn_id
    :param insert_netcons: bool; whether to build new netcons for newly constructed synapses
    :param insert_vecstims: bool; whether to build new vecstims for newly constructed netcons
    :param verbose: bool
    :param throw_error: bool; whether to require that all encountered syn_ids have inserted synapse
    """
    rank = int(env.pc.id())
    syn_attrs = env.synapse_attributes
    syn_id_attr_dict = syn_attrs.syn_id_attr_dict[gid]

    synapse_config = env.celltypes[postsyn_name]['synapses']

    if unique is None:
        if 'unique' in synapse_config:
            unique = synapse_config['unique']
        else:
            unique = False

    if syn_ids is None:
        syn_ids = list(syn_id_attr_dict.keys())

    if insert:
        source_syn_dict = syn_attrs.partition_synapses_by_source(gid, syn_ids)
        last_time = time.time()
        if (cell is None) and (not (env.pc.gid_exists(gid))):
            raise RuntimeError('config_hoc_cell_syns: insert: cell with gid %i does not exist on rank %i' % (gid, rank))
        if cell is None:
            cell = env.pc.gid2cell(gid)
        for presyn_name, source_syns in viewitems(source_syn_dict):
            if (presyn_name is not None) and (source_syns is not None):
                source_syn_ids = [x[0] for x in source_syns]
                connection_syn_params = env.connection_config[postsyn_name][presyn_name].mechanisms
                syn_count, mech_count, nc_count = insert_hoc_cell_syns(env, connection_syn_params, gid, cell, source_syn_ids,
                                                                       unique=unique, insert_netcons=insert_netcons,
                                                                       insert_vecstims=insert_vecstims)
                if verbose:
                    logger.info('config_hoc_cell_syns: population: %s; cell %i: inserted %i mechanisms for source %s' %
                                (postsyn_name, gid, mech_count, presyn_name))
        if verbose:
            logger.info('config_hoc_cell_syns: population: %s; cell %i: inserted mechanisms in %f s' % \
                        (postsyn_name, gid, time.time() - last_time))

    source_syn_dict = syn_attrs.partition_synapses_by_source(gid, syn_ids)
    
    total_nc_count = 0
    total_mech_count = 0
    total_syn_id_count = 0
    config_time = time.time()
    for presyn_name, source_syns in viewitems(source_syn_dict):

        if source_syns is None:
            continue

        nc_count = 0
        mech_count = 0

        syn_names = set(syn_attrs.syn_mech_names.keys())
            
        for syn_id, syn in source_syns:
            total_syn_id_count += 1
            for syn_name in syn_names:
                syn_index = syn_attrs.syn_name_index_dict[syn_name]
                if syn_index in syn.attr_dict:
                    this_pps = syn_attrs.get_pps(gid, syn_id, syn_name, throw_error=False)
                    if this_pps is None and throw_error:
                        raise RuntimeError('config_hoc_cell_syns: insert: cell gid %i synapse %i does not have a point '
                                           'process for mechanism %s' % (gid, syn_id, syn_name))

                    this_netcon = syn_attrs.get_netcon(gid, syn_id, syn_name, throw_error=False)
                    if this_netcon is None and throw_error:
                        raise RuntimeError('config_hoc_cell_syns: insert: cell gid %i synapse %i does not have a '
                                           'netcon for mechanism %s' % (gid, syn_id, syn_name))

                    params = syn.attr_dict[syn_index]
<<<<<<< HEAD
                    for param_name, param_val in viewitems(params):
                        if param_val is None:
                            raise RuntimeError('config_hoc_cell_syns: insert: cell gid %i synapse %i presyn source %s does not have a '
                                               'value set for parameter %s' % (gid, syn_id, presyn_name, param_name))
                            
=======
    
>>>>>>> 654f3779
                    (mech_set, nc_set) = config_syn(syn_name=syn_name, rules=syn_attrs.syn_param_rules,
                                                    mech_names=syn_attrs.syn_mech_names, syn=this_pps, nc=this_netcon,
                                                    **params)
                    if mech_set:
                        mech_count += 1
                    if nc_set:
                        nc_count += 1

        total_nc_count += nc_count
        total_mech_count += mech_count

    if verbose:
        logger.info('config_hoc_cell_syns: target: %s; cell %i: set parameters for %i syns and %i netcons for %i '
                    'syn_ids' % (postsyn_name, gid, total_mech_count, total_nc_count, total_syn_id_count))

    return total_syn_id_count, total_mech_count, total_nc_count


def config_syn(syn_name, rules, mech_names=None, syn=None, nc=None, **params):
    """
    Initializes synaptic and connection mechanisms with parameters specified in the synapse attribute dictionaries.

    :param syn_name: str
    :param rules: dict to correctly parse params for specified hoc mechanism
    :param mech_names: dict to convert syn_name to hoc mechanism name
    :param syn: synaptic mechanism object
    :param nc: :class:'h.NetCon'
    :param params: dict

    """
    if mech_names is not None:
        mech_name = mech_names[syn_name]
    else:
        mech_name = syn_name
    mech_rules = rules[mech_name]

    nc_param = False
    mech_param = False

    for param, val in viewitems(params):
        failed = True
        if param in mech_rules['mech_params']:
            if syn is None:
                failed = False
            else:
                if isinstance(val, DExpr) and (nc is not None):
                    if val.parameter == 'delay':
                        setattr(syn, param, val(nc.delay))
                        mech_param = True
                        failed = False
                    else:
                        failed = True
                else:
                    setattr(syn, param, val)
                    mech_param = True
                    failed = False

        elif param in mech_rules['netcon_params']:
            if nc is None:
                failed = False
            else:
                i = mech_rules['netcon_params'][param]
                if int(nc.wcnt()) >= i:
                    old = nc.weight[i]
                    if isinstance(val, DExpr):
                        if val.parameter == 'delay':
                            nc.weight[i] = val(nc.delay)
                            nc_param = True
                            failed = False
                        else:
                            failed = True
                    else:
                        if val is None:
                            raise AttributeError('config_syn: netcon attribute %s is None for synaptic mechanism: %s' %
                                                 (param, mech_name))
                            
                        nc.weight[i] = val
                        nc_param = True
                        failed = False
        if failed:
            raise AttributeError('config_syn: problem setting attribute: %s for synaptic mechanism: %s' %
                                 (param, mech_name))
    return (mech_param, nc_param)


def syn_in_seg(syn_name, seg, syns_dict):
    """
    If a synaptic mechanism of the specified type already exists in the specified segment, it is returned. Otherwise,
    it returns None.
    :param syn_name: str
    :param seg: hoc segment
    :param syns_dict: nested defaultdict
    :return: hoc point process or None
    """
    sec = seg.sec
    for x in syns_dict[sec]:
        if sec(x) == seg:
            if syn_name in syns_dict[sec][x]:
                syn = syns_dict[sec][x][syn_name]
                return syn
    return None


def make_syn_mech(mech_name, seg):
    """
    TODO: Why was the hasattr(h, mech_name) check removed?
    :param mech_name: str (name of the point_process, specified by Env.synapse_attributes.syn_mech_names)
    :param seg: hoc segment
    :return: hoc point process
    """
    syn = getattr(h, mech_name)(seg)
    return syn


def make_shared_synapse_mech(syn_name, seg, syns_dict, mech_names=None):
    """
    If a synaptic mechanism of the specified type already exists in the specified segment, it is returned.
    Otherwise, this method creates one in the provided segment and adds it to the provided syns_dict before it is
    returned.

    :param syn_name: str
    :param seg: hoc segment
    :param syns_dict: nested defaultdict
    :param mech_names: dict to convert syn_name to hoc mechanism name
    :return: hoc point process
    """
    syn_mech = syn_in_seg(syn_name, seg, syns_dict)
    if syn_mech is None:
        if mech_names is not None:
            mech_name = mech_names[syn_name]
        else:
            mech_name = syn_name
        syn_mech = make_syn_mech(mech_name, seg)
        syns_dict[seg.sec][seg.x][syn_name] = syn_mech
    return syn_mech


def make_unique_synapse_mech(syn_name, seg, syns_dict=None, mech_names=None):
    """
    Creates a new synapse in the provided segment, and returns it.

    :param syn_name: str
    :param seg: hoc segment
    :param syns_dict: nested defaultdict
    :param mech_names: map of synapse name to hoc mechanism name
    :return: hoc point process
    """
    if mech_names is not None:
        mech_name = mech_names[syn_name]
    else:
        mech_name = syn_name
    syn_mech = make_syn_mech(mech_name, seg)
    return syn_mech


# ------------------------------- Methods to specify synaptic mechanisms  -------------------------------------------- #

def get_syn_mech_param(syn_name, rules, param_name, mech_names=None, nc=None):
    """

    :param syn_name: str
    :param rules: dict to correctly parse params for specified hoc mechanism
    :param param_name: str
    :param mech_names: dict to convert syn_name to hoc mechanism name
    :param nc: :class:'h.NetCon'
    """
    if mech_names is not None:
        mech_name = mech_names[syn_name]
    else:
        mech_name = syn_name
    if nc is not None:
        syn = nc.syn()
        if param_name in rules[mech_name]['mech_params']:
            if syn is not None and hasattr(syn, param_name):
                return getattr(syn, param_name)
        elif param_name in rules[mech_name]['netcon_params']:
            i = rules[mech_name]['netcon_params'][param_name]
            if nc.wcnt() >= i:
                return nc.weight[i]
    raise AttributeError('get_syn_mech_param: problem setting attribute: %s for synaptic mechanism: %s' %
                         (param_name, mech_name))


def get_syn_filter_dict(env, rules, convert=False, check_valid=True):
    """Used by modify_syn_param. Takes in a series of arguments and
    constructs a validated rules dictionary that specifies to which
    sets of synapses a rule applies. Values of filter queries are
    validated by the provided Env.

    :param env: :class:'Env'
    :param rules: dict
    :param convert: bool; whether to convert string values to enumerated type
    :return: dict

    """
    valid_filter_names = ['syn_types', 'layers', 'sources', 'swc_types']
    if check_valid:
        for name in rules:
            if name not in valid_filter_names:
                raise ValueError('get_syn_filter_dict: unrecognized filter category: %s' % name)
    rules_dict = copy.deepcopy(rules)
    if 'syn_types' in rules_dict:
        for i, syn_type in enumerate(rules_dict['syn_types']):
            if syn_type not in env.Synapse_Types:
                raise ValueError('get_syn_filter_dict: syn_type: %s not recognized by network configuration' %
                                 syn_type)
            if convert:
                rules_dict['syn_types'][i] = env.Synapse_Types[syn_type]
    if 'swc_types' in rules_dict:
        for i, swc_type in enumerate(rules_dict['swc_types']):
            if swc_type not in env.SWC_Types:
                raise ValueError('get_syn_filter_dict: swc_type: %s not recognized by network configuration' %
                                 syn_type)
            if convert:
                rules_dict['swc_types'][i] = env.SWC_Types[syn_type]
    if 'layers' in rules_dict:
        for i, layer in enumerate(rules_dict['layers']):
            if layer not in env.layers:
                raise ValueError('get_syn_filter_dict: layer: %s not recognized by network configuration' % layer)
            if convert:
                rules_dict['layers'][i] = env.layers[layer]
    if 'sources' in rules_dict:
        for i, source in enumerate(rules_dict['sources']):
            if source not in env.Populations:
                raise ValueError('get_syn_filter_dict: presynaptic population: %s not recognized by network '
                                 'configuration' % str(source))
            if convert:
                rules_dict['sources'][i] = env.Populations[source]
    return rules_dict


def validate_syn_mech_param(env, syn_name, param_name):
    """

    :param env: :class:'Env'
    :param syn_name: str
    :param param_name: str
    :return: bool
    """
    syn_mech_names = env.synapse_attributes.syn_mech_names
    if syn_name not in syn_mech_names:
        return False
    syn_param_rules = env.synapse_attributes.syn_param_rules
    mech_name = syn_mech_names[syn_name]
    if mech_name not in syn_param_rules:
        return False
    if 'mech_params' in syn_param_rules[mech_name] and param_name in syn_param_rules[mech_name]['mech_params']:
        return True
    if 'netcon_params' in syn_param_rules[mech_name] and param_name in syn_param_rules[mech_name]['netcon_params']:
        return True
    return False


def modify_syn_param(cell, env, sec_type, syn_name, param_name=None, value=None, origin=None, slope=None, tau=None,
                     xhalf=None, min=None, max=None, min_loc=None, max_loc=None, outside=None, custom=None,
                     append=False, filters=None, origin_filters=None, update_targets=False, update_operator=None, verbose=False):
    """Modifies a cell's mechanism dictionary to specify attributes of a
    synaptic mechanism by sec_type. This method is meant to be called
    manually during initial model specification, or during parameter
    optimization. For modifications to persist across simulations, the
    mechanism dictionary must be saved to a file using
    export_mech_dict() and re-imported during BiophysCell
    initialization.

    Calls update_syn_mech_by_sec_type to set placeholder values in the
    syn_mech_attrs_dict of a SynapseAttributes object. If
    update_targets flag is True, the attributes of any target synaptic
    point_process and netcon objects that have been inserted will also
    be updated. Otherwise, they can be updated separately by calling

    :param cell: :class:'BiophysCell'
    :param env: :class:'Env'
    :param sec_type: str
    :param syn_name: str
    :param param_name: str
    :param value: float
    :param origin: str (sec_type)
    :param slope: float
    :param tau: float
    :param xhalf: float
    :param min: float
    :param max: float
    :param min_loc: float
    :param max_loc: float
    :param outside: float
    :param custom: dict
    :param append: bool
    :param filters: dict
    :param origin_filters: dict
    :param update_targets: bool
    :param verbose: bool
    """
    if sec_type not in cell.nodes:
        raise ValueError('modify_syn_mech_param: sec_type: %s not in cell' % sec_type)
    if param_name is None:
        raise ValueError('modify_syn_mech_param: missing required parameter to modify synaptic mechanism: %s '
                         'in sec_type: %s' % (syn_name, sec_type))
    if not validate_syn_mech_param(env, syn_name, param_name):
        raise ValueError('modify_syn_mech_param: synaptic mechanism: %s or parameter: %s not recognized by network '
                         'configuration' % (syn_name, param_name))
    if value is None:
        if origin is None:
            raise ValueError('modify_syn_mech_param: mechanism: %s; parameter: %s; missing origin or value for '
                             'sec_type: %s' % (syn_name, param_name, sec_type))
        elif origin_filters is None:
            raise ValueError('modify_syn_mech_param: mechanism: %s; parameter: %s; sec_type: %s cannot inherit from '
                             'origin: %s without origin_filters' % (syn_name, param_name, sec_type, origin))
    rules = get_mech_rules_dict(cell, value=value, origin=origin, slope=slope, tau=tau, xhalf=xhalf, min=min, max=max,
                                min_loc=min_loc, max_loc=max_loc, outside=outside, custom=custom)
    if filters is not None:
        syn_filters = get_syn_filter_dict(env, filters)
        rules['filters'] = syn_filters

    if origin_filters is not None:
        origin_syn_filters = get_syn_filter_dict(env, origin_filters)
        rules['origin_filters'] = origin_syn_filters

    backup_mech_dict = copy.deepcopy(cell.mech_dict)

    mech_content = {param_name: rules}
    
    # No mechanisms have been specified in this type of section yet
    if sec_type not in cell.mech_dict:
        cell.mech_dict[sec_type] = {'synapses': {syn_name: mech_content}}
    # No synaptic mechanisms have been specified in this type of section yet
    elif 'synapses' not in cell.mech_dict[sec_type]:
        cell.mech_dict[sec_type]['synapses'] = {syn_name: mech_content}
    # Synaptic mechanisms have been specified in this type of section, but not this syn_name
    elif syn_name not in cell.mech_dict[sec_type]['synapses']:
        cell.mech_dict[sec_type]['synapses'][syn_name] = mech_content
    # This parameter of this syn_name has already been specified in this type of section, and the user wants to append
    # a new rule set
    elif param_name in cell.mech_dict[sec_type]['synapses'][syn_name] and append:
        if isinstance(cell.mech_dict[sec_type]['synapses'][syn_name][param_name], dict):
            cell.mech_dict[sec_type]['synapses'][syn_name][param_name] = \
                [cell.mech_dict[sec_type]['synapses'][syn_name][param_name], rules]
        elif isinstance(cell.mech_dict[sec_type]['synapses'][syn_name][param_name], list):
            cell.mech_dict[sec_type]['synapses'][syn_name][param_name].append(rules)
    # This syn_name has been specified, but not this parameter, or the user wants to replace an existing rule set
    else:
        cell.mech_dict[sec_type]['synapses'][syn_name][param_name] = rules

    try:
        update_syn_mech_by_sec_type(cell, env, sec_type, syn_name, mech_content, update_targets, update_operator, verbose)
    except Exception as e:
        cell.mech_dict = copy.deepcopy(backup_mech_dict)
        traceback.print_exc(file=sys.stdout)
        print('modify_syn_mech_param: problem updating mechanism: %s; parameter: %s; in sec_type: %s' %
              (syn_name, param_name, sec_type))
        raise e


def update_syn_mech_by_sec_type(cell, env, sec_type, syn_name, mech_content, update_targets=False, update_operator=None, verbose=False):
    """For the provided sec_type and synaptic mechanism, this method
    loops through the parameters specified in the mechanism
    dictionary, interprets the rules, and sets placeholder values in
    the syn_mech_attr_dict of a SynapseAttributes object.

    :param cell: :class:'BiophysCell'
    :param env: :class:'Env'
    :param sec_type: str
    :param syn_name: str
    :param mech_content: dict
    :param update_targets: bool
    :param verbose: bool
    """
    for param_name, param_content in viewitems(mech_content):
        # accommodate either a dict, or a list of dicts specifying rules for a single parameter
        if isinstance(param_content, dict):
            mech_param_contents = [param_content]
        elif isinstance(param_content, list):
            mech_param_contents = param_content
        else:
            raise RuntimeError('update_syn_mech_by_sec_type: rule for synaptic mechanism: %s parameter: %s was not '
                               'specified properly' % (syn_name, param_name))
        for param_content_entry in mech_param_contents:
            update_syn_mech_param_by_sec_type(cell, env, sec_type, syn_name, param_name, param_content_entry,
                                              update_targets, update_operator, verbose)


def update_syn_mech_param_by_sec_type(cell, env, sec_type, syn_name, param_name, rules, update_targets=False,
                                      update_operator=None, verbose=False):
    """For the provided synaptic mechanism and parameter, this method
    loops through nodes of the provided sec_type, interprets the
    provided rules, and sets placeholder values in the
    syn_mech_attr_dict of a SynapseAttributes object.  If filter
    queries are provided, their values are converted to enumerated
    types.

    :param cell: :class:'BiophysCell'
    :param env: :class:'Env'
    :param sec_type: str
    :param syn_name: str
    :param param_name: str
    :param rules: dict
    :param update_targets: bool
    :param verbose: bool
    """
    new_rules = copy.deepcopy(rules)
    if 'filters' in new_rules:
        filters = get_syn_filter_dict(env, new_rules['filters'], convert=True)
        del new_rules['filters']
    else:
        filters = None
    if 'origin_filters' in new_rules:
        origin_filters = get_syn_filter_dict(env, new_rules['origin_filters'], convert=True)
        del new_rules['origin_filters']
    else:
        origin_filters = None
    if sec_type in cell.nodes:
        for node in cell.nodes[sec_type]:
            update_syn_mech_param_by_node(cell, env, node, syn_name, param_name, new_rules, filters, origin_filters,
                                          update_targets, update_operator, verbose)


def update_syn_mech_param_by_node(cell, env, node, syn_name, param_name, rules, filters=None, origin_filters=None,
                                  update_targets=False, update_operator=None, verbose=False):
    """For the provided synaptic mechanism and parameter, this method
    first determines the set of placeholder synapses in the provided
    node that match any provided filters. Then calls
    apply_syn_mech_rules to interpret the provided rules, and set
    placeholder values in the syn_mech_attr_dict of a
    SynapseAttributes object.


    :param cell: :class:'BiophysCell'
    :param env: :class:'Env'
    :param node: :class:'SHocNode'
    :param syn_name: str
    :param param_name: str
    :param rules: dict
    :param filters: dict: {category: list of int}
    :param origin_filters: dict: {category: list of int}
    :param update_targets: bool
    :param verbose: bool
    """
    gid = cell.gid
    cache_queries = env.cache_queries
    syn_attrs = env.synapse_attributes
    if filters is None:
        filtered_syns = syn_attrs.filter_synapses(gid, syn_sections=[node.index], cache=cache_queries)
    else:
        filtered_syns = syn_attrs.filter_synapses(gid, syn_sections=[node.index], cache=cache_queries, **filters)

    if len(filtered_syns) > 0:
        syn_ids = list(filtered_syns.keys())
        apply_syn_mech_rules(cell, env, node, syn_ids, syn_name, param_name, rules, origin_filters,
                             update_targets=update_targets, update_operator=update_operator, verbose=verbose)


def apply_syn_mech_rules(cell, env, node, syn_ids, syn_name, param_name, rules, origin_filters=None, donor=None,
                         update_targets=False, update_operator=None, verbose=False):
    """Provided a synaptic mechanism, a parameter, a node, a list of
    syn_ids, and a dict of rules. Interprets the provided rules,
    including complex gradient and inheritance rules. Gradients can be
    specified as linear, exponential, or sigmoidal. Custom functions
    can also be provided to specify more complex distributions. Calls
    inherit_syn_mech_param to retrieve a value from a donor node, if
    necessary. Calls set_syn_mech_param to sets placeholder values in
    the syn_mech_attr_dict of a SynapseAttributes object.

    1) A 'value' with no 'origin' requires no further processing
    2) An 'origin' with no 'value' requires a donor node to inherit a baseline value
    3) An 'origin' with a 'value' requires a donor node to use as a reference point for applying a distance-dependent
    gradient
    :param cell: :class:'BiophysCell'
    :param env: :class:'Env'
    :param node: :class:'SHocNode'
    :param syn_ids: sequence of int
    :param syn_name: str
    :param param_name: str
    :param rules: dict
    :param origin_filters: dict: {category: list of int}
    :param donor: :class:'SHocNode'
    :param update_targets: bool
    :param verbose: bool
    """

    if 'origin' in rules and donor is None:
        donor = get_donor(cell, node, rules['origin'])
        if donor is None:
            raise RuntimeError('apply_syn_mech_rules: problem identifying donor of origin_type: %s for synaptic '
                               'mechanism: %s parameter: %s in sec_type: %s' %
                               (rules['origin'], syn_name, param_name, node.type))
    if 'value' in rules:
        baseline = rules['value']
    elif donor is None:
        raise RuntimeError('apply_syn_mech_rules: cannot set value of synaptic mechanism: %s parameter: %s in '
                           'sec_type: %s without a provided origin or value' % (syn_name, param_name, node.type))
    else:
        baseline = inherit_syn_mech_param(cell, env, donor, syn_name, param_name, origin_filters)

    if 'custom' in rules:
        apply_custom_syn_mech_rules(cell, env, node, syn_ids, syn_name, param_name, baseline, rules, donor,
                                    update_targets, verbose)
    else:
        set_syn_mech_param(cell, env, node, syn_ids, syn_name, param_name, baseline, rules, donor,
                            update_targets, verbose)


def inherit_syn_mech_param(cell, env, donor, syn_name, param_name, origin_filters=None):
    """Follows path from the provided donor node to root until synapses
    are located that match the provided filter. Returns the requested
    parameter value from the synapse closest to the end of the
    section.

    :param cell: :class:'BiophysCell'
    :param env: :class:'Env'
    :param donor: :class:'SHocNode'
    :param syn_name: str
    :param param_name: str
    :param origin_filters: dict: {category: list of int}
    :return: float

    """
    gid = cell.gid
    cache_queries = env.cache_queries
    syn_attrs = env.synapse_attributes
    if origin_filters is None:
        filtered_syns = syn_attrs.filter_synapses(gid, syn_sections=[donor.index], cache=cache_queries)
    else:
        filtered_syns = syn_attrs.filter_synapses(gid, syn_sections=[donor.index], cache=cache_queries,
                                                  **origin_filters)

    if len(filtered_syns) > 0:
        valid_syns = []
        for syn_id, syn in viewitems(filtered_syns):
            if syn_attrs.has_mech_attrs(gid, syn_id, syn_name):
                valid_syns.append((syn_id, syn))
        if len(valid_syns) > 0:
            valid_syns.sort(key=lambda x: x[1].syn_loc)
            syn_id = valid_syns[-1][0]
            mech_attrs = syn_attrs.get_mech_attrs(gid, syn_id, syn_name)
            if param_name not in mech_attrs:
                raise RuntimeError('inherit_syn_mech_param: synaptic mechanism: %s at provided donor: %s does not '
                                   'contain the specified parameter: %s' % (syn_name, donor.name, param_name))
            return mech_attrs[param_name]
    if donor is cell.tree.root:
        return
    else:
        return inherit_syn_mech_param(cell, env, donor.parent, syn_name, param_name, origin_filters)


def set_syn_mech_param(cell, env, node, syn_ids, syn_name, param_name, baseline, rules, donor=None,
                       update_targets=False, verbose=False):
    """Provided a synaptic mechanism, a parameter, a node, a list of
    syn_ids, and a dict of rules. Sets placeholder values for each
    provided syn_id in the syn_mech_attr_dict of a SynapseAttributes
    object. If the provided rules specify a distance-dependent
    gradient, a baseline value and a donor node are required as
    reference points.  If update_targets flag is True, the attributes
    of any target synaptic point_process and netcon objects that have
    been inserted will also be updated. Otherwise, they can be updated
    separately by calling config_syns.

    :param cell: :class:'BiophysCell'
    :param env: :class:'Env'
    :param node: :class:'SHocNode'
    :param syn_ids: array of int
    :param syn_name: str
    :param param_name: str
    :param baseline: float
    :param rules: dict
    :param donor: :class:'SHocNode'
    :param update_targets: bool
    :param verbose: bool
    """
    syn_attrs = env.synapse_attributes
    if not ('min_loc' in rules or 'max_loc' in rules or 'slope' in rules):
        for syn_id in syn_ids:
            syn_attrs.modify_mech_attrs(cell.pop_name, cell.gid, syn_id, syn_name, 
                                        {param_name: baseline})
    elif donor is None:
        raise RuntimeError('set_syn_mech_param: cannot set value of synaptic mechanism: %s parameter: %s in '
                           'sec_type: %s without a provided donor node' % (syn_name, param_name, node.type))
    else:
        min_distance = rules['min_loc'] if 'min_loc' in rules else 0.
        max_distance = rules['max_loc'] if 'max_loc' in rules else None
        min_val = rules['min'] if 'min' in rules else None
        max_val = rules['max'] if 'max' in rules else None
        slope = rules['slope'] if 'slope' in rules else None
        tau = rules['tau'] if 'tau' in rules else None
        xhalf = rules['xhalf'] if 'xhalf' in rules else None
        outside = rules['outside'] if 'outside' in rules else None

        gid = cell.gid
        syn_attrs = env.synapse_attributes
        syn_id_attr_dict = syn_attrs.syn_id_attr_dict[gid]

        for syn_id in syn_ids:
            syn = syn_id_attr_dict[syn_id]
            syn_loc = syn.syn_loc
            distance = get_distance_to_node(cell, donor, node, syn_loc)
            value = get_param_val_by_distance(distance, baseline, slope, min_distance, max_distance,
                                              min_val, max_val, tau, xhalf, outside)
            if value is not None:
                syn_attrs.modify_mech_attrs(cell.pop_name, cell.gid, syn_id, syn_name, 
                                            {param_name: value})

    if update_targets:
        config_biophys_cell_syns(env, cell.gid, cell.pop_name, syn_ids=syn_ids, insert=False, verbose=verbose)


def apply_custom_syn_mech_rules(cell, env, node, syn_ids, syn_name, param_name, baseline, rules, donor,
                                update_targets=False, verbose=False):
    """If the provided node meets custom criteria, rules are modified and
    passed back to parse_mech_rules with the 'custom' item
    removed. Avoids having to determine baseline and donor over again.

    :param cell: :class:'BiophysCell'
    :param env: :class:'Env'
    :param node: :class:'SHocNode'
    :param syn_ids: array of int
    :param syn_name: str
    :param param_name: str
    :param baseline: float
    :param rules: dict
    :param origin_filters: dict: {category: list of int}
    :param donor: :class:'SHocNode' or None
    :param update_targets: bool
    :param verbose: bool
    """
    if 'func' not in rules['custom'] or rules['custom']['func'] is None:
        raise RuntimeError('apply_custom_syn_mech_rules: no custom function provided for synaptic mechanism: %s '
                           'parameter: %s in sec_type: %s' % (syn_name, param_name, node.type))
    if rules['custom']['func'] in globals() and isinstance(globals()[rules['custom']['func']], collections.Callable):
        func = globals()[rules['custom']['func']]
    else:
        raise RuntimeError('apply_custom_syn_mech_rules: problem locating custom function: %s for synaptic '
                           'mechanism: %s parameter: %s in sec_type: %s' %
                           (rules['custom']['func'], syn_name, param_name, node.type))
    custom = copy.deepcopy(rules['custom'])
    del custom['func']
    new_rules = copy.deepcopy(rules)
    del new_rules['custom']
    new_rules['value'] = baseline
    new_rules = func(cell, node, baseline, new_rules, donor, **custom)
    if new_rules:
        apply_syn_mech_rules(cell, env, node, syn_ids, syn_name, param_name, new_rules, donor=donor,
                             update_targets=update_targets, verbose=verbose)


def init_syn_mech_attrs(cell, env=None, reset_mech_dict=False, update_targets=False):
    """Consults a dictionary specifying parameters of NEURON synaptic mechanisms (point processes) for each type of
    section in a BiophysCell. Traverses through the tree of SHocNode nodes following order of inheritance. Calls
    update_syn_mech_by_sec_type to set placeholder values in the syn_mech_attrs_dict of a SynapseAttributes object. If
    update_targets flag is True, the attributes of any target synaptic point_process and netcon objects that have been
    inserted will also be updated. Otherwise, they can be updated separately by calling config_syns.

    :param cell: :class:'BiophysCell'
    :param env: :class:'Env'
    :param reset_mech_dict: bool
    :param update_targets: bool

    """
    if reset_mech_dict:
        cell.mech_dict = copy.deepcopy(cell.init_mech_dict)
    for sec_type in default_ordered_sec_types:
        if sec_type in cell.mech_dict and sec_type in cell.nodes:
            if cell.nodes[sec_type] and 'synapses' in cell.mech_dict[sec_type]:
                for syn_name in cell.mech_dict[sec_type]['synapses']:
                    update_syn_mech_by_sec_type(cell, env, sec_type, syn_name,
                                                cell.mech_dict[sec_type]['synapses'][syn_name],
                                                update_targets=update_targets)


def write_syn_mech_attrs(env, pop_name, gids, output_path, filters=None, syn_names=None, write_kwds={}):
    """
    Write mechanism attributes for the given cell ids to a NeuroH5 file.
    Assumes that attributes have been set via config_syn.
    
    :param env: instance of env.Env
    :param pop_name: population name
    :param gids: cell ids
    :param output_path: path to NeuroH5 file
    :param filters: optional filter for synapses
    """

    rank = int(env.pc.id())

    syn_attrs = env.synapse_attributes
    rules = syn_attrs.syn_param_rules

    if syn_names is None:
        syn_names = list(syn_attrs.syn_name_index_dict.keys())

    output_dict = {syn_name: defaultdict(lambda: defaultdict(list)) for syn_name in syn_names}
    for gid in gids:
        if filters is None:
            syns_dict = syn_attrs.syn_id_attr_dict[gid]
        else:
            syns_dict = syn_attrs.filter_synapses(gid, **filters)
        for syn_id, syn in viewitems(syns_dict):
            syn_netcon_dict = syn_attrs.pps_dict[gid][syn_id].netcon
            syn_pps_dict = syn_attrs.pps_dict[gid][syn_id].mech
            for syn_name in syn_names:
                mech_name = syn_attrs.syn_mech_names[syn_name]
                syn_index = syn_attrs.syn_name_index_dict[syn_name]
                if syn_index in syn.attr_dict:
                    attr_keys = list(syn.attr_dict[syn_index].keys())
                    output_dict[syn_name][gid]['syn_id'].append(syn_id)
                    for k in attr_keys:
                        if (syn_index in syn_netcon_dict) and k in rules[mech_name]['netcon_params']:
                            i = rules[mech_name]['netcon_params'][k]
                            v = getattr(syn_netcon_dict[syn_index], 'weight')[i]
                        elif (syn_index in syn_pps_dict) and hasattr(syn_pps_dict[syn_index], k):
                            v = getattr(syn_pps_dict[syn_index], k)
                        elif (syn_index in syn_netcon_dict) and hasattr(syn_netcon_dict[syn_index], k):
                            v = getattr(syn_netcon_dict[syn_index], k)
                        else:
                            raise RuntimeError('write_syn_mech_attrs: gid %d syn id %d does not have attribute %s '
                                               'set in either %s point process or netcon' % (gid, syn_id, k, syn_name))
                        output_dict[syn_name][gid][k].append(v)


    for syn_name in sorted(output_dict):

        syn_attrs_dict = output_dict[syn_name]
        attr_dict = {}
        

        for gid, gid_syn_attrs_dict in viewitems(syn_attrs_dict):
            for attr_name, attr_vals in viewitems(gid_syn_attrs_dict):
                if attr_name == 'syn_ids':
                    attr_dict[gid] = {'syn_ids': np.asarray(attr_vals, dtype='uint32')}
                else:
                    attr_dict[gid] = {attr_name: np.asarray(attr_vals, dtype='float32')}
        logger.info("write_syn_mech_attrs: rank %d: population %s: writing mechanism %s attributes for %d gids" % (rank, pop_name, syn_name, len(attr_dict)))
        write_cell_attributes(output_path, pop_name, attr_dict,
                              namespace='%s Attributes' % syn_name,
                              **write_kwds)


def sample_syn_mech_attrs(env, pop_name, gids, comm=None):
    """
    Writes mechanism attributes for the given cells to a NeuroH5 file.
    Assumes that attributes have been set via config_syn.
    
    :param env: instance of env.Env
    :param pop_name: population name
    :param gids: cell ids
    """
    if comm is None:
        comm = env.comm

    write_syn_mech_attrs(env, pop_name, gids, env.results_file_path, write_kwds={'comm': comm, 'io_size': env.io_size})


# ------------------------- Methods to distribute synapse locations -------------------------------------------------- #


def get_node_attribute(name, content, sec, secnodes, x=None):
    """

    :param name:
    :param content:
    :param sec:
    :param secnodes:
    :param x:
    :return:
    """
    if name in content:
        if x is None:
            return content[name]
        elif sec.n3d() == 0:
            return content[name][0]
        else:
            prev = None
            for i in range(sec.n3d()):
                pos = (sec.arc3d(i) / sec.L)
                if pos >= x:
                    if (prev is None) or (abs(pos - x) < abs(prev - x)):
                        return content[name][secnodes[i]]
                    else:
                        return content[name][secnodes[i - 1]]
                else:
                    prev = pos
    else:
        return None


def make_synapse_graph(syn_dict, neurotree_dict):
    """
    Creates a graph of synapses that follows the topological organization of the given neuron.
    :param syn_dict:
    :param neurotree_dict:
    :return: NetworkX.DiGraph
    """
    import networkx as nx

    sec_graph = make_neurotree_graph(neurotree_dict)

    syn_ids = syn_dict['syn_ids']
    syn_locs = syn_dict['syn_locs']
    syn_secs = syn_dict['syn_secs']

    sec_syn_dict = defaultdict(list)
    for syn_id, sec_id, syn_loc in zip(syn_ids, syn_secs, syn_locs):
        sec_syn_dict[sec_id].append(syn_id, syn_loc)

    syn_graph = nx.DiGraph()

    for sec_id, syn_id_locs in viewitems(sec_syn_dict):

        sec_parents = sec_graph.ancestors(sec_id)
        sec_children = sec_graph.descendants(sec_id)

        assert (len(sec_parents) <= 1)
        if len(sec_parents) > 0:
            sec_parent = sec_parents[0]
        else:
            sec_parent = None

        syn_id_locs.sort(key=lambda x: x[1])

        if sec_parent:
            syn_graph.add_edge(sec_syn_dict[sec_parent][-1], syn_id_locs[0][0])

        for sec_child in sec_children:
            syn_graph.add_edge(syn_id_locs[-1][0], sec_syn_dict[sec_child][0])

        for i, j in zip(syn_id_locs[:-1], syn_id_locs[1:]):
            syn_graph.add_edge(i[0], j[0])

    return syn_graph


def synapse_seg_density(syn_type_dict, layer_dict, layer_density_dicts, seg_dict, ran, neurotree_dict=None):
    """
    Computes per-segment density of synapse placement.
    :param syn_type_dict:
    :param layer_dict:
    :param layer_density_dicts:
    :param seg_dict:
    :param ran:
    :param neurotree_dict:
    :return:
    """
    segdensity_dict = {}
    layers_dict = {}

    if neurotree_dict is not None:
        secnodes_dict = neurotree_dict['section_topology']['nodes']
    else:
        secnodes_dict = None
    for (syn_type_label, layer_density_dict) in viewitems(layer_density_dicts):
        syn_type = syn_type_dict[syn_type_label]
        rans = {}
        for (layer_label, density_dict) in viewitems(layer_density_dict):
            if layer_label == 'default':
                layer = layer_label
            else:
                layer = int(layer_dict[layer_label])
            rans[layer] = ran
        segdensity = defaultdict(list)
        layers = defaultdict(list)
        total_seg_density = 0.
        for sec_index, seg_list in viewitems(seg_dict):
            for seg in seg_list:
                L = seg.sec.L
                nseg = seg.sec.nseg
                if neurotree_dict is not None:
                    secnodes = secnodes_dict[sec_index]
                    layer = get_node_attribute('layer', neurotree_dict, seg.sec, secnodes, seg.x)
                else:
                    layer = -1
                layers[sec_index].append(layer)

                this_ran = None

                if layer > -1:
                    if layer in rans:
                        this_ran = rans[layer]
                    elif 'default' in rans:
                        this_ran = rans['default']
                    else:
                        this_ran = None
                elif 'default' in rans:
                    this_ran = rans['default']
                else:
                    this_ran = None
                if this_ran is not None:
                    while True:
                        dens = this_ran.normal(density_dict['mean'], density_dict['variance'])
                        if dens > 0.0:
                            break
                else:
                    dens = 0.
                total_seg_density += dens
                segdensity[sec_index].append(dens)

        if total_seg_density < 1e-6:
            logger.warning("sections with zero %s synapse density: %s; rans: %s; density_dict: %s; morphology: %s" % (
            syn_type_label, str(segdensity), str(rans), str(density_dict), str(neurotree_dict)))

        segdensity_dict[syn_type] = segdensity

        layers_dict[syn_type] = layers
    return (segdensity_dict, layers_dict)


def synapse_seg_counts(syn_type_dict, layer_dict, layer_density_dicts, sec_index_dict, seg_dict, ran,
                       neurotree_dict=None):
    """
    Computes per-segment relative counts of synapse placement.
    :param syn_type_dict:
    :param layer_dict:
    :param layer_density_dicts:
    :param sec_index_dict:
    :param seg_dict:
    :param seed:
    :param neurotree_dict:
    :return:
    """
    segcounts_dict = {}
    layers_dict = {}
    segcount_total = 0
    if neurotree_dict is not None:
        secnodes_dict = neurotree_dict['section_topology']['nodes']
    else:
        secnodes_dict = None
    for (syn_type_label, layer_density_dict) in viewitems(layer_density_dicts):
        syn_type = syn_type_dict[syn_type_label]
        rans = {}
        for (layer_label, density_dict) in viewitems(layer_density_dict):
            if layer_label == 'default':
                layer = layer_label
            else:
                layer = layer_dict[layer_label]

            rans[layer] = ran
        segcounts = []
        layers = []
        for sec_index, seg_list in viewitems(seg_dict):
            for seg in seg_list:
                L = seg.sec.L
                nseg = seg.sec.nseg
                if neurotree_dict is not None:
                    secnodes = secnodes_dict[sec_index]
                    layer = get_node_attribute('layer', neurotree_dict, seg.sec, secnodes, seg.x)
                else:
                    layer = -1
                layers.append(layer)

                ran = None

                if layer > -1:
                    if layer in rans:
                        ran = rans[layer]
                    elif 'default' in rans:
                        ran = rans['default']
                    else:
                        ran = None
                elif 'default' in rans:
                    ran = rans['default']
                else:
                    ran = None
                if ran is not None:
                    l = (L / nseg)
                    dens = ran.normal(density_dict['mean'], density_dict['variance'])
                    rc = dens * l
                    segcount_total += rc
                    segcounts.append(rc)
                else:
                    segcounts.append(0)

            segcounts_dict[syn_type] = segcounts
            layers_dict[syn_type] = layers
    return (segcounts_dict, segcount_total, layers_dict)


def distribute_uniform_synapses(density_seed, syn_type_dict, swc_type_dict, layer_dict, sec_layer_density_dict,
                                neurotree_dict, cell_sec_dict, cell_secidx_dict):
    """
    Computes uniformly-spaced synapse locations.

    :param density_seed:
    :param syn_type_dict:
    :param swc_type_dict:
    :param layer_dict:
    :param sec_layer_density_dict:
    :param neurotree_dict:
    :param sec_dict:
    :param secidx_dict:
    :return:
    """
    syn_ids = []
    syn_locs = []
    syn_secs = []
    syn_layers = []
    syn_types = []
    swc_types = []
    syn_index = 0

    r = np.random.RandomState()
    local_random.seed(int(seed))

    segcounts_per_sec = {}
    for (sec_name, layer_density_dict) in viewitems(sec_layer_density_dict):
        sec_index_dict = cell_secidx_dict[sec_name]
        swc_type = swc_type_dict[sec_name]
        seg_list = []
        L_total = 0
        (seclst, maxdist) = cell_sec_dict[sec_name]
        secidxlst = cell_secidx_dict[sec_name]
        sec_dict = {int(idx): sec for sec, idx in zip(seclst, secidxlst)}
        seg_dict = {}
        for (sec_index, sec) in viewitems(sec_dict):
            seg_list = []
            if maxdist is None:
                for seg in sec:
                    if seg.x < 1.0 and seg.x > 0.0:
                        seg_list.append(seg)
            else:
                for seg in sec:
                    if seg.x < 1.0 and seg.x > 0.0 and ((L_total + sec.L * seg.x) <= maxdist):
                        seg_list.append(seg)
            L_total += sec.L
            seg_dict[sec_index] = seg_list
        segcounts_dict, total, layers_dict = \
            synapse_seg_counts(syn_type_dict, layer_dict, layer_density_dict, \
                               sec_index_dict=sec_index_dict, seg_dict=seg_dict, ran=r, \
                               neurotree_dict=neurotree_dict)
        segcounts_per_sec[sec_name] = segcounts_dict
        sample_size = total
        for (syn_type_label, _) in viewitems(layer_density_dict):
            syn_type = syn_type_dict[syn_type_label]
            segcounts = segcounts_dict[syn_type]
            layers = layers_dict[syn_type]
            for sec_index, seg_list in viewitems(seg_dict):
                for seg, layer, seg_count in zip(seg_list, layers, segcounts):
                    seg_start = seg.x - (0.5 / seg.sec.nseg)
                    seg_end = seg.x + (0.5 / seg.sec.nseg)
                    seg_range = seg_end - seg_start
                    int_seg_count = math.floor(seg_count)
                    syn_count = 0
                    while syn_count < int_seg_count:
                        syn_loc = seg_start + seg_range * (syn_count + 1) / math.ceil(seg_count)
                        assert ((syn_loc <= 1) & (syn_loc >= 0))
                        if syn_loc < 1.0:
                            syn_locs.append(syn_loc)
                            syn_ids.append(syn_index)
                            syn_secs.append(sec_index_dict[seg.sec])
                            syn_layers.append(layer)
                            syn_types.append(syn_type)
                            swc_types.append(swc_type)
                            syn_index += 1
                            syn_count += 1

    assert (len(syn_ids) > 0)
    syn_dict = {'syn_ids': np.asarray(syn_ids, dtype='uint32'),
                'syn_locs': np.asarray(syn_locs, dtype='float32'),
                'syn_secs': np.asarray(syn_secs, dtype='uint32'),
                'syn_layers': np.asarray(syn_layers, dtype='int8'),
                'syn_types': np.asarray(syn_types, dtype='uint8'),
                'swc_types': np.asarray(swc_types, dtype='uint8')}

    return (syn_dict, segcounts_per_sec)


def distribute_poisson_synapses(density_seed, syn_type_dict, swc_type_dict, layer_dict, sec_layer_density_dict,
                                neurotree_dict, cell_sec_dict, cell_secidx_dict):
    """
    Computes synapse locations distributed according to a Poisson distribution.

    :param density_seed:
    :param syn_type_dict:
    :param swc_type_dict:
    :param layer_dict:
    :param sec_layer_density_dict:
    :param neurotree_dict:
    :param cell_sec_dict:
    :param cell_secidx_dict:
    :param verbose:
    :return:
    """
    import networkx as nx

    syn_ids = []
    syn_locs = []
    syn_secs = []
    syn_layers = []
    syn_types = []
    swc_types = []
    syn_index = 0

    sec_graph = make_neurotree_graph(neurotree_dict)

    debug_flag = False
    secnodes_dict = neurotree_dict['section_topology']['nodes']
    for sec, secnodes in viewitems(secnodes_dict):
        if len(secnodes) < 2:
            debug_flag = True

    if debug_flag:
        print('sec_graph: %s' % str(list(sec_graph.edges)))
        print('neurotree_dict: %s' % str(neurotree_dict))

    seg_density_per_sec = {}
    r = np.random.RandomState()
    r.seed(int(density_seed))
    for (sec_name, layer_density_dict) in viewitems(sec_layer_density_dict):

        swc_type = swc_type_dict[sec_name]
        seg_dict = {}
        L_total = 0

        (seclst, maxdist) = cell_sec_dict[sec_name]
        secidxlst = cell_secidx_dict[sec_name]
        sec_dict = {int(idx): sec for sec, idx in zip(seclst, secidxlst)}
        if len(sec_dict) > 1:
            sec_subgraph = sec_graph.subgraph(list(sec_dict.keys()))
            if len(sec_subgraph.edges()) > 0:
                sec_roots = [n for n, d in sec_subgraph.in_degree() if d == 0]
                sec_edges = []
                for sec_root in sec_roots:
                    sec_edges.append(list(nx.dfs_edges(sec_subgraph, sec_root)))
                    sec_edges.append([(None, sec_root)])
                sec_edges = [val for sublist in sec_edges for val in sublist]
            else:
                sec_edges = [(None, idx) for idx in list(sec_dict.keys())]
        else:
            sec_edges = [(None, idx) for idx in list(sec_dict.keys())]
        for sec_index, sec in viewitems(sec_dict):
            seg_list = []
            if maxdist is None:
                for seg in sec:
                    if seg.x < 1.0 and seg.x > 0.0:
                        seg_list.append(seg)
            else:
                for seg in sec:
                    if seg.x < 1.0 and seg.x > 0.0 and ((L_total + sec.L * seg.x) <= maxdist):
                        seg_list.append(seg)
            seg_dict[sec_index] = seg_list
            L_total += sec.L
        seg_density_dict, layers_dict = \
            synapse_seg_density(syn_type_dict, layer_dict, \
                                layer_density_dict, \
                                seg_dict, r, \
                                neurotree_dict=neurotree_dict)
        seg_density_per_sec[sec_name] = seg_density_dict
        for (syn_type_label, _) in viewitems(layer_density_dict):
            syn_type = syn_type_dict[syn_type_label]
            seg_density = seg_density_dict[syn_type]
            layers = layers_dict[syn_type]
            end_distance = {}
            for sec_parent, sec_index in sec_edges:
                seg_list = seg_dict[sec_index]
                sec_seg_layers = layers[sec_index]
                sec_seg_density = seg_density[sec_index]
                start_seg = seg_list[0]
                interval = 0.
                syn_loc = 0.
                for seg, layer, density in zip(seg_list, sec_seg_layers, sec_seg_density):
                    seg_start = seg.x - (0.5 / seg.sec.nseg)
                    seg_end = seg.x + (0.5 / seg.sec.nseg)
                    L = seg.sec.L
                    L_seg_start = seg_start * L
                    L_seg_end = seg_end * L
                    if density > 0.:
                        beta = 1. / density
                        if interval > 0.:
                            sample = r.exponential(beta)
                        else:
                            while True:
                                sample = r.exponential(beta)
                                if (sample >= L_seg_start) and (sample < L_seg_end):
                                    break
                        interval += sample
                        while interval < L_seg_end:
                            if interval >= L_seg_start:
                                syn_loc = (interval / L)
                                assert ((syn_loc <= 1) and (syn_loc >= seg_start))
                                if syn_loc < 1.0:
                                    syn_locs.append(syn_loc)
                                    syn_ids.append(syn_index)
                                    syn_secs.append(sec_index)
                                    syn_layers.append(layer)
                                    syn_types.append(syn_type)
                                    swc_types.append(swc_type)
                                    syn_index += 1
                            interval += r.exponential(beta)
                    else:
                        interval = seg_end * L
                end_distance[sec_index] = (1.0 - syn_loc) * L

    assert (len(syn_ids) > 0)
    syn_dict = {'syn_ids': np.asarray(syn_ids, dtype='uint32'),
                'syn_locs': np.asarray(syn_locs, dtype='float32'),
                'syn_secs': np.asarray(syn_secs, dtype='uint32'),
                'syn_layers': np.asarray(syn_layers, dtype='int8'),
                'syn_types': np.asarray(syn_types, dtype='uint8'),
                'swc_types': np.asarray(swc_types, dtype='uint8')}

    return (syn_dict, seg_density_per_sec)


def rejection_sampling(gen, n, clip):
    if clip is None:
        result = gen(n)
    else:
        clip_min, clip_max = clip
        remaining = n
        source_weights = []
        while remaining > 0:
            sample = gen(remaining)
            filtered = sample[np.where((sample >= clip_min) & (sample <= clip_max))]
            source_weights.append(filtered)
            remaining -= len(filtered)
        result = np.concatenate(tuple(source_weights))

    return result


def generate_log_normal_weights(weights_name, mu, sigma, seed, source_syn_dict, clip=None):
    """
    Generates log-normal synaptic weights by random sampling from a
    log-normal distribution with the given mu and sigma.

    :param weights_name: label to use for the weights namespace (must correspond to a synapse name)
    :param mu: mean of log-normal distribution
    :param sigma: standard deviation of log-normal distribution
    :param seed: seed for random number generator
    :param source_syn_dict: dictionary of the form { source_gid: <numpy uint32 array of synapse ids> }
    :param clip: if provided, specify min and max range for weight values
    :return: dictionary of the form:
    { 'syn_id': <numpy uint32 array of synapse ids>,
      weight_name: <numpy float array of weights>
    }

    """

    local_random = np.random.RandomState()
    local_random.seed(int(seed))
    source_weights = rejection_sampling(lambda n: local_random.lognormal(mu, sigma, n),
                                        len(source_syn_dict), clip)
    syn_weight_dict = {}
    # weights are synchronized across all inputs from the same source_gid
    for this_source_gid, this_weight in zip(source_syn_dict, source_weights):
        for this_syn_id in source_syn_dict[this_source_gid]:
            syn_weight_dict[this_syn_id] = this_weight
    weights = np.array(list(syn_weight_dict.values())).astype('float32', copy=False)
    normed_weights = weights
    weights_dict = \
        {'syn_id': np.array(list(syn_weight_dict.keys())).astype('uint32', copy=False),
         weights_name: normed_weights}
    return weights_dict


def generate_normal_weights(weights_name, mu, sigma, seed, source_syn_dict, clip=None):
    """
    Generates normal synaptic weights by random sampling from a
    normal distribution with the given mu and sigma.

    :param weights_name: label to use for the weights namespace (must correspond to a synapse name)
    :param mu: mean of log-normal distribution
    :param sigma: standard deviation of log-normal distribution
    :param clip: if provided, specify min and max range for weight values
    :param seed: seed for random number generator
    :param source_syn_dict: dictionary of the form { source_gid: <numpy uint32 array of synapse ids> }
    :return: dictionary of the form:
    { 'syn_id': <numpy uint32 array of synapse ids>,
      weight_name: <numpy float array of weights>
    }

    """

    local_random = np.random.RandomState()
    local_random.seed(int(seed))
    source_weights = rejection_sampling(lambda n: local_random.normal(mu, sigma, n),
                                        len(source_syn_dict), clip)
    syn_weight_dict = {}
    # weights are synchronized across all inputs from the same source_gid
    for this_source_gid, this_weight in zip(source_syn_dict, source_weights):
        for this_syn_id in source_syn_dict[this_source_gid]:
            syn_weight_dict[this_syn_id] = this_weight
    weights = np.array(list(syn_weight_dict.values())).astype('float32', copy=False)
    if clip is not None:
        clip_min, clip_max = clip
        np.clip(weights, clip_min, clip_max, out=weights)
    normed_weights = weights
    weights_dict = \
        {'syn_id': np.array(list(syn_weight_dict.keys())).astype('uint32', copy=False),
         weights_name: normed_weights}
    return weights_dict


def generate_sparse_weights(weights_name, fraction, seed, source_syn_dict):
    """
    Generates sparse synaptic weights by random sampling where the given fraction of weights
    is 1 (and uniformly distributed) and the rest of the weights are 0.

    :param weights_name: label to use for the weights namespace (must correspond to a synapse name)
    :param fraction: fraction of weights to be 1.
    :param seed: seed for random number generator
    :param source_syn_dict: dictionary of the form { source_gid: <numpy uint32 array of synapse ids> }
    :return: dictionary of the form:
    { 'syn_id': <numpy uint32 array of synapse ids>,
      weight_name: <numpy float array of weights>
    }

    """
    local_random = np.random.RandomState()
    local_random.seed(int(seed))
    source_weights = [1.0 if x <= fraction else 0.0 for x in local_random.uniform(size=len(source_syn_dict))]
    syn_weight_dict = {}
    # weights are synchronized across all inputs from the same source_gid
    for this_source_gid, this_weight in zip(source_syn_dict, source_weights):
        for this_syn_id in source_syn_dict[this_source_gid]:
            syn_weight_dict[this_syn_id] = this_weight
    weights = np.array(list(syn_weight_dict.values())).astype('float32', copy=False)
    normed_weights = weights
    weights_dict = \
        {'syn_id': np.array(list(syn_weight_dict.keys())).astype('uint32', copy=False),
         weights_name: normed_weights}
    return weights_dict<|MERGE_RESOLUTION|>--- conflicted
+++ resolved
@@ -994,15 +994,11 @@
                                            'netcon for mechanism %s' % (gid, syn_id, syn_name))
 
                     params = syn.attr_dict[syn_index]
-<<<<<<< HEAD
                     for param_name, param_val in viewitems(params):
                         if param_val is None:
                             raise RuntimeError('config_hoc_cell_syns: insert: cell gid %i synapse %i presyn source %s does not have a '
                                                'value set for parameter %s' % (gid, syn_id, presyn_name, param_name))
                             
-=======
-    
->>>>>>> 654f3779
                     (mech_set, nc_set) = config_syn(syn_name=syn_name, rules=syn_attrs.syn_param_rules,
                                                     mech_names=syn_attrs.syn_mech_names, syn=this_pps, nc=this_netcon,
                                                     **params)
