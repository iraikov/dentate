--- conflicted
+++ resolved
@@ -1,25 +1,17 @@
 import time
 from dentate.neuron_utils import *
-<<<<<<< HEAD
-from dentate.utils import viewitems
-from dentate.cells import get_mech_rules_dict, get_donor, get_distance_to_node, get_param_val_by_distance, \
-    import_mech_dict_from_file, custom_filter_by_branch_order, custom_filter_modify_slope_if_terminal, \
-    custom_filter_if_terminal, make_neurotree_graph
-=======
 from dentate.utils import viewitems, zip_longest, partitionn, generator_peek, NamedTupleWithDocstring
 from dentate.cells import get_mech_rules_dict, \
     get_donor, get_distance_to_node, get_param_val_by_distance, \
     import_mech_dict_from_file, custom_filter_by_branch_order, \
+    custom_filter_modify_slope_if_terminal, \
     custom_filter_by_terminal, make_neurotree_graph
->>>>>>> 0e5e6f02
 import collections
 from collections import namedtuple, defaultdict
 
 # This logger will inherit its settings from the root logger, created in dentate.env
 logger = get_module_logger(__name__)
 
-<<<<<<< HEAD
-=======
 """This class provides information about the presynaptic (source) cell
 connected to a synapse.
   - gid - gid of source cell (int)
@@ -60,7 +52,6 @@
      'mech_attr_dict',
      'netcon_weights_dict',
     ])
->>>>>>> 0e5e6f02
 
 
 class SynapseAttributes(object):
@@ -87,48 +78,6 @@
         self.env = env
         self.syn_mech_names = syn_mech_names
         self.syn_param_rules = syn_param_rules
-<<<<<<< HEAD
-        self.syn_id_attr_dict = {}  # gid (int): attr_name (str): array
-        # gid (int): syn_id (int): dict
-        self.syn_mech_attr_dict = defaultdict(lambda: defaultdict(lambda: defaultdict(dict)))
-        self.syn_id_attr_index_map = {}  # gid (int): syn_id (int): index in syn_id_attr_dict (int)
-        # gid (int): sec_id (int): list of indexes in syn_id_attr_dict (int)
-        self.sec_index_map = defaultdict(lambda: defaultdict(list))
-
-    def load_syn_id_attrs(self, gid, syn_id_attr_dict):
-        """
-
-        :param gid: int
-        :param syn_id_attr_dict: dict
-        """
-        self.syn_id_attr_dict[gid] = syn_id_attr_dict
-        # value of -1 used to indicate not yet assigned; all source populations are associated with positive integers
-        self.syn_id_attr_dict[gid]['syn_sources'] = \
-            np.full(self.syn_id_attr_dict[gid]['syn_ids'].shape, -1, dtype='int8')
-        self.syn_id_attr_dict[gid]['syn_source_gids'] = \
-            np.full(self.syn_id_attr_dict[gid]['syn_ids'].shape, -1, dtype='int32')
-        self.syn_id_attr_index_map[gid] = {syn_id: i for i, syn_id in enumerate(syn_id_attr_dict['syn_ids']) }
-        for i, sec_id in enumerate(syn_id_attr_dict['syn_secs']):
-            self.sec_index_map[gid][sec_id].append(i)
-        for sec_id in self.sec_index_map[gid]:
-            self.sec_index_map[gid][sec_id] = np.array(self.sec_index_map[gid][sec_id], dtype='uint32')
-
-    def load_syn_weights(self, gid, syn_name, syn_ids, weights):
-        """
-        Given a vector of weights for the given synaptic mechanism and synapse ids,
-        sets mechanism attribute 'weight' for the specified synapse ids.
-
-        :param gid: int
-        :param syn_name: str
-        :param syn_ids: array of int
-        :param weights: array of float
-        """
-        for i, syn_id in enumerate(syn_ids):
-            params = {'weight': float(weights[i])}
-            self.set_mech_attrs(gid, syn_id, syn_name, params)
-
-    def load_edge_attrs(self, gid, source_name, syn_ids, env, delays=None):
-=======
         self.syn_name_index_dict = { label: index for index, label in (enumerate(syn_mech_names.keys())) } # int : mech_name dict
         # dictionary with attributes for each synapse:
         #    { gid: { synapse id: { attribute: value } } }
@@ -191,7 +140,6 @@
                 self.vecstim_dict[gid][syn_id] = {}
 
     def init_edge_attrs(self, gid, presyn_name, presyn_gids, edge_syn_ids, delays=None):
->>>>>>> 0e5e6f02
         """
         Sets connection edge attributes for the specified synapse ids.
 
@@ -201,32 +149,6 @@
         :param edge_syn_ids: synapse ids on target cells to be used for connections (array of int)
         :param delays: axon conduction (netcon) delays (array of float)
         """
-<<<<<<< HEAD
-        source = int(env.pop_dict[source_name])
-        indexes = [self.syn_id_attr_index_map[gid][syn_id] for syn_id in syn_ids]
-        self.syn_id_attr_dict[gid]['syn_sources'][indexes] = source
-        if delays is not None:
-            if not ('delays' in self.syn_id_attr_dict[gid]):
-                self.syn_id_attr_dict[gid]['delays'] = \
-                    np.full(self.syn_id_attr_dict[gid]['syn_ids'].shape, 0., dtype='float32')
-            self.syn_id_attr_dict[gid]['delays'][indexes] = delays
-
-    def load_edge_attrs_from_iter(self, gid, pop_name, presyn_name, env, attr_info, edge_iter):
-        """
-
-        :param gid: int
-        :param source_name: str; name of source population
-        :param syn_ids: array of int
-        :param env: :class:'Env'
-        :param delays: array of float; axon conduction (netcon) delays
-        """
-        syn_id_attr_index = attr_info[pop_name][presyn_name]['Synapses']['syn_id']
-        distance_attr_index = attr_info[pop_name][presyn_name]['Connections']['distance']
-
-        presyn_index = int(env.pop_dict[presyn_name])
-
-        for (postsyn_gid, edges) in edge_iter:
-=======
 
         presyn_index = int(self.env.Populations[presyn_name])
         connection_velocity = float(self.env.connection_velocity[presyn_name])
@@ -306,25 +228,8 @@
             raise RuntimeError('add_pps: gid %i Synapse id %i already has mechanism %s' % (gid, syn_id, syn_name))
         else:
             pps_dict[syn_index] = pps
->>>>>>> 0e5e6f02
-
-            if postsyn_gid == gid:
+
             
-<<<<<<< HEAD
-                presyn_gids, edge_attrs = edges
-                edge_syn_ids = edge_attrs['Synapses'][syn_id_attr_index]
-                edge_dists = edge_attrs['Connections'][distance_attr_index]
-                delays = [ (distance / env.connection_velocity[presyn_name]) + h.dt for distance in edge_dists ]
-                syn_indexes = [self.syn_id_attr_index_map[gid][syn_id] for syn_id in edge_syn_ids]
-                
-                self.syn_id_attr_dict[gid]['syn_sources'][syn_indexes] = presyn_index
-                self.syn_id_attr_dict[gid]['syn_source_gids'][syn_indexes] = presyn_gids
-
-                if not ('delays' in self.syn_id_attr_dict[gid]):
-                    self.syn_id_attr_dict[gid]['delays'] = \
-                      np.full(self.syn_id_attr_dict[gid]['syn_ids'].shape, 0., dtype='float32')
-                self.syn_id_attr_dict[gid]['delays'][syn_indexes] = delays
-=======
     def has_pps(self, gid, syn_id, syn_name):
         """
         Returns True if the given synapse id already has the named mechanism, False otherwise.
@@ -359,9 +264,9 @@
                 raise RuntimeError('get_pps: gid %i synapse id %i has no point process for mechanism %s' % (gid, syn_id, syn_name))
             else:
                 return None
->>>>>>> 0e5e6f02
-
-    def set_netcon(self, gid, syn_id, syn_name, nc):
+
+            
+    def add_netcon(self, gid, syn_id, syn_name, nc):
         """
         Adds a NetCon object for the specified cell/synapse id/mechanism name.
 
@@ -370,9 +275,6 @@
         :param syn_name: synapse mechanism name
         :param nc: :class:'h.NetCon'
         """
-<<<<<<< HEAD
-        self.syn_mech_attr_dict[gid][syn_id][syn_name]['netcon'] = nc
-=======
         syn_index = self.syn_name_index_dict[syn_name]
         gid_netcon_dict = self.netcon_dict[gid]
         netcon_dict = gid_netcon_dict[syn_id]
@@ -380,8 +282,8 @@
             raise RuntimeError('add_netcon: gid %i Synapse id %i mechanism %s already has netcon' % (gid, syn_id, syn_name))
         else:
             netcon_dict[syn_index] = nc
->>>>>>> 0e5e6f02
-
+
+            
     def has_netcon(self, gid, syn_id, syn_name):
         """
         Returns True if a netcon exists for the specified cell/synapse id/mechanism name, False otherwise.
@@ -391,18 +293,13 @@
         :param syn_name: synapse mechanism name
         :return: bool
         """
-        if syn_id in self.syn_mech_attr_dict[gid] and syn_name in self.syn_mech_attr_dict[gid][syn_id] and \
-                'netcon' in self.syn_mech_attr_dict[gid][syn_id][syn_name]:
-            return True
-        else:
-            return False
-
-<<<<<<< HEAD
-    def get_netcon(self, gid, syn_id, syn_name):
-=======
+        syn_index = self.syn_name_index_dict[syn_name]
+        gid_netcon_dict = self.netcon_dict[gid]
+        netcon_dict = gid_netcon_dict[syn_id]
+        return (syn_index in netcon_dict)
+
     
     def get_netcon(self, gid, syn_id, syn_name, throw_error=True):
->>>>>>> 0e5e6f02
         """
         Returns the NetCon object associated with the specified cell/synapse id/mechanism name.
 
@@ -411,14 +308,6 @@
         :param syn_name: synapse mechanism name
         :return: :class:'h.NetCon'
         """
-<<<<<<< HEAD
-        if self.has_netcon(gid, syn_id, syn_name):
-            return self.syn_mech_attr_dict[gid][syn_id][syn_name]['netcon']
-        else:
-            return None
-
-    def set_vecstim(self, gid, syn_id, syn_name, vs):
-=======
         syn_index = self.syn_name_index_dict[syn_name]
         gid_netcon_dict = self.netcon_dict[gid]
         netcon_dict = gid_netcon_dict[syn_id]
@@ -464,18 +353,9 @@
 
     
     def get_vecstim(self, gid, syn_id, syn_name, throw_error=True):
->>>>>>> 0e5e6f02
         """
         Returns the VecStim object associated with the specified cell/synapse id/mechanism name.
 
-<<<<<<< HEAD
-        :param gid: int
-        :param syn_id: int
-        :param syn_name: str
-        :param :class:'h.VecStim'
-        """
-        self.syn_mech_attr_dict[gid][syn_id][syn_name]['vecstim'] = vs
-=======
         :param gid: cell id
         :param syn_id: synapse id
         :param syn_name: synapse mechanism name
@@ -492,7 +372,6 @@
             else:
                 return None
           
->>>>>>> 0e5e6f02
 
     def has_mech_attrs(self, gid, syn_id, syn_name):
         """
@@ -503,16 +382,6 @@
         :param syn_name: synapse mechanism name
         :return: bool
         """
-<<<<<<< HEAD
-        if syn_id in self.syn_mech_attr_dict[gid] and syn_name in self.syn_mech_attr_dict[gid][syn_id] and \
-                'attrs' in self.syn_mech_attr_dict[gid][syn_id][syn_name] and \
-                len(self.syn_mech_attr_dict[gid][syn_id][syn_name]['attrs']) > 0:
-            return True
-        else:
-            return False
-
-    def get_mech_attrs(self, gid, syn_id, syn_name):
-=======
         syn_index = self.syn_name_index_dict[syn_name]
         syn_id_dict = self.syn_id_attr_dict[gid]
         syn = syn_id_dict[syn_id]
@@ -569,25 +438,11 @@
         :param syn_name: synapse mechanism name
         :param params: dict
         :param update: lambda (old, new)
->>>>>>> 0e5e6f02
         """
         syn_index = self.syn_name_index_dict[syn_name]
         syn_id_dict = self.syn_id_attr_dict[gid]
         syn = syn_id_dict[syn_id]
 
-<<<<<<< HEAD
-        :param gid: int
-        :param syn_id: int
-        :param syn_name: str
-        :return: :class:'h.NetCon'
-        """
-        if self.has_mech_attrs(gid, syn_id, syn_name):
-            return self.syn_mech_attr_dict[gid][syn_id][syn_name]['attrs']
-        else:
-            return None
-
-    def set_mech_attrs(self, gid, syn_id, syn_name, params):
-=======
         mech_attr_dict = syn.mech_attr_dict[syn_index]
         for k, v in viewitems(params):
             if k in mech_attr_dict:
@@ -631,7 +486,6 @@
         
         
     def add_netcon_weights(self, gid, syn_name, params):
->>>>>>> 0e5e6f02
         """
         Adds netcon weights for the given cell id/synapse id/synapse mechanism.
         Assumes the weights have not been set yet for this synapse.
@@ -683,16 +537,6 @@
         :param syn_name: synapse mechanism name
         :param params: dict
         """
-<<<<<<< HEAD
-        if not self.has_mech_attrs(gid, syn_id, syn_name):
-            self.syn_mech_attr_dict[gid][syn_id][syn_name]['attrs'] = params
-        else:
-            for param, val in viewitems(params):
-                self.syn_mech_attr_dict[gid][syn_id][syn_name]['attrs'][param] = val
-
-    def get_filtered_syn_indexes(self, gid, syn_indexes=None, syn_types=None, layers=None, sources=None,
-                                 swc_types=None):
-=======
         syn_index = self.syn_name_index_dict[syn_name]
         syn_id_dict = self.syn_id_attr_dict[gid]
         syn = syn_id_dict[syn_id]
@@ -706,7 +550,6 @@
                 
         
     def filter_synapses(self, gid, syn_sections=None, syn_indexes=None, syn_types=None, layers=None, sources=None, swc_types=None, cache=False):
->>>>>>> 0e5e6f02
         """
         Returns a subset of the synapses of the given cell according to the given criteria.
 
@@ -717,52 +560,6 @@
         :param layers: list of enumerated type: layer
         :param sources: list of enumerated type: population names of source projections
         :param swc_types: list of enumerated type: swc_type
-<<<<<<< HEAD
-        :return: array of int
-        """
-        syn_id_attr_dict = self.syn_id_attr_dict[gid]
-        matches = np.vectorize(lambda query, item: (query is None) or (item in query), excluded={0})
-        if syn_indexes is None:
-            syn_indexes = np.arange(len(syn_id_attr_dict['syn_ids']), dtype='uint32')
-        else:
-            syn_indexes = np.array(syn_indexes, dtype='uint32')
-        if len(syn_indexes) == 0:
-            return syn_indexes
-        filtered_indexes = np.where(matches(syn_types, syn_id_attr_dict['syn_types'][syn_indexes]) &
-                                    matches(layers, syn_id_attr_dict['syn_layers'][syn_indexes]) &
-                                    matches(sources, syn_id_attr_dict['syn_sources'][syn_indexes]) &
-                                    matches(swc_types, syn_id_attr_dict['swc_types'][syn_indexes]))[0]
-        return syn_indexes[filtered_indexes]
-
-    def cleanup(self, gid):
-        """
-
-        :param gid: int
-        """
-        if gid in self.syn_id_attr_dict:
-            del self.syn_id_attr_index_map[gid]
-            del self.syn_id_attr_dict[gid]
-            del self.sec_index_map[gid]
-        for syn_id in self.syn_mech_attr_dict[gid]:
-            for syn_name in self.syn_mech_attr_dict[gid][syn_id]:
-                if 'attrs' in self.syn_mech_attr_dict[gid][syn_id][syn_name]:
-                    del self.syn_mech_attr_dict[gid][syn_id][syn_name]['attrs']
-
-
-def organize_syn_ids_by_source(gid, env, syn_ids=None):
-    """
-
-    :param gid: int
-    :param env: :class:'Env'
-    :param syn_ids: array of int
-    """
-    source_names = {id: name for name, id in viewitems(env.pop_dict)}
-    source_syn_ids = defaultdict(list)
-    syn_attrs = env.synapse_attributes
-    syn_id_attr_dict = syn_attrs.syn_id_attr_dict[gid]
-    syn_id_attr_index_map = syn_attrs.syn_id_attr_index_map[gid]
-
-=======
         :return: dicionary { syn_id: { attribute: value } }
         """
         syn_id_attr_dict = self.syn_id_attr_dict[gid]
@@ -847,8 +644,6 @@
     def __getitem__(self, gid):
         return self.syn_id_attr_dict[gid]
 
-  
-        
 def insert_hoc_cell_syns(env, syn_params, gid, cell, syn_ids, unique=False, insert_netcons=False, insert_vecstims=False):
     """
     Insert mechanisms into given cell according to the synapse objects created in env.synapse_attributes.
@@ -866,8 +661,6 @@
     :return: number of inserted mechanisms
 
     """
-    rank = int(env.pc.id())
-
     syns_dict_dend = defaultdict(lambda: defaultdict(lambda: defaultdict(lambda: None)))
     syns_dict_axon = defaultdict(lambda: defaultdict(lambda: defaultdict(lambda: None)))
     syns_dict_ais = defaultdict(lambda: defaultdict(lambda: defaultdict(lambda: None)))
@@ -890,20 +683,8 @@
     syn_count = 0
     nc_count = 0
     mech_count = 0
->>>>>>> 0e5e6f02
     for syn_id in syn_ids:
-        source_id = syn_id_attr_dict['syn_sources'][syn_id_attr_index_map[syn_id]]
-        if source_id in source_names:
-            source_name = source_names[source_id]
-            source_syn_ids[source_name].append(syn_id)
-    return source_syn_ids
-
-<<<<<<< HEAD
-
-def insert_syns_from_mech_attrs(gid, env, postsyn_name, presyn_name, syn_ids, unique=False):
-    """
-    TODO: add a check for 'delays' in syn_id_attr_dict to initialize netcon delays
-=======
+
         syn = syn_id_attr_dict[syn_id]
         swc_type = syn.swc_type
         syn_loc = syn.syn_loc
@@ -955,13 +736,13 @@
 
         syn_count += 1
         
-    return syn_count, mech_count, nc_count
-
-
-def insert_biophys_cell_syns(env, gid, postsyn_name, presyn_name, syn_ids, unique=None, insert_netcons=True, insert_vecstims=True):
+    return syn_count, mech_count, nc_count  
+  
+
+
+def insert_biophys_cell_syns(env, gid, postsyn_name, presyn_name, syn_ids, unique=None, insert_netcons=True, insert_vecstims=True, verbose=False):
     """
     
->>>>>>> 0e5e6f02
     1) make syns (if not unique, keep track of syn_in_seg for shared synapses)
     2) initialize syns with syn_mech_params from config_file
     3) make netcons
@@ -974,22 +755,17 @@
     :param syn_ids: array of int
     :param unique: bool; whether to insert synapses if none exist at syn_id
     """
-    rank = int(env.pc.id())
+
     if not (gid in env.biophys_cells[postsyn_name]):
-<<<<<<< HEAD
-        raise KeyError('insert_syns_from_mech_attrs: problem locating BiophysCell with gid: %i' % gid)
-=======
         raise KeyError('insert_biophys_cell_syns: BiophysCell with gid %i does not exist' % gid)
->>>>>>> 0e5e6f02
     cell = env.biophys_cells[postsyn_name][gid]
     syn_attrs = env.synapse_attributes
     syn_params = env.connection_config[postsyn_name][presyn_name].mechanisms
 
     syn_id_attr_dict = syn_attrs.syn_id_attr_dict[gid]
-<<<<<<< HEAD
-    syn_id_attr_index_map = syn_attrs.syn_id_attr_index_map[gid]
-
-    shared_syns_dict = defaultdict(lambda: defaultdict(lambda: defaultdict(lambda: None)))
+    syn_count, mech_count, nc_count = insert_hoc_cell_syns(env, syn_params, gid, cell.hoc_cell, syn_ids, \
+                                                           unique=unique, insert_netcons=insert_netcons, \
+                                                           insert_vecstims=insert_vecstims)
     syn_obj_dict = defaultdict(dict)
 
     add_synapse = add_unique_synapse if unique else add_shared_synapse
@@ -1013,47 +789,21 @@
                 env.syns_set[gid].add(syn)
                 syn_count += 1
 
-    nc_count = 0
-    for syn_id in syn_ids:
-        for syn_name, syn in viewitems(syn_obj_dict[syn_id]):
-            this_nc, this_vecstim = mknetcon_vecstim(syn)
-            syn_attrs.set_netcon(gid, syn_id, syn_name, this_nc)
-            syn_attrs.set_vecstim(gid, syn_id, syn_name, this_vecstim)
-            config_syn(syn_name=syn_name, rules=syn_attrs.syn_param_rules, mech_names=syn_attrs.syn_mech_names,
-                       nc=this_nc, **syn_params[syn_name])
-            nc_count += 1
-
-    if rank == 0:
-        logger.info('insert_syns_from_mech_attrs: source: %s; target: %s cell %i: created %i syns and %i netcons for '
-                    '%i syn_ids' % (presyn_name, postsyn_name, gid, syn_count, nc_count, len(syn_ids)))
-
-
-def config_syns_from_mech_attrs(gid, env, postsyn_name, syn_ids=None, insert=False, unique=None, verbose=True):
-    """
-    1) organize syn_ids by source population
-    2) if insert, collate syn_ids without netcons, iterate over sources and call insert_syns_from_mech_attrs
-       (requires a BiophysCell with the specified gid to be present in the Env).
-    3) iterate over all syn_ids, and call config_syn with params from syn_mech_attr_dict (which may be empty)
-=======
-    syn_count, mech_count, nc_count = insert_hoc_cell_syns(env, syn_params, gid, cell.hoc_cell, syn_ids, \
-                                                           unique=unique, insert_netcons=insert_netcons, \
-                                                           insert_vecstims=insert_vecstims)
-    
-
-    if rank == 0:
+
+    if verbose:
         logger.info('insert_biophys_cell_syns: source: %s target: %s cell %i: created %i mechanisms and %i netcons for '
                     '%i syn_ids' % (presyn_name, postsyn_name, gid, mech_count, nc_count, syn_count))
 
 
-def config_biophys_cell_syns(env, gid, postsyn_name, syn_ids=None, insert=False, unique=None, insert_netcons=False, insert_vecstims=False):
-    """
-    Configures the given syn_ids, and call config_syn with mechanism and netcon parameters (which must not be empty).
-    If syn_ids=None, configures all synapses for the cell with the given gid.
-    If insert=True, iterate over sources and call insert_biophys_cell_syns
-       (requires a BiophysCell with the specified gid to be present in the Env).
-
-    :param env: :class:'Env'
->>>>>>> 0e5e6f02
+def config_biophys_cell_syns(env, gid, postsyn_name, syn_ids=None, insert=False, unique=None, insert_netcons=False, insert_vecstims=False, verbose=False):
+    """
+    Configures the given syn_ids, and call config_syn with mechanism
+    and netcon parameters (which must not be empty).  If syn_ids=None,
+    configures all synapses for the cell with the given gid.  If
+    insert=True, iterate over sources and call
+    insert_biophys_cell_syns (requires a BiophysCell with the
+    specified gid to be present in the Env).
+
     :param gid: int
     :param env: :class:'Env'
     :param postsyn_name: str
@@ -1061,74 +811,14 @@
     :param insert: bool; whether to insert synapses if none exist at syn_id
     :param unique: bool; whether newly inserted synapses should be unique or shared per segment
     :param verbose: bool
-    """
-    rank = int(env.pc.id())
+
+    """
     syn_attrs = env.synapse_attributes
     syn_id_attr_dict = syn_attrs.syn_id_attr_dict[gid]
 
     if syn_ids is None:
         syn_ids = syn_id_attr_dict['syn_ids']
 
-<<<<<<< HEAD
-    source_syn_ids = organize_syn_ids_by_source(gid, env, syn_ids)
-
-    if insert:
-        if not (gid in env.biophys_cells[postsyn_name]):
-            raise KeyError('config_syns_from_mech_attrs: insert: problem locating BiophysCell with gid: %i' % gid)
-        insert_syn_ids = defaultdict(list)
-        for presyn_name in source_syn_ids:
-            syn_names = list(env.connection_config[postsyn_name][presyn_name].mechanisms.keys())
-            for syn_id in source_syn_ids[presyn_name]:
-                for syn_name in syn_names:
-                    if not syn_attrs.has_netcon(gid, syn_id, syn_name):
-                        insert_syn_ids[presyn_name].append(syn_id)
-                        break
-        if unique is None:
-            synapse_config = env.celltypes[postsyn_name]['synapses']
-            if 'unique' in synapse_config:
-                unique = synapse_config['unique']
-            else:
-                unique = False
-        for presyn_name in insert_syn_ids:
-            insert_syns_from_mech_attrs(gid, env, postsyn_name, presyn_name, insert_syn_ids[presyn_name], unique=unique)
-
-    nc_count = 0
-    syn_count = 0
-    syns_set = set()
-    for presyn_name in source_syn_ids:
-        syn_names = list(env.connection_config[postsyn_name][presyn_name].mechanisms.keys())
-        syn_mech_params_dict = env.connection_config[postsyn_name][presyn_name].mechanisms
-        for syn_id in source_syn_ids[presyn_name]:
-            for syn_name in syn_names:
-                mech_params = syn_attrs.get_mech_attrs(gid, syn_id, syn_name)
-                if mech_params is not None:
-                    # leave the value of weight in mech_attr_dict alone, just change the target
-                    mech_params = dict(mech_params)
-                    this_netcon = syn_attrs.get_netcon(gid, syn_id, syn_name)
-                    if this_netcon is not None:
-                        syn = this_netcon.syn()
-                        if syn not in syns_set:
-                            syns_set.add(syn)
-                            syn_count += 1
-                        else:
-                            syn = None
-                        # for backwards compatibility with Exp2Syn that does not separate weight from g_unit
-                        if 'weight' in mech_params and 'weight' in syn_mech_params_dict[syn_name]:
-                            mech_params['weight'] *= syn_mech_params_dict[syn_name]['weight']
-                        config_syn(syn_name=syn_name, rules=syn_attrs.syn_param_rules,
-                                   mech_names=syn_attrs.syn_mech_names, syn=syn, nc=this_netcon, **mech_params)
-                        nc_count += 1
-
-    if verbose:
-        logger.info('config_syns_from_mech_attrs: population: %s; cell %i: updated mech_params for %i syns and %i '
-                    'netcons for %i syn_ids' % (postsyn_name, gid, syn_count, nc_count, len(syn_ids)))
-
-
-def syn_in_seg(syn_name, seg, syns_dict):
-    """
-    If a synaptic mechanism of the specified type already exists in the specified segment, it is returned.
-    Otherwise, it returns None.
-=======
     source_syn_ids_dict = syn_attrs.partition_syn_ids_by_source(gid, syn_ids)
 
     if insert:
@@ -1146,14 +836,14 @@
                                                            cell=cell.hoc_cell, syn_ids=syn_ids, \
                                                            insert=False, unique=unique)
 
-    if rank == 0:
+    if verbose:
         logger.info('config_biophys_cell_syns: target: %s; cell %i: set parameters for %i syns and %i '
                     'netcons for %i syn_ids' % (postsyn_name, gid, syn_count, nc_count, len(syn_ids)))
 
     return syn_count, nc_count
 
 
-def config_hoc_cell_syns(env, gid, postsyn_name, cell=None, syn_ids=None, unique=None, insert=False, insert_netcons=False, insert_vecstims=False):
+def config_hoc_cell_syns(env, gid, postsyn_name, cell=None, syn_ids=None, unique=None, insert=False, insert_netcons=False, insert_vecstims=False, verbose=False):
     """
     Configures the given syn_ids, and call config_syn with mechanism and netcon parameters (which must not be empty).
     If syn_ids=None, configures all synapses for the cell with the given gid.
@@ -1197,9 +887,9 @@
                 syn_params = env.connection_config[postsyn_name][presyn_name].mechanisms
                 insert_hoc_cell_syns(env, syn_params, gid, cell, source_syn_ids, unique=unique, \
                                      insert_netcons=insert_netcons, insert_vecstims=insert_vecstims)
-        if rank == 0:
-           logger.info('config_hoc_cell_syns: population: %s; cell %i: inserted mechanisms in %f s' % \
-                       (postsyn_name, gid, time.time() - last_time))
+        if verbose:
+              logger.info('config_hoc_cell_syns: population: %s; cell %i: inserted mechanisms in %f s' % \
+                          (postsyn_name, gid, time.time() - last_time))
 
     source_syn_dict = syn_attrs.partition_synapses_by_source(gid, syn_ids)
 
@@ -1217,6 +907,7 @@
         nc_count = 0
         mech_count = 0
 
+    for presyn_name in source_syn_ids:
         syn_names = list(env.connection_config[postsyn_name][presyn_name].mechanisms.keys())
         syn_indexes = [syn_attrs.syn_name_index_dict[syn_name] for syn_name in syn_names]
         for syn_id, syn in seq:
@@ -1245,8 +936,8 @@
 
         total_nc_count += nc_count
         total_mech_count += mech_count
-
-    if rank == 0:
+        
+    if verbose:
           logger.info('config_hoc_cell_syns: population: %s; cell %i: configured %i synapses in %f s' % \
                       (postsyn_name, gid, len(syn_ids), time.time() - config_time))
 
@@ -1274,7 +965,7 @@
             else:
                 raise AttributeError('config_syn: point process has no attribute: %s for synaptic mechanism: %s' % \
                                      (param, syn_name))
-
+          
             
 def config_netcon(syn_name, rules, nc, mech_names=None, **params):
     """
@@ -1299,13 +990,9 @@
             else:
                 raise AttributeError('config_netcon: invalid parameter index for netcon parameter: %s for synaptic mechanism: %s' % \
                                          (param, syn_name))
-
-
 def syn_in_seg(syn_name, seg, syns_dict):
     """
     If a synaptic mechanism of the specified type already exists in the specified segment, it is returned. Otherwise, it returns None.
-
->>>>>>> 0e5e6f02
     :param syn_name: str
     :param seg: hoc segment
     :param syns_dict: nested defaultdict
@@ -1434,74 +1121,6 @@
     raise AttributeError('get_syn_mech_param: problem setting attribute: %s for synaptic mechanism: %s' %
                          (param_name, mech_name))
 
-
-def mksyns(gid, cell, syn_ids, syn_params, env, add_synapse=add_shared_synapse):
-    """
-
-    :param gid: int
-    :param cell: hoc cell object created from template
-    :param syn_ids: array of int
-    :param syn_params: dict
-    :param env: :class:'Env'
-    :param add_synapse: callable
-    :return: nested dict of hoc point processes
-    """
-    rank = int(env.pc.id())
-
-    syns_dict_dend = defaultdict(lambda: defaultdict(lambda: defaultdict(lambda: None)))
-    syns_dict_axon = defaultdict(lambda: defaultdict(lambda: defaultdict(lambda: None)))
-    syns_dict_ais  = defaultdict(lambda: defaultdict(lambda: defaultdict(lambda: None)))
-    syns_dict_hill = defaultdict(lambda: defaultdict(lambda: defaultdict(lambda: None)))
-    syns_dict_soma = defaultdict(lambda: defaultdict(lambda: defaultdict(lambda: None)))
-    py_sections = [sec for sec in cell.sections]
-
-    # syn_type_excitatory = env.Synapse_Types['excitatory']
-    # syn_type_inhibitory = env.Synapse_Types['inhibitory']
-
-    swc_type_apical = env.SWC_Types['apical']
-    swc_type_basal  = env.SWC_Types['basal']
-    swc_type_soma   = env.SWC_Types['soma']
-    swc_type_axon   = env.SWC_Types['axon']
-    swc_type_ais   = env.SWC_Types['ais']
-    swc_type_hill  = env.SWC_Types['hillock']
-    
-    syn_attrs = env.synapse_attributes
-    syn_attr_id_dict = syn_attrs.syn_id_attr_dict[gid]
-    syn_indexes = [ syn_attrs.syn_id_attr_index_map[gid][syn_id] for syn_id in syn_ids ]
-
-    syn_obj_dict = defaultdict(dict)
-
-    for syn_id, syn_index in zip(syn_ids, syn_indexes):
-        swc_type = syn_attr_id_dict['swc_types'][syn_index]
-        syn_loc = syn_attr_id_dict['syn_locs'][syn_index]
-        syn_section = syn_attr_id_dict['syn_secs'][syn_index]
-
-        sec = py_sections[syn_section]
-        if swc_type == swc_type_apical:
-            syns_dict = syns_dict_dend
-        elif swc_type == swc_type_basal:
-            syns_dict = syns_dict_dend
-        elif swc_type == swc_type_axon:
-            syns_dict = syns_dict_axon
-        elif swc_type == swc_type_ais:
-            syns_dict = syns_dict_ais
-        elif swc_type == swc_type_hill:
-            syns_dict = syns_dict_hill
-        elif swc_type == swc_type_soma:
-            syns_dict = syns_dict_soma
-        else:
-            raise RuntimeError("Unsupported synapse SWC type %d" % swc_type)
-
-        for syn_name, params in viewitems(syn_params):
-            syn = add_synapse(syn_name=syn_name, seg=sec(syn_loc), syns_dict=syns_dict,
-                              mech_names=syn_attrs.syn_mech_names)
-            if syn not in env.syns_set[gid]:
-                config_syn(syn_name=syn_name, rules=syn_attrs.syn_param_rules, mech_names=syn_attrs.syn_mech_names,
-                           syn=syn, **params)
-                env.syns_set[gid].add(syn)
-            syn_obj_dict[syn_id][syn_name] = syn
-
-    return syn_obj_dict
 
 
 # ------------------------------- Methods to specify synaptic mechanisms  -------------------------------------------- #
@@ -1598,17 +1217,6 @@
 def modify_syn_mech_param(cell, env, sec_type, syn_name, param_name=None, value=None, origin=None, slope=None, tau=None,
                           xhalf=None, min=None, max=None, min_loc=None, max_loc=None, outside=None, custom=None,
                           append=False, filters=None, origin_filters=None, update_targets=False):
-<<<<<<< HEAD
-    """
-    Modifies a cell's mechanism dictionary to specify attributes of a synaptic mechanism by sec_type. This method is
-    meant to be called manually during initial model specification, or during parameter optimization. For modifications
-    to persist across simulations, the mechanism dictionary must be saved to a file using export_mech_dict() and
-    re-imported during BiophysCell initialization.
-    Calls update_syn_mech_by_sec_type to set placeholder values in the syn_mech_attrs_dict of a SynapseAttributes
-    object. If update_targets flag is True, the attributes of any target synaptic point_process and netcon objects that
-    have been inserted will also be updated. Otherwise, they can be updated separately by calling
-    config_syns_from_mech_attrs.
-=======
     """Modifies a cell's mechanism dictionary to specify attributes of a
     synaptic mechanism by sec_type. This method is meant to be called
     manually during initial model specification, or during parameter
@@ -1622,9 +1230,7 @@
     update_targets flag is True, the attributes of any target synaptic
     point_process and netcon objects that have been inserted will also
     be updated. Otherwise, they can be updated separately by calling
-    config_syns.
-
->>>>>>> 0e5e6f02
+
     :param cell: :class:'BiophysCell'
     :param env: :class:'Env'
     :param sec_type: str
@@ -1697,21 +1303,12 @@
     else:
         cell.mech_dict[sec_type]['synapses'][syn_name][param_name] = rules
 
-<<<<<<< HEAD
-    try:
-        update_syn_mech_by_sec_type(cell, env, sec_type, syn_name, mech_content, update_targets)
-    except (KeyError, ValueError, AttributeError, NameError, RuntimeError, IOError) as e:
-        cell.mech_dict = copy.deepcopy(backup_mech_dict)
-        raise RuntimeError('modify_syn_mech_param: problem updating mechanism: %s; parameter: %s; in sec_type: %s\n'
-                           '%s\n%s' % (syn_name, param_name, sec_type, e, str(sys.exc_info()[2])))
-=======
 #    try:
     update_syn_mech_by_sec_type(cell, env, sec_type, syn_name, mech_content, update_targets)
 #    except (KeyError, ValueError, AttributeError, NameError, RuntimeError, IOError) as e:
 #        cell.mech_dict = copy.deepcopy(backup_mech_dict)
 #        raise RuntimeError('modify_syn_mech_param: problem updating mechanism: %s; parameter: %s; in sec_type: %s\n' \
 #                           '%s\n%s' % (syn_name, param_name, sec_type, e, str(sys.exc_info()[2])))
->>>>>>> 0e5e6f02
 
 
 def update_syn_mech_by_sec_type(cell, env, sec_type, syn_name, mech_content, update_targets=False):
@@ -1895,15 +1492,6 @@
 
 def set_syn_mech_param(cell, env, node, syn_ids, syn_name, param_name, baseline, rules, donor=None,
                        update_targets=False):
-<<<<<<< HEAD
-    """
-    Provided a synaptic mechanism, a parameter, a node, a list of syn_ids, and a dict of rules. Sets placeholder values
-    for each provided syn_id in the syn_mech_attr_dict of a SynapseAttributes object. If the provided rules specify a
-    distance-dependent gradient, a baseline value and a donor node are required as reference points.
-    If update_targets flag is True, the attributes of any target synaptic point_process and netcon objects that have
-    been inserted will also be updated. Otherwise, they can be updated separately by calling
-    config_syns_from_mech_attrs.
-=======
     """Provided a synaptic mechanism, a parameter, a node, a list of
     syn_ids, and a dict of rules. Sets placeholder values for each
     provided syn_id in the syn_mech_attr_dict of a SynapseAttributes
@@ -1914,7 +1502,6 @@
     been inserted will also be updated. Otherwise, they can be updated
     separately by calling config_syns.
 
->>>>>>> 0e5e6f02
     :param cell: :class:'BiophysCell'
     :param env: :class:'Env'
     :param node: :class:'SHocNode'
@@ -1927,9 +1514,9 @@
     :param update_targets: bool
 
     """
+    syn_attrs = env.synapse_attributes
     if not ('min_loc' in rules or 'max_loc' in rules or 'slope' in rules):
         for syn_id in syn_ids:
-            syn_attrs = env.synapse_attributes
             syn_attrs.modify_mech_attrs(cell.gid, syn_id, syn_name, {param_name: baseline})
     elif donor is None:
         raise RuntimeError('set_syn_mech_param: cannot set value of synaptic mechanism: %s parameter: %s in '
@@ -1948,9 +1535,8 @@
         syn_attrs = env.synapse_attributes
         syn_id_attr_dict = syn_attrs.syn_id_attr_dict[gid]
 
-        syn_index = syn_attrs.syn_name_index_dict[syn_name]
         for syn_id in syn_ids:
-            syn = syn_attrs.syn_id_attr_dict[gid][syn_id]
+            syn = syn_id_attr_dict[syn_id]
             syn_loc = syn.syn_loc
             distance = get_distance_to_node(cell, donor, node, syn_loc)
             value = get_param_val_by_distance(distance, baseline, slope, \
@@ -1959,12 +1545,9 @@
 
             if value is not None:
                 syn_attrs.modify_mech_attrs(cell.gid, syn_id, syn_name, {param_name: value})
+                
     if update_targets:
-<<<<<<< HEAD
-        config_syns_from_mech_attrs(cell.gid, env, cell.pop_name, syn_ids=syn_ids, insert=False)
-=======
         config_biophys_cell_syns(env, cell.gid, cell.pop_name, syn_ids=syn_ids, insert=False)
->>>>>>> 0e5e6f02
 
 
 def parse_custom_syn_mech_rules(cell, env, node, syn_ids, syn_name, param_name, baseline, rules, donor,
@@ -2007,14 +1590,6 @@
 
 
 def init_syn_mech_attrs(cell, env=None, mech_file_path=None, from_file=False, update_targets=False):
-<<<<<<< HEAD
-    """
-    Consults a dictionary specifying parameters of NEURON synaptic mechanisms (point processes) for each type of section
-    in a BiophysCell. Traverses through the tree of SHocNode nodes following order of inheritance. Calls
-    update_syn_mech_by_sec_type to set placeholder values in the syn_mech_attrs_dict of a SynapseAttributes object. If
-    update_targets flag is True, the attributes of any target synaptic point_process and netcon objects that have been
-    inserted will also be updated. Otherwise, they can be updated separately by calling config_syns_from_mech_attrs.
-=======
     """Consults a dictionary specifying parameters of NEURON synaptic
     mechanisms (point processes) for each type of section in a
     BiophysCell. Traverses through the tree of SHocNode nodes
@@ -2025,7 +1600,6 @@
     that have been inserted will also be updated. Otherwise, they can
     be updated separately by calling config_syns.
 
->>>>>>> 0e5e6f02
     :param cell: :class:'BiophysCell'
     :param env: :class:'Env'
     :param mech_file_path: str (path)
