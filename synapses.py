import time
from dentate.neuron_utils import *
from dentate.utils import viewitems, zip_longest, partitionn, generator_peek, NamedTupleWithDocstring
from dentate.cells import get_mech_rules_dict, \
    get_donor, get_distance_to_node, get_param_val_by_distance, \
    import_mech_dict_from_file, custom_filter_by_branch_order, \
    custom_filter_modify_slope_if_terminal, \
    custom_filter_if_terminal, make_neurotree_graph
import collections
from collections import namedtuple, defaultdict

# This logger will inherit its settings from the root logger, created in dentate.env
logger = get_module_logger(__name__)

"""This class provides information about the presynaptic (source) cell
connected to a synapse.
  - gid - gid of source cell (int)
  - population - population index of source cell (int)
  - delay - connection delay (float)
"""
class SynapseSource(object):
      __slots__ = 'gid', 'population', 'delay'
      def __init__(self):
            self.gid = None
            self.population = None
            self.delay = None

Synapse = NamedTupleWithDocstring(
    """A container for synapse configuration, synapse mechanism instantiation,
     and associated netcon/vecstim instances.
    - syn_type - enumerated synapse type (int)
    - swc_type - enumerated swc type (int)
    - syn_layer - enumerated synapse layer (int)
    - syn_loc - synapse location in segment (float)
    - syn_section - synapse section index (int)
    - source: instance of SynapseSource with the slots: 
       - gid - source cell gid (int)
       - population - enumerated source population index (int)
       - delay - connection delay (float)
    - mech_attr_dict - dictionary of attributes per synapse mechanism
      (for cases when multiple mechanisms are associated with a
      synapse, e.g. GABA_A and GABA_B)
    - netcon_weights_dict - dictionary of network connection weights
    """,
    'Synapse',
    ['syn_type',
     'swc_type',
     'syn_layer',
     'syn_loc',
     'syn_section',
     'source',
     'mech_attr_dict',
     'netcon_weights_dict',
    ])


class SynapseAttributes(object):
    """This class provides an interface to store, retrieve, and modify
    attributes of synaptic mechanisms. Handles instantiation of
    complex subcellular gradients of synaptic mechanism attributes.
    """
    def __init__(self, env, syn_mech_names, syn_param_rules):
        """An Env object containing imported network configuration metadata
        uses an instance of SynapseAttributes to track all metadata
        related to the identity, location, and configuration of all
        synaptic connections in the network.

        :param env: :class:'Env'
        :param syn_mech_names: dict of the form: { label: mechanism name }
        :param syn_param_rules: dict of the form:
               { mechanism name:
                    mech_file: path.mod
                    mech_params: list of parameter names
                    netcon_params: dictionary { parameter name: index }
                }

        """
        self.env = env
        self.syn_mech_names = syn_mech_names
        self.syn_param_rules = syn_param_rules
        self.syn_name_index_dict = { label: index for index, label in (enumerate(syn_mech_names.keys())) } # int : mech_name dict
        # dictionary with attributes for each synapse:
        #    { gid: { synapse id: { attribute: value } } }
        self.syn_id_attr_dict = defaultdict(lambda: defaultdict(lambda: None))
        # dictionary of mechanism point processes for each synapse:
        #    { gid: { synapse id: { attribute: value } } }
        self.pps_dict = defaultdict(lambda: defaultdict(lambda: None))
        self.netcon_dict = defaultdict(lambda: defaultdict(lambda: None))
        self.vecstim_dict = defaultdict(lambda: defaultdict(lambda: None))
        self.filter_cache = {}
        
    def init_syn_id_attrs_from_iter(self, cell_iter):
        """
        Initializes synaptic attributes given an iterator that returns (gid, attr_dict).
        See `init_syn_id_attrs` for details on the format of the input dictionary.
        """
        for (gid, attr_dict) in cell_iter:
            self.init_syn_id_attrs(gid, attr_dict)

    def init_syn_id_attrs(self, gid, syn_id_attr_dict):
        """
        Initializes synaptic attributes for the given cell gid.
        Only the intrinsic properties of a synapse, such as type, layer, location are set.

        Connection edge attributes such as source gid, point process
        parameters, and netcon/vecstim objects are initialized to None
        or empty dictionaries.

        :param syn_id_attr_dict: a dictionary containing the following keys:
          - syn_ids: synapse ids
          - syn_layers: layer index for each synapse id
          - syn_types: synapse type for each synapse id
          - swc_types: swc type for each synapse id
          - syn_secs: section index for each synapse id
          - syn_locs: section location for each synapse id

        """
        if gid in self.syn_id_attr_dict:
            raise RuntimeError('Entry %i exists in synapse attribute dictionary' % gid)
        else:
            syn_ids = syn_id_attr_dict['syn_ids']
            syn_layers = syn_id_attr_dict['syn_layers']
            syn_types = syn_id_attr_dict['syn_types']
            swc_types = syn_id_attr_dict['swc_types']
            syn_secs = syn_id_attr_dict['syn_secs']
            syn_locs = syn_id_attr_dict['syn_locs']

            for i, (syn_id, syn_layer, syn_type, swc_type, syn_sec, syn_loc) in \
              enumerate(zip_longest(syn_ids, syn_layers, syn_types, swc_types, syn_secs, syn_locs)):
                self.syn_id_attr_dict[gid][syn_id] = Synapse(syn_type=syn_type, \
                                                            syn_layer=syn_layer, \
                                                            syn_section=syn_sec, \
                                                            syn_loc=syn_loc, \
                                                            swc_type=swc_type, \
                                                            source=SynapseSource(), \
                                                            mech_attr_dict=defaultdict(dict), \
                                                            netcon_weights_dict={})
                self.pps_dict[gid][syn_id] = {}
                self.netcon_dict[gid][syn_id] = {}
                self.vecstim_dict[gid][syn_id] = {}

    def init_edge_attrs(self, gid, presyn_name, presyn_gids, edge_syn_ids, delays=None):
        """
        Sets connection edge attributes for the specified synapse ids.

        :param gid: gid for post-synaptic (target) cell (int)
        :param presyn_name: name of presynaptic (source) population (string)
        :param presyn_ids: gids for presynaptic (source) cells (array of int)
        :param edge_syn_ids: synapse ids on target cells to be used for connections (array of int)
        :param delays: axon conduction (netcon) delays (array of float)
        """

        presyn_index = int(self.env.Populations[presyn_name])
        connection_velocity = float(self.env.connection_velocity[presyn_name])

        if delays is None:
            delays = [h.dt] * len(edge_syn_ids)

        syn_id_dict = self.syn_id_attr_dict[gid]
              
        for edge_syn_id, presyn_gid, delay in zip_longest(edge_syn_ids, presyn_gids, delays):
            syn = syn_id_dict[edge_syn_id]
            if syn is None:
                raise RuntimeError('init_edge_attrs: gid %i: synapse id %i has not been initialized' % \
                                   (gid, edge_syn_id))

            if syn.source.gid is not None:
                raise RuntimeError('init_edge_attrs: gid %i: synapse id %i has already been initialized with edge attributes' % \
                                   (gid, edge_syn_id))

            syn.source.gid = presyn_gid
            syn.source.population = presyn_index
            syn.source.delay = delay


    def init_edge_attrs_from_iter(self, pop_name, presyn_name, attr_info, edge_iter):
        """
        Initializes edge attributes for all cell gids returned by iterator.

        :param pop_name: name of postsynaptic (target) population (string)
        :param source_name: name of presynaptic (source) population (string)
        :param attr_info: dictionary mapping attribute name to indices in iterator tuple
        :param edge_iter: edge attribute iterator
        """
        connection_velocity = float(self.env.connection_velocity[presyn_name])
        if pop_name in attr_info and presyn_name in attr_info[pop_name]:
              edge_attr_info = attr_info[pop_name][presyn_name]
        else:
              raise RuntimeError('init_edge_attrs_from_iter: missing edge attributes for projection %s -> %s' % \
                                 (presyn_name, pop_name))

              
        if 'Synapses' in edge_attr_info and \
          'syn_id' in edge_attr_info['Synapses'] and \
          'Connections' in edge_attr_info and \
          'distance' in edge_attr_info['Connections']:
            syn_id_attr_index = edge_attr_info['Synapses']['syn_id']
            distance_attr_index = edge_attr_info['Connections']['distance']
        else:
              raise RuntimeError('init_edge_attrs_from_iter: missing edge attributes for projection %s -> %s' % \
                                 (presyn_name, pop_name))
        
        for (postsyn_gid, edges) in edge_iter:

            presyn_gids, edge_attrs = edges
            edge_syn_ids = edge_attrs['Synapses'][syn_id_attr_index]
            edge_dists = edge_attrs['Connections'][distance_attr_index]

            delays = [((distance / connection_velocity) + h.dt) for distance in edge_dists]

            self.init_edge_attrs(postsyn_gid, presyn_name, presyn_gids, edge_syn_ids, delays=delays)



    def add_pps(self, gid, syn_id, syn_name, pps):
        """
        Adds mechanism point process for the specified cell/synapse id/mechanism name.

        :param gid: cell id
        :param syn_id: synapse id
        :param syn_name: synapse mechanism name
        :param pps: hoc point process
        """
        syn_index = self.syn_name_index_dict[syn_name]
        gid_pps_dict = self.pps_dict[gid]
        pps_dict = gid_pps_dict[syn_id]
        if syn_index in pps_dict:
            raise RuntimeError('add_pps: gid %i Synapse id %i already has mechanism %s' % (gid, syn_id, syn_name))
        else:
            pps_dict[syn_index] = pps

            
    def has_pps(self, gid, syn_id, syn_name):
        """
        Returns True if the given synapse id already has the named mechanism, False otherwise.

        :param gid: cell id
        :param syn_id: synapse id
        :param syn_name: synapse mechanism name
        :return: bool
        """
        syn_index = self.syn_name_index_dict[syn_name]
        gid_pps_dict = self.pps_dict[gid]
        pps_dict = gid_pps_dict[syn_id]
        return (syn_index in pps_dict)

    
    def get_pps(self, gid, syn_id, syn_name, throw_error=True):
        """
        Returns the mechanism for the given synapse id on the given cell.

        :param gid: cell id
        :param syn_id: synapse id
        :param syn_name: mechanism name
        :return: hoc point process
        """
        syn_index = self.syn_name_index_dict[syn_name]
        gid_pps_dict = self.pps_dict[gid]
        pps_dict = gid_pps_dict[syn_id]
        if syn_index in pps_dict:
            return pps_dict[syn_index]
        else:
            if throw_error:
                raise RuntimeError('get_pps: gid %i synapse id %i has no point process for mechanism %s' % (gid, syn_id, syn_name))
            else:
                return None

            
    def add_netcon(self, gid, syn_id, syn_name, nc):
        """
        Adds a NetCon object for the specified cell/synapse id/mechanism name.

        :param gid: cell id
        :param syn_id: synapse id
        :param syn_name: synapse mechanism name
        :param nc: :class:'h.NetCon'
        """
        syn_index = self.syn_name_index_dict[syn_name]
        gid_netcon_dict = self.netcon_dict[gid]
        netcon_dict = gid_netcon_dict[syn_id]
        if syn_index in netcon_dict:
            raise RuntimeError('add_netcon: gid %i Synapse id %i mechanism %s already has netcon' % (gid, syn_id, syn_name))
        else:
            netcon_dict[syn_index] = nc

            
    def has_netcon(self, gid, syn_id, syn_name):
        """
        Returns True if a netcon exists for the specified cell/synapse id/mechanism name, False otherwise.

        :param gid: cell id
        :param syn_id: synapse id
        :param syn_name: synapse mechanism name
        :return: bool
        """
        syn_index = self.syn_name_index_dict[syn_name]
        gid_netcon_dict = self.netcon_dict[gid]
        netcon_dict = gid_netcon_dict[syn_id]
        return (syn_index in netcon_dict)

    
    def get_netcon(self, gid, syn_id, syn_name, throw_error=True):
        """
        Returns the NetCon object associated with the specified cell/synapse id/mechanism name.

        :param gid: cell id
        :param syn_id: synapse id
        :param syn_name: synapse mechanism name
        :return: :class:'h.NetCon'
        """
        syn_index = self.syn_name_index_dict[syn_name]
        gid_netcon_dict = self.netcon_dict[gid]
        netcon_dict = gid_netcon_dict[syn_id]
        if syn_index in netcon_dict:
            return netcon_dict[syn_index]
        else:
            if throw_error:
                raise RuntimeError('get_netcon: gid %i synapse id %i has no netcon for mechanism %s' % (gid, syn_id, syn_name))
            else:
                return None


    def add_vecstim(self, gid, syn_id, syn_name, vs):
        """
        Adds a VecStim object for the specified cell/synapse id/mechanism name.

        :param gid: cell id
        :param syn_id: synapse id
        :param syn_name: synapse mechanism name
        :param vs: :class:'h.VecStim'
        """
        syn_index = self.syn_name_index_dict[syn_name]
        gid_vecstim_dict = self.vecstim_dict[gid]
        vecstim_dict = gid_vecstim_dict[syn_id]
        if syn_index in vecstim_dict:
            raise RuntimeError('add_vecstim: gid %i synapse id %i mechanism %s already has vecstim' % (gid, syn_id, syn_name))
        else:
            self.vecstim_dict[syn_index] = vs
            
    def has_vecstim(self, gid, syn_id, syn_name):
        """
        Returns True if a vecstim exists for the specified cell/synapse id/mechanism name, False otherwise.

        :param gid: cell id
        :param syn_id: synapse id
        :param syn_name: synapse mechanism name
        :return: bool
        """
        syn_index = self.syn_name_index_dict[syn_name]
        gid_vecstim_dict = self.vecstim_dict[gid]
        vecstim_dict = gid_vecstim_dict[syn_id]
        return (syn_index in vecstim_dict)

    
    def get_vecstim(self, gid, syn_id, syn_name, throw_error=True):
        """
        Returns the VecStim object associated with the specified cell/synapse id/mechanism name.

        :param gid: cell id
        :param syn_id: synapse id
        :param syn_name: synapse mechanism name
        :return: :class:'h.VecStim'
        """
        syn_index = self.syn_name_index_dict[syn_name]
        gid_vecstim_dict = self.vecstim_dict[gid]
        vecstim_dict = gid_vecstim_dict[syn_id]
        if syn_index in vecstim_dict:
            return vecstim_dict[syn_index]
        else:
            if throw_error:
                raise RuntimeError('get_vecstim: gid %d synapse %d: vecstim for mechanism %s not found' % (gid, syn_id, syn_name))
            else:
                return None
          

    def has_mech_attrs(self, gid, syn_id, syn_name):
        """
        Returns True if mechanism attributes have been specified for the given cell id/synapse id/mechanism name, False otherwise.

        :param gid: cell id
        :param syn_id: synapse id
        :param syn_name: synapse mechanism name
        :return: bool
        """
        syn_index = self.syn_name_index_dict[syn_name]
        syn_id_dict = self.syn_id_attr_dict[gid]
        syn = syn_id_dict[syn_id]
        return syn_index in syn.mech_attr_dict

  
    def get_mech_attrs(self, gid, syn_id, syn_name, throw_error=True):
        """
        Returns mechanism attribute dictionary associated with the given cell id/synapse id/mechanism name, False otherwise.

        :param gid: cell id
        :param syn_id: synapse id
        :param syn_name: synapse mechanism name
        :return: dict
        """
        syn_index = self.syn_name_index_dict[syn_name]
        syn_id_dict = self.syn_id_attr_dict[gid]
        syn = syn_id_dict[syn_id]
        if syn_index in syn.mech_attr_dict:
            return syn.mech_attr_dict[syn_index]
        else:
            if throw_error:
                raise RuntimeError('get_mech_attrs: gid %d synapse %d: attributes for mechanism %s not found' % (gid, syn_id, syn_name))
            else:
                return None
        
        
    def add_mech_attrs(self, gid, syn_id, syn_name, params):
        """
        Specifies mechanism attribute dictionary for the given cell id/synapse id/mechanism name. Assumes mechanism attributes have not been set yet for this synapse mechanism.

        :param gid: cell id
        :param syn_id: synapse id
        :param syn_name: synapse mechanism name
        :param params: dict
        """
        syn_index = self.syn_name_index_dict[syn_name]
        syn_id_dict = self.syn_id_attr_dict[gid]
        syn = syn_id_dict[syn_id]
        mech_attr_dict = syn.mech_attr_dict[syn_index]
        for k, v in viewitems(params):
            if k in mech_attr_dict:
                raise RuntimeError('add_mech_attrs: gid %i synapse id %i mechanism %s already has parameter %s' % (gid, syn_id, syn_name, str(k)))
            else:
                mech_attr_dict[k] = v

                
    def modify_mech_attrs(self, gid, syn_id, syn_name, params, update=lambda old, new: new):
        """
        Modifies mechanism attributes for the given cell id/synapse id/mechanism name. 

        :param gid: cell id
        :param syn_id: synapse id
        :param syn_name: synapse mechanism name
        :param params: dict
        :param update: lambda (old, new)
        """
        syn_index = self.syn_name_index_dict[syn_name]
        syn_id_dict = self.syn_id_attr_dict[gid]
        syn = syn_id_dict[syn_id]

        mech_attr_dict = syn.mech_attr_dict[syn_index]
        for k, v in viewitems(params):
            if k in mech_attr_dict:
                mech_attr_dict[k] = update(mech_attr_dict[k], v)
            else:
                mech_attr_dict[k] = v
                

    def has_netcon_weights(self, gid, syn_id, syn_name):
        """
        Returns True if netcon weights have been specified for the given cell id/synapse id/synapse mechanism.

        :param gid: cell id
        :param syn_id: synapse id
        :param syn_name: synapse mechanism name
        :return: bool
        """
        syn_index = self.syn_name_index_dict[syn_name]
        syn_id_dict = self.syn_id_attr_dict[gid]
        syn = syn_id_dict[syn_id]
        return (syn_index in syn.netcon_weights_dict)

  
    def get_netcon_weights(self, gid, syn_id, syn_name):
        """
        Returns the netcon weights associated with the given cell id/synapse id/synapse mechanism.

        :param gid: cell id
        :param syn_id: synapse id
        :param syn_name: synapse mechanism name
        :return: dict
        """
        syn_index = self.syn_name_index_dict[syn_name]
        syn_id_dict = self.syn_id_attr_dict[gid]
        syn = syn_id_dict[syn_id]

        if syn_index in syn.netcon_weights_dict:
            return syn.netcon_weights_dict[syn_index]
        else:
            raise RuntimeError('get_netcon_weights: gid %d synapse %d: weights for mechanism %s not found' % (gid, syn_id, syn_name))
        
        
    def add_netcon_weights(self, gid, syn_name, params):
        """
        Adds netcon weights for the given cell id/synapse id/synapse mechanism.
        Assumes the weights have not been set yet for this synapse.

        :param gid: cell id
        :param syn_id: synapse id
        :param syn_name: synapse mechanism name
        :param params: dict
        """
        syn_index = self.syn_name_index_dict[syn_name]
        syn_id_dict = self.syn_id_attr_dict[gid]
        for syn_id, val in viewitems(params):
            syn = syn_id_dict[syn_id]
            if syn is None:
                raise RuntimeError('add_netcon_weights: gid %i synapse id %i has not been created yet' % (gid, syn_id))
            if syn_index in syn.netcon_weights_dict:
                raise RuntimeError('add_netcon_weights: gid %i synapse id %i mechanism %s already has netcon weight' % (gid, syn_id, syn_name))
            else:
                syn.netcon_weights_dict[syn_index] = val
                
    def add_netcon_weights_from_iter(self, gid, syn_name, params_iter):
        """
        Adds netcon weights for the given cell id/synapse id/synapse mechanism.
        Assumes the weights have not been set yet for this synapse.

        :param gid: cell id
        :param syn_id: synapse id
        :param syn_name: synapse mechanism name
        :param params: dict
        """
        syn_index = self.syn_name_index_dict[syn_name]
        syn_id_dict = self.syn_id_attr_dict[gid]
        for syn_id, val in params_iter:
            syn = syn_id_dict[syn_id]
            if syn is None:
                raise RuntimeError('add_netcon_weights: gid %i synapse id %i has not been created yet' % (gid, syn_id))
            if syn_index in syn.netcon_weights_dict:
                raise RuntimeError('add_netcon_weights_from_iter: gid %i Synapse id %i mechanism %s already has netcon weight' % (gid, syn_id, syn_name))
            else:
                syn.netcon_weights_dict[syn_index] = val

                
    def modify_netcon_weights(self, gid, syn_id, syn_name, params, update=lambda (old, new): new):
        """
        Modifies netcon weights for the given cell id/synapse id/synapse mechanism.

        :param gid: cell id
        :param syn_id: synapse id
        :param syn_name: synapse mechanism name
        :param params: dict
        """
        syn_index = self.syn_name_index_dict[syn_name]
        syn_id_dict = self.syn_id_attr_dict[gid]
        syn = syn_id_dict[syn_id]
        netcon_weights_dict = syn.netcon_weights_dict[syn_index]
        for k, v in viewitems(params):
            if k in netcon_weights_dict:
                netcon_weights_dict[k] = update(netcon_weights_dict[k], v)
            else:
                netcon_weights_dict[k] = v
                
                
        
    def filter_synapses(self, gid, syn_sections=None, syn_indexes=None, syn_types=None, layers=None, sources=None, swc_types=None, cache=False):
        """
        Returns a subset of the synapses of the given cell according to the given criteria.

        :param gid: int
        :param syn_sections: array of int
        :param syn_indexes: array of int
        :param syn_types: list of enumerated type: synapse category
        :param layers: list of enumerated type: layer
        :param sources: list of enumerated type: population names of source projections
        :param swc_types: list of enumerated type: swc_type
        :return: dicionary { syn_id: { attribute: value } }
        """
        syn_id_attr_dict = self.syn_id_attr_dict[gid]
        matches = lambda query, item: (query is None) or (item in query)

        if cache:
            args = [syn_sections, syn_indexes, syn_types, layers, sources, swc_types]
            if args in self.filter_cache:
                return self.filter_cache[args]
          
        if sources is None:
            source_indexes = None
        else:
            source_indexes = set([self.env.Populations(source) for source in sources])
        syn_dict = {k: v for k, v in viewitems(syn_id_attr_dict) if matches(syn_sections, v.syn_section) & \
                                                                    matches(syn_indexes, k) & \
                                                                    matches(syn_types, v.syn_type) & \
                                                                    matches(layers, v.syn_layer) & \
                                                                    matches(source_indexes, v.source.population) & \
                                                                    matches(swc_types, v.swc_type)}

        return syn_dict
  
    def partition_synapses_by_source(self, gid, syn_ids=None):
        """
        Partitions the synapse objects for the given cell based on the
        presynaptic (source) population index.
        
        :param gid: int
        :param syn_ids: array of int

        """
        source_names = {id: name for name, id in viewitems(self.env.Populations)}
        syn_id_attr_dict = self.syn_id_attr_dict[gid]

        source_iter = partitionn(viewitems(syn_id_attr_dict), \
                                 lambda((syn_id,syn)): syn.source.population, \
                                 n=len(source_names))

        return dict(map(lambda(source_id,x): (source_names[source_id], x), enumerate(source_iter)))

    def get_filtered_syn_indexes(self, gid, syn_sections=None, syn_indexes=None, syn_types=None, layers=None, sources=None, swc_types=None, cache=False):
        """
        Returns a subset of the synapse ids of the given cell according to the given criteria.
        """
        return self.filter_synapses(gid, syn_sections=syn_sections, syn_indexes=syn_indexes, \
                                    syn_types=syn_types, layers=layers, sources=source, swc_types=swc_types, \
                                    cache=cache).keys()

  
    def partition_syn_ids_by_source(self, gid, syn_ids=None):
        """
        Partitions the synapse ids for the given cell based on the
        presynaptic (source) population index.
        
        :param gid: int
        :param syn_ids: array of int

        """
        start_time = time.time()
        source_names = {id: name for name, id in viewitems(self.env.Populations)}
        syn_id_attr_dict = self.syn_id_attr_dict[gid]
        source_iter = partitionn(syn_id_attr_dict.keys(), \
                                 lambda(syn_id): syn_id_attr_dict[syn_id].source.population, n=len(source_names))

        return dict(map(lambda(source_id,x): (source_names[source_id], x), enumerate(source_iter)))

    def del_syn_id_attr_dict(self, gid):
        """
        Removes the synapse attributes associated with the given cell gid.
        """
        del self.syn_id_attr_dict[gid]

    def clear_filter_cache(self):
        self.filter_cache.clear()

    def gids(self):
        return self.syn_id_attr_dict.keys()
  
    def items(self):
        return viewitems(self.syn_id_attr_dict)

    def __getitem__(self, gid):
        return self.syn_id_attr_dict[gid]

def insert_hoc_cell_syns(env, syn_params, gid, cell, syn_ids, unique=False, insert_netcons=False, insert_vecstims=False):
    """
    Insert mechanisms into given cell according to the synapse objects created in env.synapse_attributes.
    Configures mechanisms according to parameter values specified in syn_params.
    
    :param env: :class:'Env'
    :param syn_params: dictionary of the form { mech_name: params }
    :param gid: cell id (int)
    :param cell: hoc cell object
    :param syn_ids: synapse ids (array of int)
    :param unique: True, if unique mechanisms are to be inserted for
    each synapse; False, if synapse mechanisms within a compartment
    will be shared.

    :return: number of inserted mechanisms

    """
    syns_dict_dend = defaultdict(lambda: defaultdict(lambda: defaultdict(lambda: None)))
    syns_dict_axon = defaultdict(lambda: defaultdict(lambda: defaultdict(lambda: None)))
    syns_dict_ais = defaultdict(lambda: defaultdict(lambda: defaultdict(lambda: None)))
    syns_dict_hill = defaultdict(lambda: defaultdict(lambda: defaultdict(lambda: None)))
    syns_dict_soma = defaultdict(lambda: defaultdict(lambda: defaultdict(lambda: None)))
    py_sections = [sec for sec in cell.sections]

    swc_type_apical = env.SWC_Types['apical']
    swc_type_basal = env.SWC_Types['basal']
    swc_type_soma = env.SWC_Types['soma']
    swc_type_axon = env.SWC_Types['axon']
    swc_type_ais = env.SWC_Types['ais']
    swc_type_hill = env.SWC_Types['hillock']
    
    syn_attrs = env.synapse_attributes
    syn_id_attr_dict = syn_attrs.syn_id_attr_dict[gid]

    make_syn_mech = make_unique_synapse_mech if unique else make_shared_synapse_mech

    syn_count = 0
    nc_count = 0
    mech_count = 0
    for syn_id in syn_ids:

        syn = syn_id_attr_dict[syn_id]
        swc_type = syn.swc_type
        syn_loc = syn.syn_loc
        syn_section = syn.syn_section


        sec = py_sections[syn_section]
        if swc_type == swc_type_apical:
            syns_dict = syns_dict_dend
        elif swc_type == swc_type_basal:
            syns_dict = syns_dict_dend
        elif swc_type == swc_type_axon:
            syns_dict = syns_dict_axon
        elif swc_type == swc_type_ais:
            syns_dict = syns_dict_ais
        elif swc_type == swc_type_hill:
            syns_dict = syns_dict_hill
        elif swc_type == swc_type_soma:
            syns_dict = syns_dict_soma
        else:
            raise RuntimeError("insert_hoc_cell_syns: unsupported synapse SWC type %d for synapse %d" % (swc_type, syn_id))

        for syn_name, params in viewitems(syn_params):
            syn_mech = make_syn_mech(syn_name=syn_name, seg=sec(syn_loc), \
                                     syns_dict=syns_dict, \
                                     mech_names=syn_attrs.syn_mech_names)

            syn_attrs.add_pps(gid, syn_id, syn_name, syn_mech)
            config_syn(syn_name=syn_name, \
                       rules=syn_attrs.syn_param_rules, \
                       mech_names=syn_attrs.syn_mech_names, \
                       syn=syn_mech, **params)
                       
            mech_count += 1

            if insert_netcons or insert_vecstims:
                syn_pps = syn_attrs.get_pps(gid, syn_id, syn_name)
                if insert_netcons and insert_vecstims:
                    this_nc, this_vecstim = mknetcon_vecstim(syn_pps, delay=syn.source.delay)
                else:
                    this_vecstim = None
                    this_nc = mknetcon(env.pc, syn.source.gid, syn_pps, delay=syn.source.delay)
                if insert_netcons:
                    syn_attrs.add_netcon(gid, syn_id, syn_name, this_nc)
                if insert_vecstims:
                    syn_attrs.add_vecstim(gid, syn_id, syn_name, this_vecstim)
                config_netcon(syn_name=syn_name, rules=syn_attrs.syn_param_rules, \
                              mech_names=syn_attrs.syn_mech_names, \
                              nc=this_nc, **params)
                nc_count += 1

        syn_count += 1
        
    return syn_count, mech_count, nc_count  
  


def insert_biophys_cell_syns(env, gid, postsyn_name, presyn_name, syn_ids, unique=None, insert_netcons=True, insert_vecstims=True, verbose=False):
    """
    
    1) make syns (if not unique, keep track of syn_in_seg for shared synapses)
    2) initialize syns with syn_mech_params from config_file
    3) make netcons
    4) initialize netcons with syn_mech_params from config_file

    :param env: :class:'Env'
    :param gid: int
    :param postsyn_name: str
    :param presyn_name: str
    :param syn_ids: array of int
    :param unique: bool; whether to insert synapses if none exist at syn_id
    """

    if not (gid in env.biophys_cells[postsyn_name]):
        raise KeyError('insert_biophys_cell_syns: BiophysCell with gid %i does not exist' % gid)

    cell = env.biophys_cells[postsyn_name][gid]
    syn_params = env.connection_config[postsyn_name][presyn_name].mechanisms

    syn_count, mech_count, nc_count = insert_hoc_cell_syns(env, syn_params, gid, cell.hoc_cell, syn_ids, \
                                                           unique=unique, insert_netcons=insert_netcons, \
                                                           insert_vecstims=insert_vecstims)


    if verbose:
        logger.info('insert_biophys_cell_syns: source: %s target: %s cell %i: created %i mechanisms and %i netcons for '
                    '%i syn_ids' % (presyn_name, postsyn_name, gid, mech_count, nc_count, syn_count))


def config_biophys_cell_syns(env, gid, postsyn_name, syn_ids=None, insert=False, unique=None, insert_netcons=False, insert_vecstims=False, verbose=False):
    """
    Configures the given syn_ids, and call config_syn with mechanism
    and netcon parameters (which must not be empty).  If syn_ids=None,
    configures all synapses for the cell with the given gid.  If
    insert=True, iterate over sources and call
    insert_biophys_cell_syns (requires a BiophysCell with the
    specified gid to be present in the Env).

    :param gid: int
    :param env: :class:'Env'
    :param postsyn_name: str
    :param syn_ids: array of int
    :param insert: bool; whether to insert synapses if none exist at syn_id
    :param unique: bool; whether newly inserted synapses should be unique or shared per segment
    :param verbose: bool

    """
    syn_attrs = env.synapse_attributes
    syn_id_attr_dict = syn_attrs.syn_id_attr_dict[gid]

    if syn_ids is None:
        syn_ids = syn_id_attr_dict.keys()

    source_syn_ids_dict = syn_attrs.partition_syn_ids_by_source(gid, syn_ids)

    if insert:
        if not (gid in env.biophys_cells[postsyn_name]):
            raise KeyError('config_syns: insert: BiophysCell with gid %i does not exist' % gid)
        for presyn_name, source_syn_ids in viewitems(source_syn_ids_dict):
            p = generator_peek(source_syn_ids)
            if p is not None:
               first, seq = p
               insert_biophys_cell_syns(env, gid, postsyn_name, presyn_name, seq, unique=unique, \
                                        insert_netcons=insert_netcons, insert_vecstims=insert_vecstims)

    cell = env.biophys_cells[postsyn_name][gid]
    syn_count, mech_count, nc_count = config_hoc_cell_syns(env, gid, postsyn_name, \
                                                           cell=cell.hoc_cell, syn_ids=syn_ids, \
                                                           insert=False, unique=unique)

    if verbose:
        logger.info('config_biophys_cell_syns: target: %s; cell %i: set parameters for %i syns and %i '
                    'netcons for %i syn_ids' % (postsyn_name, gid, syn_count, nc_count, len(syn_ids)))

    return syn_count, nc_count


def config_hoc_cell_syns(env, gid, postsyn_name, cell=None, syn_ids=None, unique=None, insert=False, insert_netcons=False, insert_vecstims=False, verbose=False):
    """
    Configures the given syn_ids, and call config_syn with mechanism and netcon parameters (which must not be empty).
    If syn_ids=None, configures all synapses for the cell with the given gid.
    If insert=True, iterate over sources and call insert_hoc_cell_syns
       (requires the cell object is given or registered with h.ParallelContext on this rank).

    :param env: :class:'Env'
    :param gid: int
    :param postsyn_name: str
    :param syn_ids: array of int
    :param insert: bool; whether to insert synapses if none exist at syn_id
    :param unique: bool; whether newly inserted synapses should be unique or shared per segment
    """
    rank = int(env.pc.id())
    syn_attrs = env.synapse_attributes
    syn_id_attr_dict = syn_attrs.syn_id_attr_dict[gid]

    synapse_config = env.celltypes[postsyn_name]['synapses']

    if unique is None:
        if 'unique' in synapse_config:
            unique = synapse_config['unique']
        else:
            unique = False

    if syn_ids is None:
        syn_ids = syn_id_attr_dict.keys()

    if insert:
        source_syn_dict = syn_attrs.partition_synapses_by_source(gid, syn_ids)
        last_time = time.time() 
        if (cell is None) and (not (env.pc.gid_exists(gid))):
            raise RuntimeError('config_hoc_cell_syns: insert: cell with gid %i does not exist on rank %i' % (gid, rank))
        if cell is None:
            cell = env.pc.gid2cell(gid)
        for presyn_name, source_syns in viewitems(source_syn_dict):
            p = generator_peek(source_syns)
            if p is not None:
                first, seq = p
                source_syn_ids = [x[0] for x in seq]
                syn_params = env.connection_config[postsyn_name][presyn_name].mechanisms
                insert_hoc_cell_syns(env, syn_params, gid, cell, source_syn_ids, unique=unique, \
                                     insert_netcons=insert_netcons, insert_vecstims=insert_vecstims)
        if verbose:
              logger.info('config_hoc_cell_syns: population: %s; cell %i: inserted mechanisms in %f s' % \
                          (postsyn_name, gid, time.time() - last_time))

    source_syn_dict = syn_attrs.partition_synapses_by_source(gid, syn_ids)

    total_nc_count = 0
    total_mech_count = 0
    config_time = time.time()
    for presyn_name, source_syns in viewitems(source_syn_dict):
        p = generator_peek(source_syns)
        if p is None:
            continue

        first, seq = p
        
        last_time = time.time() 
        nc_count = 0
        mech_count = 0

        syn_names = list(env.connection_config[postsyn_name][presyn_name].mechanisms.keys())
        syn_indexes = [syn_attrs.syn_name_index_dict[syn_name] for syn_name in syn_names]
        for syn_id, syn in seq:
            for syn_name, syn_index in zip_longest(syn_names, syn_indexes):
                this_pps = None
                this_netcon = None
                if syn_index in syn.mech_attr_dict:
                    this_pps = syn_attrs.get_pps(gid, syn_id, syn_name, throw_error=False)
                    if this_pps is None:
                       raise RuntimeError('config_hoc_cell_syns: insert: cell gid %i synapse %i does not have point process for mechanism %s' % (gid, syn_id, syn_name))
                    mech_params = syn.mech_attr_dict[syn_index]
                    config_syn(syn_name=syn_name, rules=syn_attrs.syn_param_rules, \
                               mech_names=syn_attrs.syn_mech_names, syn=this_pps, \
                               **mech_params)
                    mech_count += 1
                if syn_index in syn.netcon_weights_dict:
                    this_netcon = syn_attrs.get_netcon(gid, syn_id, syn_name, throw_error=False)
                    if this_netcon is None:
                          raise RuntimeError('config_hoc_cell_syns: insert: cell gid %i synapse %i does not have netcon for mechanism %s' % (gid, syn_id, syn_name))
                    netcon_params = { 'weight': syn.netcon_weights_dict[syn_index] }
                    config_netcon(syn_name=syn_name, rules=syn_attrs.syn_param_rules, \
                                  mech_names=syn_attrs.syn_mech_names, nc=this_netcon, \
                                  **netcon_params)
                          
                    nc_count += 1

        total_nc_count += nc_count
        total_mech_count += mech_count
        
    if verbose:
          logger.info('config_hoc_cell_syns: population: %s; cell %i: configured %i synapses in %f s' % \
                      (postsyn_name, gid, len(syn_ids), time.time() - config_time))

    return len(syn_ids), total_mech_count, total_nc_count


def config_syn(syn_name, rules, syn, mech_names=None, **params):
    """
    Initializes synaptic mechanisms with parameters specified in the synapse attribute dictionaries.

    :param syn_name: synapse mechanism name
    :param rules: parameter rules for specified hoc mechanism
    :param mech_names: mapping from synapse mechanism name to hoc mechanism name
    :param syn: synaptic mechanism point process
    :param params: dict
    """
    if mech_names is not None:
        mech_name = mech_names[syn_name]
    else:
        mech_name = syn_name
    for param, val in viewitems(params):
        if param in rules[mech_name]['mech_params']:
            if hasattr(syn, param):
                setattr(syn, param, val)
            else:
                raise AttributeError('config_syn: point process has no attribute: %s for synaptic mechanism: %s' % \
                                     (param, syn_name))
          
            
def config_netcon(syn_name, rules, nc, mech_names=None, **params):
    """
    Initializes synaptic netcons with parameters specified in the synapse attribute dictionaries.

    :param syn_name: synapse mechanism name
    :param rules: parameter rules for specified hoc mechanism
    :param mech_names: mapping from synapse mechanism name to hoc mechanism name
    :param syn: synaptic mechanism point process
    :param nc: :class:'h.NetCon'
    :param params: dict
    """
    if mech_names is not None:
        mech_name = mech_names[syn_name]
    else:
        mech_name = syn_name
    for param, val in viewitems(params):
        if param in rules[mech_name]['netcon_params']:
            i = rules[mech_name]['netcon_params'][param]
            if int(nc.wcnt()) >= i:
                nc.weight[i] = val
            else:
                raise AttributeError('config_netcon: invalid parameter index for netcon parameter: %s for synaptic mechanism: %s' % \
                                         (param, syn_name))
def syn_in_seg(syn_name, seg, syns_dict):
    """
    If a synaptic mechanism of the specified type already exists in the specified segment, it is returned. Otherwise, it returns None.
    :param syn_name: str
    :param seg: hoc segment
    :param syns_dict: nested defaultdict
    :return: hoc point process or None
    """
    sec = seg.sec
    for x in syns_dict[sec]:
        if sec(x) == seg:
            if syn_name in syns_dict[sec][x]:
                syn = syns_dict[sec][x][syn_name]
                return syn
    return None


def make_syn_mech(mech_name, seg):
    """
    :param mech_name: str (name of the point_process, specified by Env.synapse_attributes.syn_mech_names)
    :param seg: hoc segment
    :return: hoc point process
    """
    if hasattr(h, mech_name):
        syn = getattr(h, mech_name)(seg)
    else:
        raise ValueError('make_syn_mech: unrecognized synaptic mechanism name %s' % mech_name)
    return syn


def make_shared_synapse_mech(syn_name, seg, syns_dict, mech_names=None):
    """
    If a synaptic mechanism of the specified type already exists in the specified segment, it is returned.
    Otherwise, this method creates one in the provided segment and adds it to the provided syns_dict before it is
    returned.

    :param syn_name: str
    :param seg: hoc segment
    :param syns_dict: nested defaultdict
    :param mech_names: dict to convert syn_name to hoc mechanism name
    :return: hoc point process
    """
    syn_mech = syn_in_seg(syn_name, seg, syns_dict)
    if syn_mech is None:
        if mech_names is not None:
            mech_name = mech_names[syn_name]
        else:
            mech_name = syn_name
        syn_mech = make_syn_mech(mech_name, seg)
        syns_dict[seg.sec][seg.x][syn_name] = syn_mech
    return syn_mech


def make_unique_synapse_mech(syn_name, seg, syns_dict=None, mech_names=None):
    """
    Creates a new synapse in the provided segment, and returns it.

    :param syn_name: str
    :param seg: hoc segment
    :param syns_dict: nested defaultdict
    :param mech_names: map of synapse name to hoc mechanism name
    :return: hoc point process
    """
    if mech_names is not None:
        mech_name = mech_names[syn_name]
    else:
        mech_name = syn_name
    syn_mech = make_syn_mech(mech_name, seg)
    return syn_mech


def config_syn(syn_name, rules, mech_names=None, syn=None, nc=None, **params):
    """

    :param syn_name: str
    :param rules: dict to correctly parse params for specified hoc mechanism
    :param mech_names: dict to convert syn_name to hoc mechanism name
    :param syn: synaptic mechanism object
    :param nc: :class:'h.NetCon'
    :param params: dict
    """
    if mech_names is not None:
        mech_name = mech_names[syn_name]
    else:
        mech_name = syn_name
    for param, val in viewitems(params):
        failed = True
        if param in rules[mech_name]['mech_params']:
            if syn is None:
                failed = False
            elif hasattr(syn, param):
                setattr(syn, param, val)
                failed = False
        elif param in rules[mech_name]['netcon_params']:
            if nc is None:
                failed = False
            else:
                i = rules[mech_name]['netcon_params'][param]

                if int(nc.wcnt()) >= i:
                    nc.weight[i] = val
                    failed = False
        if failed:
            raise AttributeError('config_syn: problem setting attribute: %s for synaptic mechanism: %s' %
                                 (param, mech_name))


def get_syn_mech_param(syn_name, rules, param_name, mech_names=None, nc=None):
    """

    :param syn_name: str
    :param rules: dict to correctly parse params for specified hoc mechanism
    :param param_name: str
    :param mech_names: dict to convert syn_name to hoc mechanism name
    :param nc: :class:'h.NetCon'
    """
    if mech_names is not None:
        mech_name = mech_names[syn_name]
    else:
        mech_name = syn_name
    if nc is not None:
        syn = nc.syn()
        if param_name in rules[mech_name]['mech_params']:
            if syn is not None and hasattr(syn, param_name):
                return getattr(syn, param_name)
        elif param_name in rules[mech_name]['netcon_params']:
            i = rules[mech_name]['netcon_params'][param_name]
            if nc.wcnt() >= i:
                return nc.weight[i]
    raise AttributeError('get_syn_mech_param: problem setting attribute: %s for synaptic mechanism: %s' %
                         (param_name, mech_name))



# ------------------------------- Methods to specify synaptic mechanisms  -------------------------------------------- #

def get_syn_mech_param(syn_name, rules, param_name, mech_names=None, nc=None):
    """

    :param syn_name: str
    :param rules: dict to correctly parse params for specified hoc mechanism
    :param param_name: str
    :param mech_names: dict to convert syn_name to hoc mechanism name
    :param nc: :class:'h.NetCon'
    """
    if mech_names is not None:
        mech_name = mech_names[syn_name]
    else:
        mech_name = syn_name
    if nc is not None:
        syn = nc.syn()
        if param_name in rules[mech_name]['mech_params']:
            if syn is not None and hasattr(syn, param_name):
                return getattr(syn, param_name)
        elif param_name in rules[mech_name]['netcon_params']:
            i = rules[mech_name]['netcon_params'][param_name]
            if nc.wcnt() >= i:
                return nc.weight[i]
    raise AttributeError('get_syn_mech_param: problem setting attribute: %s for synaptic mechanism: %s' %
                         (param_name, mech_name))

def get_syn_filter_dict(env, rules, convert=False):
    """Used by modify_syn_mech_param. Takes in a series of arguments and
    constructs a validated rules dictionary that specifies to which
    sets of synapses a rule applies. Values of filter queries are
    validated by the provided Env.

    :param env: :class:'Env'
    :param rules: dict
    :param convert: bool; whether to convert string values to enumerated type
    :return: dict

    """
    valid_filter_names = ['syn_types', 'layers', 'sources']
    for name in rules:
        if name not in valid_filter_names:
            raise ValueError('get_syn_filter_dict: unrecognized filter category: %s' % name)
    rules_dict = copy.deepcopy(rules)
    if 'syn_types' in rules_dict:
        for i, syn_type in enumerate(rules_dict['syn_types']):
            if syn_type not in env.Synapse_Types:
                raise ValueError('get_syn_filter_dict: syn_type: %s not recognized by network configuration' %
                                 syn_type)
            if convert:
                rules_dict['syn_types'][i] = env.Synapse_Types[syn_type]
    if 'layers' in rules_dict:
        for i, layer in enumerate(rules_dict['layers']):
            if layer not in env.layers:
                raise ValueError('get_syn_filter_dict: layer: %s not recognized by network configuration' % layer)
            if convert:
                rules_dict['layers'][i] = env.layers[layer]
    if 'sources' in rules_dict:
        for i, source in enumerate(rules_dict['sources']):
            if source not in env.Populations:
                raise ValueError('get_syn_filter_dict: presynaptic population: %s not recognized by network '
                                 'configuration' % source)
            if convert:
                rules_dict['sources'][i] = env.Populations[source]
    return rules_dict




def validate_syn_mech_param(env, syn_name, param_name):
    """

    :param env: :class:'Env'
    :param syn_name: str
    :param param_name: str
    :return: bool
    """
    syn_mech_names = env.synapse_attributes.syn_mech_names
    if syn_name not in syn_mech_names:
        return False
    syn_param_rules = env.synapse_attributes.syn_param_rules
    mech_name = syn_mech_names[syn_name]
    if mech_name not in syn_param_rules:
        return False
    if 'mech_params' in syn_param_rules[mech_name] and param_name in syn_param_rules[mech_name]['mech_params']:
        return True
    if 'netcon_params' in syn_param_rules[mech_name] and param_name in syn_param_rules[mech_name]['netcon_params']:
        return True
    return False


def modify_syn_mech_param(cell, env, sec_type, syn_name, param_name=None, value=None, origin=None, slope=None, tau=None,
                          xhalf=None, min=None, max=None, min_loc=None, max_loc=None, outside=None, custom=None,
                          append=False, filters=None, origin_filters=None, update_targets=False):
    """Modifies a cell's mechanism dictionary to specify attributes of a
    synaptic mechanism by sec_type. This method is meant to be called
    manually during initial model specification, or during parameter
    optimization. For modifications to persist across simulations, the
    mechanism dictionary must be saved to a file using
    export_mech_dict() and re-imported during BiophysCell
    initialization.

    Calls update_syn_mech_by_sec_type to set placeholder values in the
    syn_mech_attrs_dict of a SynapseAttributes object. If
    update_targets flag is True, the attributes of any target synaptic
    point_process and netcon objects that have been inserted will also
    be updated. Otherwise, they can be updated separately by calling

    :param cell: :class:'BiophysCell'
    :param env: :class:'Env'
    :param sec_type: str
    :param syn_name: str
    :param param_name: str
    :param value: float
    :param origin: str (sec_type)
    :param slope: float
    :param tau: float
    :param xhalf: float
    :param min: float
    :param max: float
    :param min_loc: float
    :param max_loc: float
    :param outside: float
    :param custom: dict
    :param append: bool
    :param filters: dict
    :param origin_filters: dict
    :param update_targets: bool

    """
    if sec_type not in cell.nodes:
        raise ValueError('modify_syn_mech_param: sec_type: %s not in cell' % sec_type)
    if param_name is None:
        raise ValueError('modify_syn_mech_param: missing required parameter to modify synaptic mechanism: %s '
                         'in sec_type: %s' % (syn_name, sec_type))
    if not validate_syn_mech_param(env, syn_name, param_name):
        raise ValueError('modify_syn_mech_param: synaptic mechanism: %s or parameter: %s not recognized by network '
                         'configuration' % (syn_name, param_name))
    if value is None:
        if origin is None:
            raise ValueError('modify_syn_mech_param: mechanism: %s; parameter: %s; missing origin or value for '
                             'sec_type: %s' % (syn_name, param_name, sec_type))
        elif origin_filters is None:
            raise ValueError('modify_syn_mech_param: mechanism: %s; parameter: %s; sec_type: %s cannot inherit from '
                             'origin: %s without origin_filters' % (syn_name, param_name, sec_type, origin))
    rules = get_mech_rules_dict(cell, value=value, origin=origin, slope=slope, tau=tau, xhalf=xhalf, min=min, \
                                max=max, min_loc=min_loc, max_loc=max_loc, outside=outside, custom=custom)
    if filters is not None:
        syn_filters = get_syn_filter_dict(env, filters)
        rules['filters'] = syn_filters

    if origin_filters is not None:
        origin_syn_filters = get_syn_filter_dict(env, origin_filters)
        rules['origin_filters'] = origin_syn_filters

    backup_mech_dict = copy.deepcopy(cell.mech_dict)

    mech_content = {param_name: rules}

    # No mechanisms have been specified in this type of section yet
    if sec_type not in cell.mech_dict:
        cell.mech_dict[sec_type] = {'synapses': {syn_name: mech_content}}
    # No synaptic mechanisms have been specified in this type of section yet
    elif 'synapses' not in cell.mech_dict[sec_type]:
        cell.mech_dict[sec_type]['synapses'] = {syn_name: mech_content}
    # Synaptic mechanisms have been specified in this type of section, but not this syn_name
    elif syn_name not in cell.mech_dict[sec_type]['synapses']:
        cell.mech_dict[sec_type]['synapses'][syn_name] = mech_content
    # This parameter of this syn_name has already been specified in this type of section, and the user wants to append
    # a new rule set
    elif param_name in cell.mech_dict[sec_type]['synapses'][syn_name] and append:
        if isinstance(cell.mech_dict[sec_type]['synapses'][syn_name][param_name], dict):
            cell.mech_dict[sec_type]['synapses'][syn_name][param_name] = \
                [cell.mech_dict[sec_type]['synapses'][syn_name][param_name], rules]
        elif isinstance(cell.mech_dict[sec_type]['synapses'][syn_name][param_name], list):
            cell.mech_dict[sec_type]['synapses'][syn_name][param_name].append(rules)
    # This syn_name has been specified, but not this parameter, or the user wants to replace an existing rule set
    else:
        cell.mech_dict[sec_type]['synapses'][syn_name][param_name] = rules

#    try:
    update_syn_mech_by_sec_type(cell, env, sec_type, syn_name, mech_content, update_targets)
#    except (KeyError, ValueError, AttributeError, NameError, RuntimeError, IOError) as e:
#        cell.mech_dict = copy.deepcopy(backup_mech_dict)
#        raise RuntimeError('modify_syn_mech_param: problem updating mechanism: %s; parameter: %s; in sec_type: %s\n' \
#                           '%s\n%s' % (syn_name, param_name, sec_type, e, str(sys.exc_info()[2])))


def update_syn_mech_by_sec_type(cell, env, sec_type, syn_name, mech_content, update_targets=False):
    """For the provided sec_type and synaptic mechanism, this method
    loops through the parameters specified in the mechanism
    dictionary, interprets the rules, and sets placeholder values in
    the syn_mech_attr_dict of a SynapseAttributes object.

    :param cell: :class:'BiophysCell'
    :param env: :class:'Env'
    :param sec_type: str
    :param syn_name: str
    :param mech_content: dict
    :param update_targets: bool

    """
    for param_name in mech_content:
        # accommodate either a dict, or a list of dicts specifying rules for a single parameter
        if isinstance(mech_content[param_name], dict):
            update_syn_mech_param_by_sec_type(cell, env, sec_type, syn_name, param_name, mech_content[param_name],
                                              update_targets)
        elif isinstance(mech_content[param_name], list):
            for mech_content_entry in mech_content[param_name]:
                # print mech_content_entry
                update_syn_mech_param_by_sec_type(cell, env, sec_type, syn_name, param_name, mech_content_entry,
                                                  update_targets)


def update_syn_mech_param_by_sec_type(cell, env, sec_type, syn_name, param_name, rules, update_targets=False):
    """For the provided synaptic mechanism and parameter, this method
    loops through nodes of the provided sec_type, interprets the
    provided rules, and sets placeholder values in the
    syn_mech_attr_dict of a SynapseAttributes object.  If filter
    queries are provided, their values are converted to enumerated
    types.

    :param cell: :class:'BiophysCell'
    :param env: :class:'Env'
    :param sec_type: str
    :param syn_name: str
    :param param_name: str
    :param rules: dict
    :param update_targets: bool

    """
    new_rules = copy.deepcopy(rules)
    if 'filters' in new_rules:
        filters = get_syn_filter_dict(env, new_rules['filters'], convert=True)
        del new_rules['filters']
    else:
        filters = None
    if 'origin_filters' in new_rules:
        origin_filters = get_syn_filter_dict(env, new_rules['origin_filters'], convert=True)
        del new_rules['origin_filters']
    else:
        origin_filters = None
    if sec_type in cell.nodes:
        for node in cell.nodes[sec_type]:
            update_syn_mech_param_by_node(cell, env, node, syn_name, param_name, new_rules, filters, origin_filters,
                                          update_targets)


def update_syn_mech_param_by_node(cell, env, node, syn_name, param_name, rules, filters=None, origin_filters=None,
                                  update_targets=False):
    """For the provided synaptic mechanism and parameter, this method
    first determines the set of placeholder synapses in the provided
    node that match any provided filters. Then calls
    parse_syn_mech_rules to interpret the provided rules, and set
    placeholder values in the syn_mech_attr_dict of a
    SynapseAttributes object.


    :param cell: :class:'BiophysCell'
    :param env: :class:'Env'
    :param node: :class:'SHocNode'
    :param syn_name: str
    :param param_name: str
    :param rules: dict
    :param filters: dict: {category: list of int}
    :param origin_filters: dict: {category: list of int}
    :param update_targets: bool

    """
    gid = cell.gid
    syn_attrs = env.synapse_attributes
    syn_id_attr_dict = syn_attrs.syn_id_attr_dict[gid]
    if filters is None:
        filtered_syns = syn_attrs.filter_synapses(gid, syn_sections=[node.index])
    else:
        filtered_syns = syn_attrs.filter_synapses(gid, **filters)
    if len(filtered_syns) > 0:
        syn_ids = filtered_syns.keys()
        parse_syn_mech_rules(cell, env, node, syn_ids, syn_name, param_name, rules, origin_filters,
                             update_targets=update_targets)


def parse_syn_mech_rules(cell, env, node, syn_ids, syn_name, param_name, rules, origin_filters=None, donor=None,
                         update_targets=False):
    """Provided a synaptic mechanism, a parameter, a node, a list of
    syn_ids, and a dict of rules. Interprets the provided rules,
    including complex gradient and inheritance rules. Gradients can be
    specified as linear, exponential, or sigmoidal. Custom functions
    can also be provided to specify more complex distributions. Calls
    inherit_syn_mech_param to retrieve a value from a donor node, if
    necessary. Calls set_syn_mech_params to sets placeholder values in
    the syn_mech_attr_dict of a SynapseAttributes object.

    1) A 'value' with no 'origin' requires no further processing
    2) An 'origin' with no 'value' requires a donor node to inherit a baseline value
    3) An 'origin' with a 'value' requires a donor node to use as a reference point for applying a distance-dependent
    gradient
    :param cell: :class:'BiophysCell'
    :param env: :class:'Env'
    :param node: :class:'SHocNode'
    :param syn_ids: array of int
    :param syn_name: str
    :param param_name: str
    :param rules: dict
    :param origin_filters: dict: {category: list of int}
    :param donor: :class:'SHocNode'
    :param update_targets: bool

    """
    if 'origin' in rules and donor is None:
        donor = get_donor(cell, node, rules['origin'])
        if donor is None:
            raise RuntimeError('parse_syn_mech_rules: problem identifying donor of origin_type: %s for synaptic '
                               'mechanism: %s parameter: %s in sec_type: %s' %
                               (rules['origin'], syn_name, param_name, node.type))
    if 'value' in rules:
        baseline = rules['value']
    elif donor is None:
        raise RuntimeError('parse_syn_mech_rules: cannot set value of synaptic mechanism: %s parameter: %s in '
                           'sec_type: %s without a provided origin or value' % (syn_name, param_name, node.type))
    else:
        baseline = inherit_syn_mech_param(cell, env, donor, syn_name, param_name, origin_filters)
    if 'custom' in rules:
        parse_custom_syn_mech_rules(cell, env, node, syn_ids, syn_name, param_name, baseline, rules, donor,
                                    update_targets)
    else:
        set_syn_mech_param(cell, env, node, syn_ids, syn_name, param_name, baseline, rules, donor, update_targets)


def inherit_syn_mech_param(cell, env, donor, syn_name, param_name, origin_filters=None):
    """Follows path from the provided donor node to root until synapses
    are located that match the provided filter. Returns the requested
    parameter value from the synapse closest to the end of the
    section.  for the requested parameter.

    :param cell: :class:'BiophysCell'
    :param env: :class:'Env'
    :param donor: :class:'SHocNode'
    :param syn_name: str
    :param param_name: str
    :param origin_filters: dict: {category: list of int}
    :return: float

    """
    gid = cell.gid
    syn_attrs = env.synapse_attributes
    syn_id_attr_dict = syn_attrs.syn_id_attr_dict[gid]
    if origin_filters is None:
        filtered_syns = syn_attrs.filter_synapses(gid, syn_sections=[donor.index])
    else:
        filtered_syns = syn_attrs.filter_synapses(gid, **origin_filters)

    if len(filtered_syns) > 0:
        valid_syns = []
        for syn_id, syn in viewitems(filtered_syns):
            if syn_attrs.has_mech_attrs(gid, syn_id, syn_name):
                valid_syns.append((syn_id,syn))
        if len(valid_syns) > 0:
            valid_syns.sort(key=lambda x: x[1].syn_loc)
            syn_id = valid_syns[-1][0]
            return syn_attrs.get_mech_attrs(gid, syn_id, syn_name)[param_name]
    if donor is cell.tree.root:
        return
    else:
        return inherit_syn_mech_param(cell, env, donor.parent, syn_name, param_name, origin_filters)


def set_syn_mech_param(cell, env, node, syn_ids, syn_name, param_name, baseline, rules, donor=None,
                       update_targets=False):
    """Provided a synaptic mechanism, a parameter, a node, a list of
    syn_ids, and a dict of rules. Sets placeholder values for each
    provided syn_id in the syn_mech_attr_dict of a SynapseAttributes
    object. If the provided rules specify a distance-dependent
    gradient, a baseline value and a donor node are required as
    reference points.  If update_targets flag is True, the attributes
    of any target synaptic point_process and netcon objects that have
    been inserted will also be updated. Otherwise, they can be updated
    separately by calling config_syns.

    :param cell: :class:'BiophysCell'
    :param env: :class:'Env'
    :param node: :class:'SHocNode'
    :param syn_ids: array of int
    :param syn_name: str
    :param param_name: str
    :param baseline: float
    :param rules: dict
    :param donor: :class:'SHocNode'
    :param update_targets: bool

    """
    syn_attrs = env.synapse_attributes
    if not ('min_loc' in rules or 'max_loc' in rules or 'slope' in rules):
        for syn_id in syn_ids:
            syn_attrs.modify_mech_attrs(cell.gid, syn_id, syn_name, {param_name: baseline})
    elif donor is None:
        raise RuntimeError('set_syn_mech_param: cannot set value of synaptic mechanism: %s parameter: %s in '
                           'sec_type: %s without a provided donor node' % (syn_name, param_name, node.type))
    else:
        min_distance = rules['min_loc'] if 'min_loc' in rules else 0.
        max_distance = rules['max_loc'] if 'max_loc' in rules else None
        min_val = rules['min'] if 'min' in rules else None
        max_val = rules['max'] if 'max' in rules else None
        slope = rules['slope'] if 'slope' in rules else None
        tau = rules['tau'] if 'tau' in rules else None
        xhalf = rules['xhalf'] if 'xhalf' in rules else None
        outside = rules['outside'] if 'outside' in rules else None

        gid = cell.gid
        syn_attrs = env.synapse_attributes
        syn_id_attr_dict = syn_attrs.syn_id_attr_dict[gid]

        for syn_id in syn_ids:
            syn = syn_id_attr_dict[syn_id]
            syn_loc = syn.syn_loc
            distance = get_distance_to_node(cell, donor, node, syn_loc)
            value = get_param_val_by_distance(distance, baseline, slope, \
                                              min_distance, max_distance, min_val, max_val, \
                                              tau, xhalf, outside)

            if value is not None:
                syn_attrs.modify_mech_attrs(cell.gid, syn_id, syn_name, {param_name: value})
                
    if update_targets:
        config_biophys_cell_syns(env, cell.gid, cell.pop_name, syn_ids=syn_ids, insert=False)


def parse_custom_syn_mech_rules(cell, env, node, syn_ids, syn_name, param_name, baseline, rules, donor,
                                update_targets=False):
    """If the provided node meets custom criteria, rules are modified and
    passed back to parse_mech_rules with the 'custom' item
    removed. Avoids having to determine baseline and donor over again.

    :param cell: :class:'BiophysCell'
    :param env: :class:'Env'
    :param node: :class:'SHocNode'
    :param syn_ids: array of int
    :param syn_name: str
    :param param_name: str
    :param baseline: float
    :param rules: dict
    :param origin_filters: dict: {category: list of int}
    :param donor: :class:'SHocNode' or None
    :param update_targets: bool

    """
    if 'func' not in rules['custom'] or rules['custom']['func'] is None:
        raise RuntimeError('parse_custom_syn_mech_rules: no custom function provided for synaptic mechanism: %s '
                           'parameter: %s in sec_type: %s' % (syn_name, param_name, node.type))
    if rules['custom']['func'] in globals() and isinstance(globals()[rules['custom']['func']], collections.Callable):
        func = globals()[rules['custom']['func']]
    else:
        raise RuntimeError('parse_custom_syn_mech_rules: problem locating custom function: %s for synaptic '
                           'mechanism: %s parameter: %s in sec_type: %s' %
                           (rules['custom']['func'], syn_name, param_name, node.type))
    custom = copy.deepcopy(rules['custom'])
    del custom['func']
    new_rules = copy.deepcopy(rules)
    del new_rules['custom']
    new_rules['value'] = baseline
    new_rules = func(cell, node, baseline, new_rules, donor, **custom)
    if new_rules:
        parse_syn_mech_rules(cell, env, node, syn_ids, syn_name, param_name, new_rules, donor=donor,
                             update_targets=update_targets)


def init_syn_mech_attrs(cell, env=None, mech_file_path=None, from_file=False, update_targets=False):
    """Consults a dictionary specifying parameters of NEURON synaptic
    mechanisms (point processes) for each type of section in a
    BiophysCell. Traverses through the tree of SHocNode nodes
    following order of inheritance. Calls update_syn_mech_by_sec_type
    to set placeholder values in the syn_mech_attrs_dict of a
    SynapseAttributes object. If update_targets flag is True, the
    attributes of any target synaptic point_process and netcon objects
    that have been inserted will also be updated. Otherwise, they can
    be updated separately by calling config_syns.

    :param cell: :class:'BiophysCell'
    :param env: :class:'Env'
    :param mech_file_path: str (path)
    :param from_file: bool
    :param update_targets: bool

    """
    if from_file:
        import_mech_dict_from_file(cell, mech_file_path)
    for sec_type in default_ordered_sec_types:
        if sec_type in cell.mech_dict and sec_type in cell.nodes:
            if cell.nodes[sec_type] and 'synapses' in cell.mech_dict[sec_type]:
                for syn_name in cell.mech_dict[sec_type]['synapses']:
                    update_syn_mech_by_sec_type(cell, env, sec_type, syn_name,
                                                cell.mech_dict[sec_type]['synapses'][syn_name],
                                                update_targets=update_targets)


# ------------------------- Methods to distribute synapse locations -------------------------------------------------- #


def get_node_attribute(name, content, sec, secnodes, x=None):
    """

    :param name:
    :param content:
    :param sec:
    :param secnodes:
    :param x:
    :return:
    """
    if name in content:
        if x is None:
            return content[name]
        elif sec.n3d() == 0:
            return content[name][0]
        else:
            for i in range(sec.n3d()):
                if sec.arc3d(i)/sec.L >= x:
                    return content[name][secnodes[i]]
    else:
        return None


def make_synapse_graph(syn_dict, neurotree_dict):
    """
    Creates a graph of synapses that follows the topological organization of the given neuron.
    :param syn_dict:
    :param neurotree_dict:
    :return: NetworkX.DiGraph
    """
    import networkx as nx
    
    sec_graph = make_neurotree_graph(neurotree_dict)

    syn_ids  = syn_dict['syn_ids']
    syn_locs = syn_dict['syn_locs']
    syn_secs = syn_dict['syn_secs']

    sec_syn_dict = defaultdict(list)
    for syn_id, sec_id, syn_loc in zip(syn_ids, syn_secs, syn_locs):
        sec_syn_dict[sec_id].append(syn_id, syn_loc)
        
    syn_graph = nx.DiGraph()

    for sec_id, syn_id_locs in viewitems(sec_syn_dict):

        sec_parents = sec_graph.ancestors(sec_id)
        sec_children = sec_graph.descendants(sec_id)

        assert(len(sec_parents) <= 1)
        if len(sec_parents) > 0:
            sec_parent = sec_parents[0]
        else:
            sec_parent = None

        syn_id_locs.sort(key=lambda x: x[1])
            
        if sec_parent:
            syn_graph.add_edge(sec_syn_dict[sec_parent][-1], syn_id_locs[0][0])

        for sec_child in sec_children:
            syn_graph.add_edge(syn_id_locs[-1][0], sec_syn_dict[sec_child][0])
            
        for i, j in zip(syn_id_locs[:-1], syn_id_locs[1:]):
            syn_graph.add_edge(i[0], j[0])

    return syn_graph

<<<<<<< HEAD

def synapse_seg_density(syn_type_dict, layer_dict, layer_density_dicts, seg_dict, seed, neurotree_dict=None):
=======
    
def synapse_seg_density(syn_type_dict, layer_dict, layer_density_dicts, seg_dict, ran, neurotree_dict=None):
>>>>>>> c04c62fc
    """
    Computes per-segment density of synapse placement.
    :param syn_type_dict:
    :param layer_dict:
    :param layer_density_dicts:
    :param seg_dict:
    :param seed:
    :param neurotree_dict:
    :return:
    """
    segdensity_dict = {}
    layers_dict = {}

    if neurotree_dict is not None:
        secnodes_dict = neurotree_dict['section_topology']['nodes']
    else:
        secnodes_dict = None
    for (syn_type_label, layer_density_dict) in viewitems(layer_density_dicts):
        syn_type = syn_type_dict[syn_type_label]
        rans = {}
        for (layer_label, density_dict) in viewitems(layer_density_dict):
            if layer_label == 'default':
                layer = layer_label
            else:
                layer = layer_dict[layer_label]
            rans[layer] = ran
        segdensity = defaultdict(list)
        layers = defaultdict(list)
        for sec_index, seg_list in viewitems(seg_dict):
            for seg in seg_list:
                L = seg.sec.L
                nseg = seg.sec.nseg
                if neurotree_dict is not None:
                    secnodes = secnodes_dict[sec_index]
                    layer = get_node_attribute('layer', neurotree_dict, seg.sec, secnodes, seg.x)
                else:
                    layer = -1
                layers[sec_index].append(layer)

                ran = None

                if layer > -1:
                    if layer in rans:
                        ran = rans[layer]
                    elif 'default' in rans:
                        ran = rans['default']
                    else:
                        ran = None
                elif 'default' in rans:
                    ran = rans['default']
                else:
                    ran = None
                if ran is not None:
                    while True:
                        dens = ran.normal(density_dict['mean'], density_dict['variance'])
                        if dens > 0.0:
                            break
                else:
                    dens = 0
                segdensity[sec_index].append(dens)

        segdensity_dict[syn_type] = segdensity
        layers_dict[syn_type] = layers
    return (segdensity_dict, layers_dict)


<<<<<<< HEAD
def synapse_seg_counts(syn_type_dict, layer_dict, layer_density_dicts, sec_index_dict, seg_dict, seed,
                       neurotree_dict=None):
=======
def synapse_seg_counts(syn_type_dict, layer_dict, layer_density_dicts, sec_index_dict, seg_dict, ran, neurotree_dict=None):
>>>>>>> c04c62fc
    """
    Computes per-segment relative counts of synapse placement.
    :param syn_type_dict:
    :param layer_dict:
    :param layer_density_dicts:
    :param sec_index_dict:
    :param seg_dict:
    :param seed:
    :param neurotree_dict:
    :return:
    """
    segcounts_dict = {}
    layers_dict = {}
    segcount_total = 0
    if neurotree_dict is not None:
        secnodes_dict = neurotree_dict['section_topology']['nodes']
    else:
        secnodes_dict = None
    for (syn_type_label, layer_density_dict) in viewitems(layer_density_dicts):
        syn_type = syn_type_dict[syn_type_label]
        rans = {}
        for (layer_label, density_dict) in viewitems(layer_density_dict):
            if layer_label == 'default':
                layer = layer_label
            else:
                layer = layer_dict[layer_label]
            
            rans[layer] = ran
        segcounts = []
        layers = []
        for sec_index, seg_list in viewitems(seg_dict):
            for seg in seg_list:
                L = seg.sec.L
                nseg = seg.sec.nseg
                if neurotree_dict is not None:
                    secnodes = secnodes_dict[sec_index]
                    layer = get_node_attribute('layer', neurotree_dict, seg.sec, secnodes, seg.x)
                else:
                    layer = -1
                layers.append(layer)

                ran = None

                if layer > -1:
                    if layer in rans:
                        ran = rans[layer]
                    elif 'default' in rans:
                        ran = rans['default']
                    else:
                        ran = None
                elif 'default' in rans:
                    ran = rans['default']
                else:
                    ran = None
                if ran is not None:
                    l = L / nseg
                    dens = ran.normal(density_dict['mean'], density_dict['variance'])
                    rc = dens * l
                    segcount_total += rc
                    segcounts.append(rc)
                else:
                    segcounts.append(0)

            segcounts_dict[syn_type] = segcounts
            layers_dict[syn_type] = layers
    return (segcounts_dict, segcount_total, layers_dict)


def distribute_uniform_synapses(density_seed, syn_type_dict, swc_type_dict, layer_dict, sec_layer_density_dict,
                                neurotree_dict, cell_sec_dict, cell_secidx_dict):
    """
    Computes uniformly-spaced synapse locations.
    :param density_seed:
    :param syn_type_dict:
    :param swc_type_dict:
    :param layer_dict:
    :param sec_layer_density_dict:
    :param neurotree_dict:
    :param sec_dict:
    :param secidx_dict:
    :return:
    """
    syn_ids = []
    syn_locs = []
    syn_secs = []
    syn_layers = []
    syn_types = []
    swc_types = []
    syn_index = 0

    r = np.random.RandomState()
    local_random.seed(int(seed))

    segcounts_per_sec = {}
    for (sec_name, layer_density_dict) in viewitems(sec_layer_density_dict):
        sec_index_dict = cell_secidx_dict[sec_name]
        swc_type = swc_type_dict[sec_name]
        seg_list = []
        L_total = 0
        (seclst, maxdist) = cell_sec_dict[sec_name]
        secidxlst = cell_secidx_dict[sec_name]
        sec_dict = { int(idx): sec for sec, idx in zip(seclst, secidxlst) }
        seg_dict = {}
        for (sec_index, sec) in viewitems(sec_dict):
            seg_list = []
            if maxdist is None:
                for seg in sec:
                    if seg.x < 1.0 and seg.x > 0.0:
                        seg_list.append(seg)
            else:
                for seg in sec:
                    if seg.x < 1.0 and seg.x > 0.0 and ((L_total + sec.L * seg.x) <= maxdist):
                        seg_list.append(seg)
            L_total += sec.L
            seg_dict[sec_index] = seg_list
        segcounts_dict, total, layers_dict = \
            synapse_seg_counts(syn_type_dict, layer_dict, layer_density_dict, \
                               sec_index_dict=sec_index_dict, seg_dict=seg_dict, ran=r, \
                               neurotree_dict=neurotree_dict)
        segcounts_per_sec[sec_name] = segcounts_dict
        sample_size = total
        for (syn_type_label, _) in viewitems(layer_density_dict):
            syn_type = syn_type_dict[syn_type_label]
            segcounts = segcounts_dict[syn_type]
            layers = layers_dict[syn_type]
            for sec_index, seg_list in viewitems(seg_dict):
                for seg, layer, seg_count in zip(seg_list, layers, segcounts):
                    seg_start = seg.x - (0.5 / seg.sec.nseg)
                    seg_end = seg.x + (0.5 / seg.sec.nseg)
                    seg_range = seg_end - seg_start
                    int_seg_count = math.floor(seg_count)
                    syn_count = 0
                    while syn_count < int_seg_count:
                        syn_loc = seg_start + seg_range * ((syn_count + 1) / math.ceil(seg_count))
                        assert ((syn_loc <= 1) & (syn_loc >= 0))
                        if syn_loc < 1.0:
                            syn_locs.append(syn_loc)
                            syn_ids.append(syn_index)
                            syn_secs.append(sec_index_dict[seg.sec])
                            syn_layers.append(layer)
                            syn_types.append(syn_type)
                            swc_types.append(swc_type)
                            syn_index += 1
                            syn_count += 1

    assert (len(syn_ids) > 0)
    syn_dict = {'syn_ids': np.asarray(syn_ids, dtype='uint32'),
                'syn_locs': np.asarray(syn_locs, dtype='float32'),
                'syn_secs': np.asarray(syn_secs, dtype='uint32'),
                'syn_layers': np.asarray(syn_layers, dtype='int8'),
                'syn_types': np.asarray(syn_types, dtype='uint8'),
                'swc_types': np.asarray(swc_types, dtype='uint8')}

    return (syn_dict, segcounts_per_sec)


def distribute_poisson_synapses(density_seed, syn_type_dict, swc_type_dict, layer_dict, sec_layer_density_dict,
                                neurotree_dict, cell_sec_dict, cell_secidx_dict):
    """
    Computes synapse locations according to a Poisson distribution.
    :param density_seed:
    :param syn_type_dict:
    :param swc_type_dict:
    :param layer_dict:
    :param sec_layer_density_dict:
    :param neurotree_dict:
    :param cell_sec_dict:
    :param cell_secidx_dict:
    :param verbose:
    :return:
    """
    import networkx as nx
    
    syn_ids = []
    syn_locs = []
    syn_secs = []
    syn_layers = []
    syn_types = []
    swc_types = []
    syn_index = 0


    sec_graph = make_neurotree_graph(neurotree_dict)

    seg_density_per_sec = {}
    r = np.random.RandomState()
    local_random.seed(int(seed))
    for (sec_name, layer_density_dict) in viewitems(sec_layer_density_dict):

        swc_type = swc_type_dict[sec_name]
        seg_dict = {}
        L_total = 0

        (seclst, maxdist) = cell_sec_dict[sec_name]
        secidxlst = cell_secidx_dict[sec_name]
        sec_dict = { int(idx): sec for sec, idx in zip(seclst, secidxlst) }
        if len(sec_dict) > 1:
            sec_subgraph = sec_graph.subgraph(list(sec_dict.keys()))
            if len(sec_subgraph.edges()) > 0:
                sec_roots = [ n for n,d in sec_subgraph.in_degree() if d==0 ] 
                sec_edges = []
                for sec_root in sec_roots:
                    sec_edges.append(list(nx.dfs_edges(sec_subgraph, sec_root)))
                    sec_edges.append([(None, sec_root)])
                sec_edges = [val for sublist in sec_edges for val in sublist]
            else:
                sec_edges = [(None, idx) for idx in list(sec_dict.keys()) ]
        else:
            sec_edges = [(None, idx) for idx in list(sec_dict.keys()) ]
        for sec_index, sec in viewitems(sec_dict):
            seg_list = []
            if maxdist is None:
                for seg in sec:
                    if seg.x < 1.0 and seg.x > 0.0:
                        seg_list.append(seg)
            else:
                for seg in sec:
                    if seg.x < 1.0 and seg.x > 0.0 and ((L_total + sec.L * seg.x) <= maxdist):
                        seg_list.append(seg)
            seg_dict[sec_index] = seg_list
            L_total += sec.L
        seg_density_dict, layers_dict = \
            synapse_seg_density(syn_type_dict, layer_dict, \
                                layer_density_dict, \
                                seg_dict, r, \
                                neurotree_dict=neurotree_dict)
        seg_density_per_sec[sec_name] = seg_density_dict
        for (syn_type_label, _) in viewitems(layer_density_dict):
            syn_type = syn_type_dict[syn_type_label]
            seg_density = seg_density_dict[syn_type]
            layers = layers_dict[syn_type]
            end_distance = {}
            for sec_parent, sec_index in sec_edges:
                seg_list        = seg_dict[sec_index]
                sec_seg_layers  = layers[sec_index]
                sec_seg_density = seg_density[sec_index]
                start_seg       = seg_list[0]
                interval        = 0.
                syn_loc         = 0.
                for seg, layer, density in zip(seg_list,sec_seg_layers,sec_seg_density):
                    seg_start = seg.x - (0.5 / seg.sec.nseg)
                    seg_end   = seg.x + (0.5 / seg.sec.nseg)
                    L = seg.sec.L
                    L_seg_start = seg_start * L
                    L_seg_end   = seg_end * L
                    if density > 0.:
                        beta = 1. / density
                        if interval > 0.:
                            sample = r.exponential(beta)
                        else:
                            while True:
                                sample = r.exponential(beta)
                                if (sample >= L_seg_start) and (sample < L_seg_end):
                                    break
                        interval += sample
                        while interval < L_seg_end:
                            if interval >= L_seg_start:
                                syn_loc = interval / L
                                assert ((syn_loc <= 1) and (syn_loc >= seg_start))
                                if syn_loc < 1.0:
                                    syn_locs.append(syn_loc)
                                    syn_ids.append(syn_index)
                                    syn_secs.append(sec_index)
                                    syn_layers.append(layer)
                                    syn_types.append(syn_type)
                                    swc_types.append(swc_type)
                                    syn_index += 1
                            interval += r.exponential(beta)
                    else:
                        interval = seg_end * L
                end_distance[sec_index] = (1.0 - syn_loc) * L
            
    assert (len(syn_ids) > 0)
    syn_dict = {'syn_ids': np.asarray(syn_ids, dtype='uint32'),
                'syn_locs': np.asarray(syn_locs, dtype='float32'),
                'syn_secs': np.asarray(syn_secs, dtype='uint32'),
                'syn_layers': np.asarray(syn_layers, dtype='int8'),
                'syn_types': np.asarray(syn_types, dtype='uint8'),
                'swc_types': np.asarray(swc_types, dtype='uint8')}

    return (syn_dict, seg_density_per_sec)


def generate_log_normal_weights(weights_name, mu, sigma, seed, source_syn_dict):
    local_random = np.random.RandomState()
    local_random.seed(int(seed))
    source_weights = local_random.lognormal(mu, sigma, len(source_syn_dict))
    syn_weight_dict = {}
    # weights are synchronized across all inputs from the same source_gid
    for this_source_gid, this_weight in zip(source_syn_dict, source_weights):
        for this_syn_id in source_syn_dict[this_source_gid]:
            syn_weight_dict[this_syn_id] = this_weight
    weights = np.array(list(syn_weight_dict.values())).astype('float32', copy=False)
    normed_weights = weights 
    weights_dict = \
      { 'syn_id': np.array(list(syn_weight_dict.keys())).astype('uint32', copy=False),
        weights_name: normed_weights }
    return weights_dict<|MERGE_RESOLUTION|>--- conflicted
+++ resolved
@@ -1669,20 +1669,15 @@
 
     return syn_graph
 
-<<<<<<< HEAD
-
-def synapse_seg_density(syn_type_dict, layer_dict, layer_density_dicts, seg_dict, seed, neurotree_dict=None):
-=======
     
 def synapse_seg_density(syn_type_dict, layer_dict, layer_density_dicts, seg_dict, ran, neurotree_dict=None):
->>>>>>> c04c62fc
     """
     Computes per-segment density of synapse placement.
     :param syn_type_dict:
     :param layer_dict:
     :param layer_density_dicts:
     :param seg_dict:
-    :param seed:
+    :param ran:
     :param neurotree_dict:
     :return:
     """
@@ -1742,12 +1737,8 @@
     return (segdensity_dict, layers_dict)
 
 
-<<<<<<< HEAD
-def synapse_seg_counts(syn_type_dict, layer_dict, layer_density_dicts, sec_index_dict, seg_dict, seed,
-                       neurotree_dict=None):
-=======
+
 def synapse_seg_counts(syn_type_dict, layer_dict, layer_density_dicts, sec_index_dict, seg_dict, ran, neurotree_dict=None):
->>>>>>> c04c62fc
     """
     Computes per-segment relative counts of synapse placement.
     :param syn_type_dict:
@@ -1934,7 +1925,7 @@
 
     seg_density_per_sec = {}
     r = np.random.RandomState()
-    local_random.seed(int(seed))
+    local_random.seed(int(density_seed))
     for (sec_name, layer_density_dict) in viewitems(sec_layer_density_dict):
 
         swc_type = swc_type_dict[sec_name]
