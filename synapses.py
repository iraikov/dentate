import time
from dentate.neuron_utils import *
from dentate.utils import viewitems, zip_longest, partitionn, generator_ifempty, NamedTupleWithDocstring
from dentate.cells import get_mech_rules_dict, \
    get_donor, get_distance_to_node, get_param_val_by_distance, \
    import_mech_dict_from_file, custom_filter_by_branch_order, \
    custom_filter_modify_slope_if_terminal, \
    custom_filter_if_terminal, make_neurotree_graph
from neuroh5.io import write_cell_attributes
import collections
from collections import namedtuple, defaultdict

# This logger will inherit its settings from the root logger, created in dentate.env
logger = get_module_logger(__name__)


class SynapseSource(object):
    """This class provides information about the presynaptic (source) cell
    connected to a synapse.
      - gid - gid of source cell (int)
      - population - population index of source cell (int)
      - delay - connection delay (float)
    """
    __slots__ = 'gid', 'population', 'delay'
    def __init__(self):
        self.gid = None
        self.population = None
        self.delay = None

SynapsePointProcess = NamedTupleWithDocstring(
    """This class provides information about the point processes associated with a synapse.
      - mech - dictionary of synapse mechanisms
      - netcon - dictionary of netcons
      - vecstim - dictionary of vecstims
    """,
    "SynapsePointProcess",
    ['mech', 'netcon', 'vecstim'])


Synapse = NamedTupleWithDocstring(
    """A container for synapse configuration, synapse mechanism instantiation,
     and associated netcon/vecstim instances.
    - syn_type - enumerated synapse type (int)
    - swc_type - enumerated swc type (int)
    - syn_layer - enumerated synapse layer (int)
    - syn_loc - synapse location in segment (float)
    - syn_section - synapse section index (int)
    - source: instance of SynapseSource with the slots: 
       - gid - source cell gid (int)
       - population - enumerated source population index (int)
       - delay - connection delay (float)
    - attr_dict - dictionary of attributes per synapse mechanism
      (for cases when multiple mechanisms are associated with a
      synapse, e.g. GABA_A and GABA_B)
    """,
    'Synapse',
    ['syn_type',
     'swc_type',
     'syn_layer',
     'syn_loc',
     'syn_section',
     'source',
     'attr_dict'
    ])


class SynapseAttributes(object):
    """This class provides an interface to store, retrieve, and modify
    attributes of synaptic mechanisms. Handles instantiation of
    complex subcellular gradients of synaptic mechanism attributes.
    """
    def __init__(self, env, syn_mech_names, syn_param_rules):
        """An Env object containing imported network configuration metadata
        uses an instance of SynapseAttributes to track all metadata
        related to the identity, location, and configuration of all
        synaptic connections in the network.

        :param env: :class:'Env'
        :param syn_mech_names: dict of the form: { label: mechanism name }
        :param syn_param_rules: dict of the form:
               { mechanism name:
                    mech_file: path.mod
                    mech_params: list of parameter names
                    netcon_params: dictionary { parameter name: index }
                }

        """
        self.env = env
        self.syn_mech_names = syn_mech_names
        self.syn_param_rules = syn_param_rules
        self.syn_name_index_dict = { label: index for index, label in (enumerate(syn_mech_names.keys())) } # int : mech_name dict
        self.syn_id_attr_dict = defaultdict(lambda: defaultdict(lambda: None))
        self.sec_dict = defaultdict(lambda: defaultdict(lambda: []))
        self.pps_dict = defaultdict(lambda: defaultdict(lambda: SynapsePointProcess(mech={}, netcon={}, vecstim={})))
        self.filter_cache = {}
        
    def init_syn_id_attrs_from_iter(self, cell_iter):
        """
        Initializes synaptic attributes given an iterator that returns (gid, attr_dict).
        See `init_syn_id_attrs` for details on the format of the input dictionary.
        """
        for (gid, attr_dict) in cell_iter:
            self.init_syn_id_attrs(gid, attr_dict)

    def init_syn_id_attrs(self, gid, syn_id_attr_dict):
        """
        Initializes synaptic attributes for the given cell gid.
        Only the intrinsic properties of a synapse, such as type, layer, location are set.

        Connection edge attributes such as source gid, point process
        parameters, and netcon/vecstim objects are initialized to None
        or empty dictionaries.

        :param syn_id_attr_dict: a dictionary containing the following keys:
          - syn_ids: synapse ids
          - syn_layers: layer index for each synapse id
          - syn_types: synapse type for each synapse id
          - swc_types: swc type for each synapse id
          - syn_secs: section index for each synapse id
          - syn_locs: section location for each synapse id

        """
        if gid in self.syn_id_attr_dict:
            raise RuntimeError('Entry %i exists in synapse attribute dictionary' % gid)
        else:
            syn_ids = syn_id_attr_dict['syn_ids']
            syn_layers = syn_id_attr_dict['syn_layers']
            syn_types = syn_id_attr_dict['syn_types']
            swc_types = syn_id_attr_dict['swc_types']
            syn_secs = syn_id_attr_dict['syn_secs']
            syn_locs = syn_id_attr_dict['syn_locs']

            syn_dict = self.syn_id_attr_dict[gid]
            sec_dict = self.sec_dict[gid]
            for i, (syn_id, syn_layer, syn_type, swc_type, syn_sec, syn_loc) in \
              enumerate(zip_longest(syn_ids, syn_layers, syn_types, swc_types, syn_secs, syn_locs)):
                syn = Synapse(syn_type=syn_type, syn_layer=syn_layer, syn_section=syn_sec, syn_loc=syn_loc,
                              swc_type=swc_type, source=SynapseSource(), attr_dict=defaultdict(dict))
                syn_dict[syn_id] = syn
                sec_dict[syn_sec].append((syn_id,syn))

    def init_edge_attrs(self, gid, presyn_name, presyn_gids, edge_syn_ids, delays=None):
        """
        Sets connection edge attributes for the specified synapse ids.

        :param gid: gid for post-synaptic (target) cell (int)
        :param presyn_name: name of presynaptic (source) population (string)
        :param presyn_ids: gids for presynaptic (source) cells (array of int)
        :param edge_syn_ids: synapse ids on target cells to be used for connections (array of int)
        :param delays: axon conduction (netcon) delays (array of float)
        """

        presyn_index = int(self.env.Populations[presyn_name])
        connection_velocity = float(self.env.connection_velocity[presyn_name])

        if delays is None:
            delays = [h.dt] * len(edge_syn_ids)

        syn_id_dict = self.syn_id_attr_dict[gid]
              
        for edge_syn_id, presyn_gid, delay in zip_longest(edge_syn_ids, presyn_gids, delays):
            syn = syn_id_dict[edge_syn_id]
            if syn is None:
                raise RuntimeError('init_edge_attrs: gid %i: synapse id %i has not been initialized' %
                                   (gid, edge_syn_id))

            if syn.source.gid is not None:
                raise RuntimeError('init_edge_attrs: gid %i: synapse id %i has already been initialized with edge '
                                   'attributes' % (gid, edge_syn_id))

            syn.source.gid = presyn_gid
            syn.source.population = presyn_index
            syn.source.delay = delay

    def init_edge_attrs_from_iter(self, pop_name, presyn_name, attr_info, edge_iter):
        """
        Initializes edge attributes for all cell gids returned by iterator.

        :param pop_name: name of postsynaptic (target) population (string)
        :param source_name: name of presynaptic (source) population (string)
        :param attr_info: dictionary mapping attribute name to indices in iterator tuple
        :param edge_iter: edge attribute iterator
        """
        connection_velocity = float(self.env.connection_velocity[presyn_name])
        if pop_name in attr_info and presyn_name in attr_info[pop_name]:
            edge_attr_info = attr_info[pop_name][presyn_name]
        else:
            raise RuntimeError('init_edge_attrs_from_iter: missing edge attributes for projection %s -> %s' % \
                               (presyn_name, pop_name))

        if 'Synapses' in edge_attr_info and \
                'syn_id' in edge_attr_info['Synapses'] and \
                'Connections' in edge_attr_info and \
                'distance' in edge_attr_info['Connections']:
            syn_id_attr_index = edge_attr_info['Synapses']['syn_id']
            distance_attr_index = edge_attr_info['Connections']['distance']
        else:
            raise RuntimeError('init_edge_attrs_from_iter: missing edge attributes for projection %s -> %s' % \
                               (presyn_name, pop_name))

        for (postsyn_gid, edges) in edge_iter:
            presyn_gids, edge_attrs = edges
            edge_syn_ids = edge_attrs['Synapses'][syn_id_attr_index]
            edge_dists = edge_attrs['Connections'][distance_attr_index]

            delays = [((distance / connection_velocity) + h.dt) for distance in edge_dists]

            self.init_edge_attrs(postsyn_gid, presyn_name, presyn_gids, edge_syn_ids, delays=delays)


    def add_pps(self, gid, syn_id, syn_name, pps):
        """
        Adds mechanism point process for the specified cell/synapse id/mechanism name.

        :param gid: cell id
        :param syn_id: synapse id
        :param syn_name: synapse mechanism name
        :param pps: hoc point process
        """
        syn_index = self.syn_name_index_dict[syn_name]
        gid_pps_dict = self.pps_dict[gid]
        pps_dict = gid_pps_dict[syn_id]
        if syn_index in pps_dict.mech:
            raise RuntimeError('add_pps: gid %i Synapse id %i already has mechanism %s' % (gid, syn_id, syn_name))
        else:
            pps_dict.mech[syn_index] = pps

    def has_pps(self, gid, syn_id, syn_name):
        """
        Returns True if the given synapse id already has the named mechanism, False otherwise.

        :param gid: cell id
        :param syn_id: synapse id
        :param syn_name: synapse mechanism name
        :return: bool
        """
        syn_index = self.syn_name_index_dict[syn_name]
        gid_pps_dict = self.pps_dict[gid]
        pps_dict = gid_pps_dict[syn_id]
        return syn_index in pps_dict.mech

    def get_pps(self, gid, syn_id, syn_name, throw_error=True):
        """
        Returns the mechanism for the given synapse id on the given cell.

        :param gid: cell id
        :param syn_id: synapse id
        :param syn_name: mechanism name
        :return: hoc point process
        """
        syn_index = self.syn_name_index_dict[syn_name]
        gid_pps_dict = self.pps_dict[gid]
        pps_dict = gid_pps_dict[syn_id]
        if syn_index in pps_dict.mech:
            return pps_dict.mech[syn_index]
        else:
            if throw_error:
                raise RuntimeError('get_pps: gid %i synapse id %i has no point process for mechanism %s' %
                                   (gid, syn_id, syn_name))
            else:
                return None

    def add_netcon(self, gid, syn_id, syn_name, nc):
        """
        Adds a NetCon object for the specified cell/synapse id/mechanism name.

        :param gid: cell id
        :param syn_id: synapse id
        :param syn_name: synapse mechanism name
        :param nc: :class:'h.NetCon'
        """
        syn_index = self.syn_name_index_dict[syn_name]
        gid_pps_dict = self.pps_dict[gid]
        pps_dict = gid_pps_dict[syn_id]
        if syn_index in pps_dict.netcon:
            raise RuntimeError('add_netcon: gid %i Synapse id %i mechanism %s already has netcon' %
                               (gid, syn_id, syn_name))
        else:
            pps_dict.netcon[syn_index] = nc

    def has_netcon(self, gid, syn_id, syn_name):
        """
        Returns True if a netcon exists for the specified cell/synapse id/mechanism name, False otherwise.

        :param gid: cell id
        :param syn_id: synapse id
        :param syn_name: synapse mechanism name
        :return: bool
        """
        syn_index = self.syn_name_index_dict[syn_name]
        gid_pps_dict = self.pps_dict[gid]
        pps_dict = gid_pps_dict[syn_id]
        return syn_index in pps_dict.netcon
    
    def get_netcon(self, gid, syn_id, syn_name, throw_error=True):
        """
        Returns the NetCon object associated with the specified cell/synapse id/mechanism name.

        :param gid: cell id
        :param syn_id: synapse id
        :param syn_name: synapse mechanism name
        :return: :class:'h.NetCon'
        """
        syn_index = self.syn_name_index_dict[syn_name]
        gid_pps_dict = self.pps_dict[gid]
        pps_dict = gid_pps_dict[syn_id]
        if syn_index in pps_dict.netcon:
            return pps_dict.netcon[syn_index]
        else:
            if throw_error:
                raise RuntimeError('get_netcon: gid %i synapse id %i has no netcon for mechanism %s' %
                                   (gid, syn_id, syn_name))
            else:
                return None

    def add_vecstim(self, gid, syn_id, syn_name, vs):
        """
        Adds a VecStim object for the specified cell/synapse id/mechanism name.

        :param gid: cell id
        :param syn_id: synapse id
        :param syn_name: synapse mechanism name
        :param vs: :class:'h.VecStim'
        """
        syn_index = self.syn_name_index_dict[syn_name]
        gid_vecstim_dict = self.vecstim_dict[gid]
        vecstim_dict = gid_vecstim_dict[syn_id]
        if vecstim_dict is None:
            gid_vecstim_dict[syn_id] = {syn_index : vs}
        elif (syn_index in vecstim_dict):
            raise RuntimeError('add_vecstim: gid %i synapse id %i mechanism %s already has vecstim' % (gid, syn_id, syn_name))
        else:
            vecstim_dict[syn_index] = vs
            
    def has_vecstim(self, gid, syn_id, syn_name):
        """
        Returns True if a vecstim exists for the specified cell/synapse id/mechanism name, False otherwise.

        :param gid: cell id
        :param syn_id: synapse id
        :param syn_name: synapse mechanism name
        :return: bool
        """
        syn_index = self.syn_name_index_dict[syn_name]
        gid_pps_dict = self.pps_dict[gid]
        pps_dict = gid_pps_dict[syn_id]
        return syn_index in pps_dict.vecstim
    
    def get_vecstim(self, gid, syn_id, syn_name, throw_error=True):
        """
        Returns the VecStim object associated with the specified cell/synapse id/mechanism name.

        :param gid: cell id
        :param syn_id: synapse id
        :param syn_name: synapse mechanism name
        :return: :class:'h.VecStim'
        """
        syn_index = self.syn_name_index_dict[syn_name]
        gid_pps_dict = self.pps_dict[gid]
        pps_dict = gid_pps_dict[syn_id]
        if syn_index in pps_dict.vecstim:
            return pps_dict.vecstim[syn_index]
        else:
            if throw_error:
                raise RuntimeError('get_vecstim: gid %d synapse %d: vecstim for mechanism %s not found' % (gid, syn_id, syn_name))
            else:
                return None

    def has_mech_attrs(self, gid, syn_id, syn_name):
        """
        Returns True if mechanism attributes have been specified for the given cell id/synapse id/mechanism name, False otherwise.

        :param gid: cell id
        :param syn_id: synapse id
        :param syn_name: synapse mechanism name
        :return: bool
        """
        syn_index = self.syn_name_index_dict[syn_name]
        syn_id_dict = self.syn_id_attr_dict[gid]
        syn = syn_id_dict[syn_id]
        return syn_index in syn.attr_dict

    def get_mech_attrs(self, gid, syn_id, syn_name, throw_error=True):
        """
        Returns mechanism attribute dictionary associated with the given cell id/synapse id/mechanism name, False otherwise.

        :param gid: cell id
        :param syn_id: synapse id
        :param syn_name: synapse mechanism name
        :return: dict
        """
        syn_index = self.syn_name_index_dict[syn_name]
        syn_id_dict = self.syn_id_attr_dict[gid]
        syn = syn_id_dict[syn_id]
        if syn_index in syn.attr_dict:
            return syn.attr_dict[syn_index]
        else:
            if throw_error:
                raise RuntimeError('get_mech_attrs: gid %d synapse %d: attributes for mechanism %s not found' % (gid, syn_id, syn_name))
            else:
                return None

    def add_mech_attrs(self, gid, syn_id, syn_name, params):
        """
        Specifies mechanism attribute dictionary for the given cell id/synapse id/mechanism name. Assumes mechanism attributes have not been set yet for this synapse mechanism.

        :param gid: cell id
        :param syn_id: synapse id
        :param syn_name: synapse mechanism name
        :param params: dict
        """
        syn_index = self.syn_name_index_dict[syn_name]
        syn_id_dict = self.syn_id_attr_dict[gid]
        syn = syn_id_dict[syn_id]
        attr_dict = syn.attr_dict[syn_index]
        for k, v in viewitems(params):
            if k in attr_dict:
                raise RuntimeError('add_mech_attrs: gid %i synapse id %i mechanism %s already has parameter %s' % (gid, syn_id, syn_name, str(k)))
            else:
                attr_dict[k] = v

    def modify_mech_attrs(self, gid, syn_id, syn_name, params, update=lambda old, new: new):
        """
        Modifies mechanism attributes for the given cell id/synapse id/mechanism name. 

        :param gid: cell id
        :param syn_id: synapse id
        :param syn_name: synapse mechanism name
        :param params: dict
        :param update: lambda (old, new)
        """
        rules = self.syn_param_rules
        syn_index = self.syn_name_index_dict[syn_name]
        syn_id_dict = self.syn_id_attr_dict[gid]
        mech_name = self.syn_mech_names[syn_name]
        syn = syn_id_dict[syn_id]

        attr_dict = syn.attr_dict[syn_index]
        for k, v in viewitems(params):
            if k in rules[mech_name]['mech_params']:
                if k in attr_dict:
                    attr_dict[k] = update(attr_dict[k], v)
                else:
                    attr_dict[k] = v
            elif k in rules[mech_name]['netcon_params']:
                if k in attr_dict:
                    attr_dict[k] = update(attr_dict[k], v)
                else:
                    attr_dict[k] = v
            else:
                  raise RuntimeError('modify_mech_attrs: unknown type of parameter %s' % k)

    def add_mech_attrs_from_iter(self, gid, syn_name, params_iter):
        """
        Adds mechanism attributes for the given cell id/synapse id/synapse mechanism.

        :param gid: cell id
        :param syn_id: synapse id
        :param syn_name: synapse mechanism name
        :param params: dict
        """
        syn_index = self.syn_name_index_dict[syn_name]
        syn_id_dict = self.syn_id_attr_dict[gid]
        for syn_id, params_dict in params_iter:
            syn = syn_id_dict[syn_id]
            if syn is None:
                raise RuntimeError('add_mech_attrs_from_iter: '
                                   'gid %i synapse id %i has not been created yet' % (gid, syn_id))
            if syn_index in syn.attr_dict:
                raise RuntimeError('add_mech_attrs_from_iter: '
                                   'gid %i Synapse id %i mechanism %s already has parameters' % (gid, syn_id, syn_name))
            attr_dict = syn.attr_dict[syn_index]
            for k, v in viewitems(params_dict):
                attr_dict[k] = v

    def filter_synapses(self, gid, syn_sections=None, syn_indexes=None, syn_types=None, layers=None, sources=None,
                        swc_types=None, cache=False):
        """
        Returns a subset of the synapses of the given cell according to the given criteria.

        :param gid: int
        :param syn_sections: array of int
        :param syn_indexes: array of int: syn_ids
        :param syn_types: list of enumerated type: synapse category
        :param layers: list of enumerated type: layer
        :param sources: list of enumerated type: population names of source projections
        :param swc_types: list of enumerated type: swc_type
        :param cache: bool
        :return: dictionary { syn_id: { attribute: value } }
        """
        matches = lambda items: all(itertools.imap (lambda (query, item): (query is None) or (item in query), items))

        if cache:
            cache_args = tuple(map(lambda x: tuple(x) if isinstance(x,list) else x,
                                   [gid, syn_sections, syn_indexes, syn_types, layers, sources, swc_types]))
            if cache_args in self.filter_cache:
                return self.filter_cache[cache_args]
          
        if sources is None:
            source_indexes = None
        else:
            source_indexes = set([self.env.Populations(source) for source in sources])

        if syn_sections is not None:
            ## fast path
            sec_dict = self.sec_dict[gid]
            it = itertools.chain.from_iterable([ sec_dict[sec_index] for sec_index in syn_sections ])
            syn_dict = { k: v for (k,v) in it }
        else:
            syn_dict = self.syn_id_attr_dict[gid]

        result = {k: v for k, v in viewitems(syn_dict) \
                      if matches([(syn_indexes, k),
                                  (syn_types, v.syn_type),
                                  (layers, v.syn_layer),
                                  (source_indexes, v.source.population),
                                  (swc_types, v.swc_type)])}
        if cache:
            self.filter_cache[cache_args] = result

        return result
  
    def partition_synapses_by_source(self, gid, syn_ids=None):
        """
        Partitions the synapse objects for the given cell based on the
        presynaptic (source) population index.
        
        :param gid: int
        :param syn_ids: array of int

        """
        source_names = {id: name for name, id in viewitems(self.env.Populations)}
        if syn_ids is None:
            syn_id_attr_dict = self.syn_id_attr_dict[gid]
        else:
            syn_id_attr_dict = {syn_id: self.syn_id_attr_dict[gid][syn_id] for syn_id in syn_ids}

        source_iter = partitionn(viewitems(syn_id_attr_dict), lambda((syn_id,syn)): syn.source.population,
                                 n=len(source_names))

        return dict(map(lambda(source_id,x): (source_names[source_id], generator_ifempty (x)), enumerate(source_iter)))

    def get_filtered_syn_ids(self, gid, syn_sections=None, syn_indexes=None, syn_types=None, layers=None,
                             sources=None, swc_types=None, cache=False):
        """
        Returns a subset of the synapse ids of the given cell according to the given criteria.
        """
        return self.filter_synapses(gid, syn_sections=syn_sections, syn_indexes=syn_indexes, syn_types=syn_types,
                                    layers=layers, sources=sources, swc_types=swc_types, cache=cache).keys()

    def partition_syn_ids_by_source(self, gid, syn_ids=None):
        """
        Partitions the synapse ids for the given cell based on the
        presynaptic (source) population index.
        
        :param gid: int
        :param syn_ids: array of int

        """
        start_time = time.time()
        source_names = {id: name for name, id in viewitems(self.env.Populations)}
        syn_id_attr_dict = self.syn_id_attr_dict[gid]
        if syn_ids is None:
            syn_ids = syn_id_attr_dict.keys()

        source_iter = partitionn(syn_ids, lambda(syn_id): syn_id_attr_dict[syn_id].source.population,
                                 n=len(source_names))

        return dict(map(lambda(source_id,x): (source_names[source_id], generator_ifempty (x)), enumerate(source_iter)))

    def del_syn_id_attr_dict(self, gid):
        """
        Removes the synapse attributes associated with the given cell gid.
        """
        del self.syn_id_attr_dict[gid]

    def clear_filter_cache(self):
        self.filter_cache.clear()

    def gids(self):
        return self.syn_id_attr_dict.keys()
  
    def items(self):
        return viewitems(self.syn_id_attr_dict)

    def __getitem__(self, gid):
        return self.syn_id_attr_dict[gid]


def insert_hoc_cell_syns(env, syn_params, gid, cell, syn_ids, unique=False, insert_netcons=False,
                         insert_vecstims=False):
    """
    Insert mechanisms into given cell according to the synapse objects created in env.synapse_attributes.
    Configures mechanisms according to parameter values specified in syn_params.
    
    :param env: :class:'Env'
    :param syn_params: dictionary of the form { mech_name: params }
    :param gid: cell id (int)
    :param cell: hoc cell object
    :param syn_ids: synapse ids (array of int)
    :param unique: True, if unique mechanisms are to be inserted for each synapse; False, if synapse mechanisms within
            a compartment will be shared.
    :param insert_netcons: bool; whether to build new netcons for newly constructed synapses
    :param insert_vecstims: bool; whether to build new vecstims for newly constructed netcons
    :param verbose: bool
    :return: number of inserted mechanisms

    """

    swc_type_apical = env.SWC_Types['apical']
    swc_type_basal = env.SWC_Types['basal']
    swc_type_soma = env.SWC_Types['soma']
    swc_type_axon = env.SWC_Types['axon']
    swc_type_ais = env.SWC_Types['ais']
    swc_type_hill = env.SWC_Types['hillock']

    syns_dict_dend = defaultdict(lambda: defaultdict(lambda: defaultdict(lambda: None)))
    syns_dict_axon = defaultdict(lambda: defaultdict(lambda: defaultdict(lambda: None)))
    syns_dict_ais = defaultdict(lambda: defaultdict(lambda: defaultdict(lambda: None)))
    syns_dict_hill = defaultdict(lambda: defaultdict(lambda: defaultdict(lambda: None)))
    syns_dict_soma = defaultdict(lambda: defaultdict(lambda: defaultdict(lambda: None)))

    syns_dict_by_type = { swc_type_apical: syns_dict_dend,
                          swc_type_basal: syns_dict_dend,
                          swc_type_axon: syns_dict_axon,
                          swc_type_ais: syns_dict_ais,
                          swc_type_hill: syns_dict_hill,
                          swc_type_soma: syns_dict_soma }
    py_sections = [sec for sec in cell.sections]
    
    syn_attrs = env.synapse_attributes
    syn_id_attr_dict = syn_attrs.syn_id_attr_dict[gid]

    make_syn_mech = make_unique_synapse_mech if unique else make_shared_synapse_mech

    syn_count = 0
    nc_count = 0
    mech_count = 0
    for syn_id in syn_ids:

        syn = syn_id_attr_dict[syn_id]
        swc_type = syn.swc_type
        syn_loc = syn.syn_loc
        syn_section = syn.syn_section

        sec = py_sections[syn_section]
        if swc_type in syns_dict_by_type:
            syns_dict = syns_dict_by_type[swc_type]
        else:
            raise RuntimeError("insert_hoc_cell_syns: unsupported synapse SWC type %d for synapse %d" %
                               (swc_type, syn_id))

        for syn_name, params in viewitems(syn_params):
            syn_mech = make_syn_mech(syn_name=syn_name, seg=sec(syn_loc), syns_dict=syns_dict,
                                     mech_names=syn_attrs.syn_mech_names)

            syn_attrs.add_pps(gid, syn_id, syn_name, syn_mech)
                       
            mech_count += 1

            if insert_netcons or insert_vecstims:
                syn_pps = syn_attrs.get_pps(gid, syn_id, syn_name)
                if insert_netcons and insert_vecstims:
                    this_nc, this_vecstim = mknetcon_vecstim(syn_pps, delay=syn.source.delay)
                else:
                    this_vecstim = None
                    this_nc = mknetcon(env.pc, syn.source.gid, syn_pps, delay=syn.source.delay)
                if insert_netcons:
                    syn_attrs.add_netcon(gid, syn_id, syn_name, this_nc)
                if insert_vecstims:
                    syn_attrs.add_vecstim(gid, syn_id, syn_name, this_vecstim)
                config_syn(syn_name=syn_name, rules=syn_attrs.syn_param_rules, 
                           mech_names=syn_attrs.syn_mech_names,
                           syn=syn_mech, nc=this_nc, **params)
                nc_count += 1
            else:
                config_syn(syn_name=syn_name, rules=syn_attrs.syn_param_rules, 
                           mech_names=syn_attrs.syn_mech_names,
                           syn=syn_mech, **params)

        syn_count += 1
        
    return syn_count, mech_count, nc_count


def insert_biophys_cell_syns(env, gid, postsyn_name, presyn_name, syn_ids, unique=None, insert_netcons=True,
                             insert_vecstims=True, verbose=False):
    """
    
    1) make syns (if not unique, keep track of syn_in_seg for shared synapses)
    2) initialize syns with syn_mech_params from config_file
    3) make netcons
    4) initialize netcons with syn_mech_params from config_file

    :param env: :class:'Env'
    :param gid: int
    :param postsyn_name: str
    :param presyn_name: str
    :param syn_ids: array of int
    :param unique: bool; whether to insert synapses if none exist at syn_id
    :param insert_netcons: bool; whether to build new netcons for newly constructed synapses
    :param insert_vecstims: bool; whether to build new vecstims for newly constructed netcons
    :param verbose: bool
    """
    if not (gid in env.biophys_cells[postsyn_name]):
        raise KeyError('insert_biophys_cell_syns: BiophysCell with gid %i does not exist' % gid)

    cell = env.biophys_cells[postsyn_name][gid]
    syn_params = env.connection_config[postsyn_name][presyn_name].mechanisms

    synapse_config = env.celltypes[postsyn_name]['synapses']

    if unique is None:
        if 'unique' in synapse_config:
            unique = synapse_config['unique']
        else:
            unique = False

    syn_count, mech_count, nc_count = insert_hoc_cell_syns(env, syn_params, gid, cell.hoc_cell, syn_ids,
                                                           unique=unique, insert_netcons=insert_netcons,
                                                           insert_vecstims=insert_vecstims)

    if verbose:
        logger.info('insert_biophys_cell_syns: source: %s target: %s cell %i: created %i mechanisms and %i '
                    'netcons for %i syn_ids' % (presyn_name, postsyn_name, gid, mech_count, nc_count, syn_count))


def config_biophys_cell_syns(env, gid, postsyn_name, syn_ids=None, unique=None, insert=False, insert_netcons=False,
                             insert_vecstims=False, verbose=False, throw_error=False):
    """
    Configures the given syn_ids, and call config_syn with mechanism
    and netcon parameters (which must not be empty).  If syn_ids=None,
    configures all synapses for the cell with the given gid.  If
    insert=True, iterate over sources and call
    insert_biophys_cell_syns (requires a BiophysCell with the
    specified gid to be present in the Env).

    :param gid: int
    :param env: :class:'Env'
    :param postsyn_name: str
    :param syn_ids: array of int
    :param unique: bool; whether newly inserted synapses should be unique or shared per segment
    :param insert: bool; whether to insert a synaptic point process if none exists at syn_id
    :param insert_netcons: bool; whether to build new netcons for newly constructed synapses
    :param insert_vecstims: bool; whether to build new vecstims for newly constructed netcons
    :param verbose: bool
    :param throw_error: bool; whether to require that all encountered syn_ids have inserted synapse
    """
    syn_attrs = env.synapse_attributes
    syn_id_attr_dict = syn_attrs.syn_id_attr_dict[gid]

    if syn_ids is None:
        syn_ids = syn_id_attr_dict.keys()

    if insert:
        source_syn_ids_dict = syn_attrs.partition_syn_ids_by_source(gid, syn_ids)
        if not (gid in env.biophys_cells[postsyn_name]):
            raise KeyError('config_biophys_cell_syns: insert: BiophysCell with gid %i does not exist' % gid)

        for presyn_name, source_syn_ids in viewitems(source_syn_ids_dict):
            if source_syn_ids is not None:
                insert_biophys_cell_syns(env, gid, postsyn_name, presyn_name, source_syn_ids, unique=unique,
                                         insert_netcons=insert_netcons, insert_vecstims=insert_vecstims,
                                         verbose=verbose)

    cell = env.biophys_cells[postsyn_name][gid]
    syn_count, mech_count, nc_count = config_hoc_cell_syns(env, gid, postsyn_name, cell=cell.hoc_cell, syn_ids=syn_ids,
                                                           insert=False, verbose=False, throw_error=throw_error)

    if verbose:
        logger.info('config_biophys_cell_syns: target: %s; cell %i: set parameters for %i syns and %i '
                    'netcons for %i syn_ids' % (postsyn_name, gid, mech_count, nc_count, syn_count))

    return syn_count, nc_count


def config_hoc_cell_syns(env, gid, postsyn_name, cell=None, syn_ids=None, unique=None, insert=False,
                         insert_netcons=False, insert_vecstims=False, verbose=False, throw_error=False):
    """
    Configures the given syn_ids, and call config_syn with mechanism and netcon parameters (which must not be empty).
    If syn_ids=None, configures all synapses for the cell with the given gid.
    If insert=True, iterate over sources and call insert_hoc_cell_syns
       (requires the cell object is given or registered with h.ParallelContext on this rank).

    :param env: :class:'Env'
    :param gid: int
    :param postsyn_name: str
    :param syn_ids: array of int
    :param unique: bool; whether newly inserted synapses should be unique or shared per segment
    :param insert: bool; whether to insert a synaptic point process if none exists at syn_id
    :param insert_netcons: bool; whether to build new netcons for newly constructed synapses
    :param insert_vecstims: bool; whether to build new vecstims for newly constructed netcons
    :param verbose: bool
    :param throw_error: bool; whether to require that all encountered syn_ids have inserted synapse
    """
    rank = int(env.pc.id())
    syn_attrs = env.synapse_attributes
    syn_id_attr_dict = syn_attrs.syn_id_attr_dict[gid]

    synapse_config = env.celltypes[postsyn_name]['synapses']

    if unique is None:
        if 'unique' in synapse_config:
            unique = synapse_config['unique']
        else:
            unique = False

    if syn_ids is None:
        syn_ids = syn_id_attr_dict.keys()

    if insert:
        source_syn_dict = syn_attrs.partition_synapses_by_source(gid, syn_ids)
        last_time = time.time() 
        if (cell is None) and (not (env.pc.gid_exists(gid))):
            raise RuntimeError('config_hoc_cell_syns: insert: cell with gid %i does not exist on rank %i' % (gid, rank))
        if cell is None:
            cell = env.pc.gid2cell(gid)
        for presyn_name, source_syns in viewitems(source_syn_dict):
            if source_syns is not None:
                source_syn_ids = [x[0] for x in source_syns]
                syn_params = env.connection_config[postsyn_name][presyn_name].mechanisms
                insert_hoc_cell_syns(env, syn_params, gid, cell, source_syn_ids, unique=unique,
                                     insert_netcons=insert_netcons, insert_vecstims=insert_vecstims)
        if verbose:
              logger.info('config_hoc_cell_syns: population: %s; cell %i: inserted mechanisms in %f s' % \
                          (postsyn_name, gid, time.time() - last_time))

    source_syn_dict = syn_attrs.partition_synapses_by_source(gid, syn_ids)

    total_nc_count = 0
    total_mech_count = 0
    config_time = time.time()
    for presyn_name, source_syns in viewitems(source_syn_dict):

        if source_syns is None:
            continue

        nc_count = 0
        mech_count = 0

        syn_names = list(env.connection_config[postsyn_name][presyn_name].mechanisms.keys())
        syn_indexes = [syn_attrs.syn_name_index_dict[syn_name] for syn_name in syn_names]
        for syn_id, syn in source_syns:
            for syn_name, syn_index in zip_longest(syn_names, syn_indexes):
                if syn_index in syn.attr_dict:
                    this_pps = syn_attrs.get_pps(gid, syn_id, syn_name, throw_error=False)
                    if this_pps is None and throw_error:
                       raise RuntimeError('config_hoc_cell_syns: insert: cell gid %i synapse %i does not have a point '
                                          'process for mechanism %s' % (gid, syn_id, syn_name))

                    this_netcon = syn_attrs.get_netcon(gid, syn_id, syn_name, throw_error=False)
                    if this_netcon is None and throw_error:
                          raise RuntimeError('config_hoc_cell_syns: insert: cell gid %i synapse %i does not have a '
                                             'netcon for mechanism %s' % (gid, syn_id, syn_name))

                    params = syn.attr_dict[syn_index]
                    (mech_set, nc_set) = config_syn(syn_name=syn_name, rules=syn_attrs.syn_param_rules,
                                                    mech_names=syn_attrs.syn_mech_names, syn=this_pps, nc=this_netcon,
                                                    **params)
                    if mech_set:
                        mech_count += 1
                    if nc_set:
                        nc_count += 1

        total_nc_count += nc_count
        total_mech_count += mech_count
        
    if verbose:
          logger.info('config_hoc_cell_syns: target: %s; cell %i: set parameters for %i syns and %i '
                    'netcons for %i syn_ids' % (postsyn_name, gid, total_mech_count, total_nc_count, len(syn_ids)))

    return len(syn_ids), total_mech_count, total_nc_count


def config_syn(syn_name, rules, mech_names=None, syn=None, nc=None, **params):
    """
    Initializes synaptic and connection mechanisms with parameters specified in the synapse attribute dictionaries.

    :param syn_name: str
    :param rules: dict to correctly parse params for specified hoc mechanism
    :param mech_names: dict to convert syn_name to hoc mechanism name
    :param syn: synaptic mechanism object
    :param nc: :class:'h.NetCon'
    :param params: dict

    """
    if mech_names is not None:
        mech_name = mech_names[syn_name]
    else:
        mech_name = syn_name
    mech_rules = rules[mech_name]

    nc_param = False
    mech_param = False

    for param, val in viewitems(params):
        failed = True
        if param in mech_rules['mech_params']:
            if syn is None:
                failed = False
            else:
                setattr(syn, param, val)
                mech_param = True
                failed = False

        elif param in mech_rules['netcon_params']:
            if nc is None:
                failed = False
            else:
                i = mech_rules['netcon_params'][param]

                if int(nc.wcnt()) >= i:
                    nc.weight[i] = val
                    nc_param = True
                    failed = False

        if failed:
            raise AttributeError('config_syn: problem setting attribute: %s for synaptic mechanism: %s' %
                                 (param, mech_name))
    return (mech_param, nc_param)


def syn_in_seg(syn_name, seg, syns_dict):
    """
    If a synaptic mechanism of the specified type already exists in the specified segment, it is returned. Otherwise,
    it returns None.
    :param syn_name: str
    :param seg: hoc segment
    :param syns_dict: nested defaultdict
    :return: hoc point process or None
    """
    sec = seg.sec
    for x in syns_dict[sec]:
        if sec(x) == seg:
            if syn_name in syns_dict[sec][x]:
                syn = syns_dict[sec][x][syn_name]
                return syn
    return None


def make_syn_mech(mech_name, seg):
    """
    :param mech_name: str (name of the point_process, specified by Env.synapse_attributes.syn_mech_names)
    :param seg: hoc segment
    :return: hoc point process
    """
    syn = getattr(h, mech_name)(seg)
    return syn


def make_shared_synapse_mech(syn_name, seg, syns_dict, mech_names=None):
    """
    If a synaptic mechanism of the specified type already exists in the specified segment, it is returned.
    Otherwise, this method creates one in the provided segment and adds it to the provided syns_dict before it is
    returned.

    :param syn_name: str
    :param seg: hoc segment
    :param syns_dict: nested defaultdict
    :param mech_names: dict to convert syn_name to hoc mechanism name
    :return: hoc point process
    """
    syn_mech = syn_in_seg(syn_name, seg, syns_dict)
    if syn_mech is None:
        if mech_names is not None:
            mech_name = mech_names[syn_name]
        else:
            mech_name = syn_name
        syn_mech = make_syn_mech(mech_name, seg)
        syns_dict[seg.sec][seg.x][syn_name] = syn_mech
    return syn_mech


def make_unique_synapse_mech(syn_name, seg, syns_dict=None, mech_names=None):
    """
    Creates a new synapse in the provided segment, and returns it.

    :param syn_name: str
    :param seg: hoc segment
    :param syns_dict: nested defaultdict
    :param mech_names: map of synapse name to hoc mechanism name
    :return: hoc point process
    """
    if mech_names is not None:
        mech_name = mech_names[syn_name]
    else:
        mech_name = syn_name
    syn_mech = make_syn_mech(mech_name, seg)
    return syn_mech



# ------------------------------- Methods to specify synaptic mechanisms  -------------------------------------------- #

def get_syn_mech_param(syn_name, rules, param_name, mech_names=None, nc=None):
    """

    :param syn_name: str
    :param rules: dict to correctly parse params for specified hoc mechanism
    :param param_name: str
    :param mech_names: dict to convert syn_name to hoc mechanism name
    :param nc: :class:'h.NetCon'
    """
    if mech_names is not None:
        mech_name = mech_names[syn_name]
    else:
        mech_name = syn_name
    if nc is not None:
        syn = nc.syn()
        if param_name in rules[mech_name]['mech_params']:
            if syn is not None and hasattr(syn, param_name):
                return getattr(syn, param_name)
        elif param_name in rules[mech_name]['netcon_params']:
            i = rules[mech_name]['netcon_params'][param_name]
            if nc.wcnt() >= i:
                return nc.weight[i]
    raise AttributeError('get_syn_mech_param: problem setting attribute: %s for synaptic mechanism: %s' %
                         (param_name, mech_name))


def get_syn_filter_dict(env, rules, convert=False):
    """Used by modify_syn_param. Takes in a series of arguments and
    constructs a validated rules dictionary that specifies to which
    sets of synapses a rule applies. Values of filter queries are
    validated by the provided Env.

    :param env: :class:'Env'
    :param rules: dict
    :param convert: bool; whether to convert string values to enumerated type
    :return: dict

    """
    valid_filter_names = ['syn_types', 'layers', 'sources']
    for name in rules:
        if name not in valid_filter_names:
            raise ValueError('get_syn_filter_dict: unrecognized filter category: %s' % name)
    rules_dict = copy.deepcopy(rules)
    if 'syn_types' in rules_dict:
        for i, syn_type in enumerate(rules_dict['syn_types']):
            if syn_type not in env.Synapse_Types:
                raise ValueError('get_syn_filter_dict: syn_type: %s not recognized by network configuration' %
                                 syn_type)
            if convert:
                rules_dict['syn_types'][i] = env.Synapse_Types[syn_type]
    if 'layers' in rules_dict:
        for i, layer in enumerate(rules_dict['layers']):
            if layer not in env.layers:
                raise ValueError('get_syn_filter_dict: layer: %s not recognized by network configuration' % layer)
            if convert:
                rules_dict['layers'][i] = env.layers[layer]
    if 'sources' in rules_dict:
        for i, source in enumerate(rules_dict['sources']):
            if source not in env.Populations:
                raise ValueError('get_syn_filter_dict: presynaptic population: %s not recognized by network '
                                 'configuration' % source)
            if convert:
                rules_dict['sources'][i] = env.Populations[source]
    return rules_dict




def validate_syn_mech_param(env, syn_name, param_name):
    """

    :param env: :class:'Env'
    :param syn_name: str
    :param param_name: str
    :return: bool
    """
    syn_mech_names = env.synapse_attributes.syn_mech_names
    if syn_name not in syn_mech_names:
        return False
    syn_param_rules = env.synapse_attributes.syn_param_rules
    mech_name = syn_mech_names[syn_name]
    if mech_name not in syn_param_rules:
        return False
    if 'mech_params' in syn_param_rules[mech_name] and param_name in syn_param_rules[mech_name]['mech_params']:
        return True
    if 'netcon_params' in syn_param_rules[mech_name] and param_name in syn_param_rules[mech_name]['netcon_params']:
        return True
    return False


def modify_syn_param(cell, env, sec_type, syn_name, param_name=None, value=None, origin=None, slope=None, tau=None,
                     xhalf=None, min=None, max=None, min_loc=None, max_loc=None, outside=None, custom=None,
                     append=False, filters=None, origin_filters=None, update_targets=False):
    """Modifies a cell's mechanism dictionary to specify attributes of a
    synaptic mechanism by sec_type. This method is meant to be called
    manually during initial model specification, or during parameter
    optimization. For modifications to persist across simulations, the
    mechanism dictionary must be saved to a file using
    export_mech_dict() and re-imported during BiophysCell
    initialization.

    Calls update_syn_mech_by_sec_type to set placeholder values in the
    syn_mech_attrs_dict of a SynapseAttributes object. If
    update_targets flag is True, the attributes of any target synaptic
    point_process and netcon objects that have been inserted will also
    be updated. Otherwise, they can be updated separately by calling

    :param cell: :class:'BiophysCell'
    :param env: :class:'Env'
    :param sec_type: str
    :param syn_name: str
    :param param_name: str
    :param value: float
    :param origin: str (sec_type)
    :param slope: float
    :param tau: float
    :param xhalf: float
    :param min: float
    :param max: float
    :param min_loc: float
    :param max_loc: float
    :param outside: float
    :param custom: dict
    :param append: bool
    :param filters: dict
    :param origin_filters: dict
    :param update_targets: bool

    """
    if sec_type not in cell.nodes:
        raise ValueError('modify_syn_mech_param: sec_type: %s not in cell' % sec_type)
    if param_name is None:
        raise ValueError('modify_syn_mech_param: missing required parameter to modify synaptic mechanism: %s '
                         'in sec_type: %s' % (syn_name, sec_type))
    if not validate_syn_mech_param(env, syn_name, param_name):
        raise ValueError('modify_syn_mech_param: synaptic mechanism: %s or parameter: %s not recognized by network '
                         'configuration' % (syn_name, param_name))
    if value is None:
        if origin is None:
            raise ValueError('modify_syn_mech_param: mechanism: %s; parameter: %s; missing origin or value for '
                             'sec_type: %s' % (syn_name, param_name, sec_type))
        elif origin_filters is None:
            raise ValueError('modify_syn_mech_param: mechanism: %s; parameter: %s; sec_type: %s cannot inherit from '
                             'origin: %s without origin_filters' % (syn_name, param_name, sec_type, origin))
    rules = get_mech_rules_dict(cell, value=value, origin=origin, slope=slope, tau=tau, xhalf=xhalf, min=min, \
                                max=max, min_loc=min_loc, max_loc=max_loc, outside=outside, custom=custom)
    if filters is not None:
        syn_filters = get_syn_filter_dict(env, filters)
        rules['filters'] = syn_filters

    if origin_filters is not None:
        origin_syn_filters = get_syn_filter_dict(env, origin_filters)
        rules['origin_filters'] = origin_syn_filters

    backup_mech_dict = copy.deepcopy(cell.mech_dict)

    mech_content = {param_name: rules}

    # No mechanisms have been specified in this type of section yet
    if sec_type not in cell.mech_dict:
        cell.mech_dict[sec_type] = {'synapses': {syn_name: mech_content}}
    # No synaptic mechanisms have been specified in this type of section yet
    elif 'synapses' not in cell.mech_dict[sec_type]:
        cell.mech_dict[sec_type]['synapses'] = {syn_name: mech_content}
    # Synaptic mechanisms have been specified in this type of section, but not this syn_name
    elif syn_name not in cell.mech_dict[sec_type]['synapses']:
        cell.mech_dict[sec_type]['synapses'][syn_name] = mech_content
    # This parameter of this syn_name has already been specified in this type of section, and the user wants to append
    # a new rule set
    elif param_name in cell.mech_dict[sec_type]['synapses'][syn_name] and append:
        if isinstance(cell.mech_dict[sec_type]['synapses'][syn_name][param_name], dict):
            cell.mech_dict[sec_type]['synapses'][syn_name][param_name] = \
                [cell.mech_dict[sec_type]['synapses'][syn_name][param_name], rules]
        elif isinstance(cell.mech_dict[sec_type]['synapses'][syn_name][param_name], list):
            cell.mech_dict[sec_type]['synapses'][syn_name][param_name].append(rules)
    # This syn_name has been specified, but not this parameter, or the user wants to replace an existing rule set
    else:
        cell.mech_dict[sec_type]['synapses'][syn_name][param_name] = rules

    try:
        update_syn_mech_by_sec_type(cell, env, sec_type, syn_name, mech_content, update_targets)
    except Exception as e:
        cell.mech_dict = copy.deepcopy(backup_mech_dict)
        raise e
#        RuntimeError('modify_syn_mech_param: problem updating mechanism: %s; parameter: %s; in sec_type: %s\n' \
#                           '%s\n%s' % (syn_name, param_name, sec_type, e, str(sys.exc_info()[2])))


def update_syn_mech_by_sec_type(cell, env, sec_type, syn_name, mech_content, update_targets=False):
    """For the provided sec_type and synaptic mechanism, this method
    loops through the parameters specified in the mechanism
    dictionary, interprets the rules, and sets placeholder values in
    the syn_mech_attr_dict of a SynapseAttributes object.

    :param cell: :class:'BiophysCell'
    :param env: :class:'Env'
    :param sec_type: str
    :param syn_name: str
    :param mech_content: dict
    :param update_targets: bool

    """
    for param_name, param_content in viewitems(mech_content):
        # accommodate either a dict, or a list of dicts specifying rules for a single parameter
        if isinstance(param_content, dict):
            mech_content = [param_content]
        elif isinstance(param_content, list):
            mech_content = param_content
        else:
            raise RuntimeError("update_syn_mech_by_sec_type: invalid parameter %s" % param_name)
        
        for mech_content_entry in mech_content:
            # print mech_content_entry
            update_syn_mech_param_by_sec_type(cell, env, sec_type, syn_name,
                                              param_name, mech_content_entry,
                                              update_targets)


def update_syn_mech_param_by_sec_type(cell, env, sec_type, syn_name, param_name, rules, update_targets=False):
    """For the provided synaptic mechanism and parameter, this method
    loops through nodes of the provided sec_type, interprets the
    provided rules, and sets placeholder values in the
    syn_mech_attr_dict of a SynapseAttributes object.  If filter
    queries are provided, their values are converted to enumerated
    types.

    :param cell: :class:'BiophysCell'
    :param env: :class:'Env'
    :param sec_type: str
    :param syn_name: str
    :param param_name: str
    :param rules: dict
    :param update_targets: bool

    """
    new_rules = copy.deepcopy(rules)
    if 'filters' in new_rules:
        filters = get_syn_filter_dict(env, new_rules['filters'], convert=True)
        del new_rules['filters']
    else:
        filters = None
    if 'origin_filters' in new_rules:
        origin_filters = get_syn_filter_dict(env, new_rules['origin_filters'], convert=True)
        del new_rules['origin_filters']
    else:
        origin_filters = None
    if sec_type in cell.nodes:
        for node in cell.nodes[sec_type]:
            update_syn_mech_param_by_node(cell, env, node, syn_name, param_name, new_rules,
                                          filters, origin_filters, update_targets)


def update_syn_mech_param_by_node(cell, env, node, syn_name, param_name, rules, filters=None, origin_filters=None,
                                  update_targets=False):
    """For the provided synaptic mechanism and parameter, this method
    first determines the set of placeholder synapses in the provided
    node that match any provided filters. Then calls
    parse_syn_mech_rules to interpret the provided rules, and set
    placeholder values in the syn_mech_attr_dict of a
    SynapseAttributes object.


    :param cell: :class:'BiophysCell'
    :param env: :class:'Env'
    :param node: :class:'SHocNode'
    :param syn_name: str
    :param param_name: str
    :param rules: dict
    :param filters: dict: {category: list of int}
    :param origin_filters: dict: {category: list of int}
    :param update_targets: bool

    """
    gid = cell.gid
    syn_attrs = env.synapse_attributes
    if filters is None:
        filtered_syn_ids = list(syn_attrs.get_filtered_syn_ids(gid, syn_sections=[node.index]))
    else:
<<<<<<< HEAD
        filtered_syn_ids = list(syn_attrs.get_filtered_syn_ids(gid, syn_sections=[node.index], **filters))
    if len(filtered_syn_ids) > 0:
        parse_syn_mech_rules(cell, env, node, filtered_syn_ids, syn_name, param_name, rules, origin_filters,
=======
        filtered_syns = syn_attrs.filter_synapses(gid, syn_sections=[node.index], **filters)
        
    if len(filtered_syns) > 0:
        syn_ids = filtered_syns.iterkeys()
        parse_syn_mech_rules(cell, env, node, syn_ids, syn_name, param_name, rules, origin_filters,
>>>>>>> d8ce2b9a
                             update_targets=update_targets)


def parse_syn_mech_rules(cell, env, node, syn_ids, syn_name, param_name, rules, origin_filters=None, donor=None,
                         update_targets=False):
    """Provided a synaptic mechanism, a parameter, a node, a list of
    syn_ids, and a dict of rules. Interprets the provided rules,
    including complex gradient and inheritance rules. Gradients can be
    specified as linear, exponential, or sigmoidal. Custom functions
    can also be provided to specify more complex distributions. Calls
    inherit_syn_mech_param to retrieve a value from a donor node, if
    necessary. Calls set_syn_mech_param to sets placeholder values in
    the syn_mech_attr_dict of a SynapseAttributes object.

    1) A 'value' with no 'origin' requires no further processing
    2) An 'origin' with no 'value' requires a donor node to inherit a baseline value
    3) An 'origin' with a 'value' requires a donor node to use as a reference point for applying a distance-dependent
    gradient
    :param cell: :class:'BiophysCell'
    :param env: :class:'Env'
    :param node: :class:'SHocNode'
    :param syns_ids: sequence of int
    :param syn_name: str
    :param param_name: str
    :param rules: dict
    :param origin_filters: dict: {category: list of int}
    :param donor: :class:'SHocNode'
    :param update_targets: bool

    """
    if 'origin' in rules and donor is None:
        donor = get_donor(cell, node, rules['origin'])
        if donor is None:
            raise RuntimeError('parse_syn_mech_rules: problem identifying donor of origin_type: %s for synaptic '
                               'mechanism: %s parameter: %s in sec_type: %s' %
                               (rules['origin'], syn_name, param_name, node.type))
    if 'value' in rules:
        baseline = rules['value']
    elif donor is None:
        raise RuntimeError('parse_syn_mech_rules: cannot set value of synaptic mechanism: %s parameter: %s in '
                           'sec_type: %s without a provided origin or value' % (syn_name, param_name, node.type))
    else:
        baseline = inherit_syn_mech_param(cell, env, donor, syn_name, param_name, origin_filters)
        
    if 'custom' in rules:
        parse_custom_syn_mech_rules(cell, env, node, syn_ids, syn_name, param_name, baseline, rules, donor,
                                    update_targets)
    else:
        set_syn_mech_param(cell, env, node, syn_ids, syn_name, param_name, baseline, rules, donor, update_targets)


def inherit_syn_mech_param(cell, env, donor, syn_name, param_name, origin_filters=None):
    """Follows path from the provided donor node to root until synapses
    are located that match the provided filter. Returns the requested
    parameter value from the synapse closest to the end of the
    section.

    :param cell: :class:'BiophysCell'
    :param env: :class:'Env'
    :param donor: :class:'SHocNode'
    :param syn_name: str
    :param param_name: str
    :param origin_filters: dict: {category: list of int}
    :return: float

    """
    gid = cell.gid
    syn_attrs = env.synapse_attributes
    if origin_filters is None:
        filtered_syns = syn_attrs.filter_synapses(gid, syn_sections=[donor.index])
    else:
        filtered_syns = syn_attrs.filter_synapses(gid, syn_sections=[donor.index], **origin_filters)

<<<<<<< HEAD
    valid_syns = []
    for syn_id, syn in viewitems(filtered_syns):
        if syn_attrs.has_mech_attrs(gid, syn_id, syn_name):
            valid_syns.append((syn_id,syn))
    if len(valid_syns) > 0:
        valid_syns.sort(key=lambda x: x[1].syn_loc)
        syn_id = valid_syns[-1][0]
        return syn_attrs.get_mech_attrs(gid, syn_id, syn_name)[param_name]
=======
    if len(filtered_syns) > 0:
        valid_syns = []
        for syn_id, syn in viewitems(filtered_syns):
            if syn_attrs.has_mech_attrs(gid, syn_id, syn_name):
                valid_syns.append((syn_id,syn))
        if len(valid_syns) > 0:
            valid_syns.sort(key=lambda x: x[1].syn_loc)
            syn_id = valid_syns[-1][0]
            mech_attrs = syn_attrs.get_mech_attrs(gid, syn_id, syn_name)
            if not param_name in mech_attrs:
                print mech_attrs
            return mech_attrs[param_name]
>>>>>>> d8ce2b9a
    if donor is cell.tree.root:
        return
    else:
        return inherit_syn_mech_param(cell, env, donor.parent, syn_name, param_name, origin_filters)


def set_syn_mech_param(cell, env, node, syn_ids, syn_name, param_name, baseline, rules, donor=None,
                       update_targets=False):
    """Provided a synaptic mechanism, a parameter, a node, a list of
    syn_ids, and a dict of rules. Sets placeholder values for each
    provided syn_id in the syn_mech_attr_dict of a SynapseAttributes
    object. If the provided rules specify a distance-dependent
    gradient, a baseline value and a donor node are required as
    reference points.  If update_targets flag is True, the attributes
    of any target synaptic point_process and netcon objects that have
    been inserted will also be updated. Otherwise, they can be updated
    separately by calling config_syns.

    :param cell: :class:'BiophysCell'
    :param env: :class:'Env'
    :param node: :class:'SHocNode'
    :param syn_ids: array of int
    :param syn_name: str
    :param param_name: str
    :param baseline: float
    :param rules: dict
    :param donor: :class:'SHocNode'
    :param update_targets: bool

    """
    syn_attrs = env.synapse_attributes
    if not ('min_loc' in rules or 'max_loc' in rules or 'slope' in rules):
        for syn_id in syn_ids:
            syn_attrs.modify_mech_attrs(cell.gid, syn_id, syn_name, {param_name: baseline})
    elif donor is None:
        raise RuntimeError('set_syn_mech_param: cannot set value of synaptic mechanism: %s parameter: %s in '
                           'sec_type: %s without a provided donor node' % (syn_name, param_name, node.type))
    else:
        min_distance = rules['min_loc'] if 'min_loc' in rules else 0.
        max_distance = rules['max_loc'] if 'max_loc' in rules else None
        min_val = rules['min'] if 'min' in rules else None
        max_val = rules['max'] if 'max' in rules else None
        slope = rules['slope'] if 'slope' in rules else None
        tau = rules['tau'] if 'tau' in rules else None
        xhalf = rules['xhalf'] if 'xhalf' in rules else None
        outside = rules['outside'] if 'outside' in rules else None

        gid = cell.gid
        syn_attrs = env.synapse_attributes
        syn_id_attr_dict = syn_attrs.syn_id_attr_dict[gid]

        for syn_id in syn_ids:
            syn = syn_id_attr_dict[syn_id]
            syn_loc = syn.syn_loc
            distance = get_distance_to_node(cell, donor, node, syn_loc)
            value = get_param_val_by_distance(distance, baseline, slope, min_distance, max_distance, min_val, max_val,
                                              tau, xhalf, outside)

            if value is not None:
                syn_attrs.modify_mech_attrs(cell.gid, syn_id, syn_name, {param_name: value})
                
    if update_targets:
        config_biophys_cell_syns(env, cell.gid, cell.pop_name, syn_ids=syn_ids, insert=False)


def parse_custom_syn_mech_rules(cell, env, node, syn_ids, syn_name, param_name, baseline, rules, donor,
                                update_targets=False):
    """If the provided node meets custom criteria, rules are modified and
    passed back to parse_mech_rules with the 'custom' item
    removed. Avoids having to determine baseline and donor over again.

    :param cell: :class:'BiophysCell'
    :param env: :class:'Env'
    :param node: :class:'SHocNode'
    :param syn_ids: array of int
    :param syn_name: str
    :param param_name: str
    :param baseline: float
    :param rules: dict
    :param origin_filters: dict: {category: list of int}
    :param donor: :class:'SHocNode' or None
    :param update_targets: bool

    """
    if 'func' not in rules['custom'] or rules['custom']['func'] is None:
        raise RuntimeError('parse_custom_syn_mech_rules: no custom function provided for synaptic mechanism: %s '
                           'parameter: %s in sec_type: %s' % (syn_name, param_name, node.type))
    if rules['custom']['func'] in globals() and isinstance(globals()[rules['custom']['func']], collections.Callable):
        func = globals()[rules['custom']['func']]
    else:
        raise RuntimeError('parse_custom_syn_mech_rules: problem locating custom function: %s for synaptic '
                           'mechanism: %s parameter: %s in sec_type: %s' %
                           (rules['custom']['func'], syn_name, param_name, node.type))
    custom = copy.deepcopy(rules['custom'])
    del custom['func']
    new_rules = copy.deepcopy(rules)
    del new_rules['custom']
    new_rules['value'] = baseline
    new_rules = func(cell, node, baseline, new_rules, donor, **custom)
    if new_rules:
        parse_syn_mech_rules(cell, env, node, syn_ids, syn_name, param_name, new_rules, donor=donor,
                             update_targets=update_targets)


def init_syn_mech_attrs(cell, env=None, mech_file_path=None, from_file=False, update_targets=False):
    """Consults a dictionary specifying parameters of NEURON synaptic mechanisms (point processes) for each type of
    section in a BiophysCell. Traverses through the tree of SHocNode nodes following order of inheritance. Calls
    update_syn_mech_by_sec_type to set placeholder values in the syn_mech_attrs_dict of a SynapseAttributes object. If
    update_targets flag is True, the attributes of any target synaptic point_process and netcon objects that have been
    inserted will also be updated. Otherwise, they can be updated separately by calling config_syns.

    :param cell: :class:'BiophysCell'
    :param env: :class:'Env'
    :param mech_file_path: str (path)
    :param from_file: bool
    :param update_targets: bool

    """
    if from_file:
        import_mech_dict_from_file(cell, mech_file_path)
    for sec_type in default_ordered_sec_types:
        if sec_type in cell.mech_dict and sec_type in cell.nodes:
            if cell.nodes[sec_type] and 'synapses' in cell.mech_dict[sec_type]:
                for syn_name in cell.mech_dict[sec_type]['synapses']:
                    update_syn_mech_by_sec_type(cell, env, sec_type, syn_name,
                                                cell.mech_dict[sec_type]['synapses'][syn_name],
                                                update_targets=update_targets)


def write_syn_mech_attrs(env, pop_name, gids, output_path, filters=None, syn_names=None, write_kwds={}):
    """
    Write mechanism attributes for the given cell ids to a NeuroH5 file.
    Assumes that attributes have been set via config_syn.
    
    :param env: instance of env.Env
    :param pop_name: population name
    :param gids: cell ids
    :param output_path: path to NeuroH5 file
    :param filters: optional filter for synapses
    """

    syn_attrs = env.synapse_attributes
    rules=syn_attrs.syn_param_rules

    if syn_names is None:
        syn_names = syn_attrs.syn_name_index_dict.keys()

    output_dict = defaultdict(lambda: defaultdict(lambda: defaultdict(list)))
    for gid in gids:
        if filters is None:
            syns_dict = syn_attrs.syn_id_attr_dict[gid]
        else:
            syns_dict = syn_attrs.filter_synapses(gid, **filters)
        for syn_id, syn in viewitems(syns_dict):
            syn_netcon_dict = syn_attrs.pps_dict[gid][syn_id].netcon
            syn_pps_dict = syn_attrs.pps_dict[gid][syn_id].mech
            for syn_name in syn_names:
                mech_name = syn_attrs.syn_mech_names[syn_name]
                syn_index = syn_attrs.syn_name_index_dict[syn_name]
                if syn_index in syn.attr_dict:
                    attr_keys = syn.attr_dict[syn_index].keys()
                    output_dict[syn_name][gid]['syn_id'].append(syn_id)
                    for k in attr_keys:
                        if (syn_index in syn_netcon_dict) and k in rules[mech_name]['netcon_params']:
                            i = rules[mech_name]['netcon_params'][k]
                            v = getattr(syn_netcon_dict[syn_index], 'weight')[i]
                        elif (syn_index in syn_pps_dict) and hasattr(syn_pps_dict[syn_index], k):
                            v = getattr(syn_pps_dict[syn_index], k)
                        elif (syn_index in syn_netcon_dict) and hasattr(syn_netcon_dict[syn_index], k):
                            v = getattr(syn_netcon_dict[syn_index], k)
                        else:
                            raise RuntimeError('write_syn_mech_attrs: gid %d syn id %d does not have attribute %s set '
                                               'in either %s point process or netcon' % (gid, syn_id, k, syn_name))
                        output_dict[syn_name][gid][k].append(v)

    for syn_name, syn_attrs_dict in viewitems(output_dict):

        attr_dict = {}
        for gid, gid_syn_attrs_dict in viewitems(syn_attrs_dict):
            for attr_name, attr_vals in viewitems(gid_syn_attrs_dict):
                if attr_name == 'syn_ids':
                    attr_dict[gid] = { 'syn_ids': np.asarray(attr_vals, dtype='uint32') }
                else:
                    attr_dict[gid] = { attr_name: np.asarray(attr_vals, dtype='float32') }
        write_cell_attributes(output_path, pop_name, attr_dict,
                              namespace='%s Attributes' % syn_name,
                              **write_kwds)


def sample_syn_mech_attrs(env, pop_name, gids, sample_rank=0):
    """
    Writes mechanism attributes for the given cells and the given rank to a NeuroH5 file.
    Assumes that attributes have been set via config_syn.
    
    :param env: instance of env.Env
    :param pop_name: population name
    :param gids: cell ids
    :param sample_rank: rank id
    """
    rank = int(env.pc.id())
    if rank == sample_rank:
        color = 1
    else:
        gids = []
        color = 0

    comm = env.comm
    comm0 = comm.Split(color, 0)

    write_syn_mech_attrs(env, pop_name, gids, env.results_file_path, write_kwds={'comm': comm0})
    comm0.Free()
    env.pc.barrier()
                        


# ------------------------- Methods to distribute synapse locations -------------------------------------------------- #


def get_node_attribute(name, content, sec, secnodes, x=None):
    """

    :param name:
    :param content:
    :param sec:
    :param secnodes:
    :param x:
    :return:
    """
    if name in content:
        if x is None:
            return content[name]
        elif sec.n3d() == 0:
            return content[name][0]
        else:
            for i in range(sec.n3d()):
                if sec.arc3d(i)/sec.L >= x:
                    return content[name][secnodes[i]]
    else:
        return None


def make_synapse_graph(syn_dict, neurotree_dict):
    """
    Creates a graph of synapses that follows the topological organization of the given neuron.
    :param syn_dict:
    :param neurotree_dict:
    :return: NetworkX.DiGraph
    """
    import networkx as nx
    
    sec_graph = make_neurotree_graph(neurotree_dict)

    syn_ids  = syn_dict['syn_ids']
    syn_locs = syn_dict['syn_locs']
    syn_secs = syn_dict['syn_secs']

    sec_syn_dict = defaultdict(list)
    for syn_id, sec_id, syn_loc in zip(syn_ids, syn_secs, syn_locs):
        sec_syn_dict[sec_id].append(syn_id, syn_loc)
        
    syn_graph = nx.DiGraph()

    for sec_id, syn_id_locs in viewitems(sec_syn_dict):

        sec_parents = sec_graph.ancestors(sec_id)
        sec_children = sec_graph.descendants(sec_id)

        assert(len(sec_parents) <= 1)
        if len(sec_parents) > 0:
            sec_parent = sec_parents[0]
        else:
            sec_parent = None

        syn_id_locs.sort(key=lambda x: x[1])
            
        if sec_parent:
            syn_graph.add_edge(sec_syn_dict[sec_parent][-1], syn_id_locs[0][0])

        for sec_child in sec_children:
            syn_graph.add_edge(syn_id_locs[-1][0], sec_syn_dict[sec_child][0])
            
        for i, j in zip(syn_id_locs[:-1], syn_id_locs[1:]):
            syn_graph.add_edge(i[0], j[0])

    return syn_graph

    
def synapse_seg_density(syn_type_dict, layer_dict, layer_density_dicts, seg_dict, ran, neurotree_dict=None):
    """
    Computes per-segment density of synapse placement.
    :param syn_type_dict:
    :param layer_dict:
    :param layer_density_dicts:
    :param seg_dict:
    :param ran:
    :param neurotree_dict:
    :return:
    """
    segdensity_dict = {}
    layers_dict = {}

    if neurotree_dict is not None:
        secnodes_dict = neurotree_dict['section_topology']['nodes']
    else:
        secnodes_dict = None
    for (syn_type_label, layer_density_dict) in viewitems(layer_density_dicts):
        syn_type = syn_type_dict[syn_type_label]
        rans = {}
        for (layer_label, density_dict) in viewitems(layer_density_dict):
            if layer_label == 'default':
                layer = layer_label
            else:
                layer = int(layer_dict[layer_label])
            rans[layer] = ran
        segdensity = defaultdict(list)
        layers = defaultdict(list)
        total_seg_density = 0.
        for sec_index, seg_list in viewitems(seg_dict):
            for seg in seg_list:
                L = seg.sec.L
                nseg = seg.sec.nseg
                if neurotree_dict is not None:
                    secnodes = secnodes_dict[sec_index]
                    layer = get_node_attribute('layer', neurotree_dict, seg.sec, secnodes, seg.x)
                else:
                    layer = -1
                layers[sec_index].append(layer)

                this_ran = None

                if layer > -1:
                    if layer in rans:
                        this_ran = rans[layer]
                    elif 'default' in rans:
                        this_ran = rans['default']
                    else:
                        this_ran = None
                elif 'default' in rans:
                    this_ran = rans['default']
                else:
                    this_ran = None
                if this_ran is not None:
                    while True:
                        dens = this_ran.normal(density_dict['mean'], density_dict['variance'])
                        if dens > 0.0:
                            break
                else:
                    dens = 0.
                total_seg_density += dens
                segdensity[sec_index].append(dens)

        if total_seg_density < 1e-6:
            logger.warning("sections with zero %s synapse density: %s; rans: %s; density_dict: %s; morphology: %s" % (syn_type_label, str(segdensity), str(rans), str(density_dict), str(neurotree_dict)))
                
        segdensity_dict[syn_type] = segdensity
        
        layers_dict[syn_type] = layers
    return (segdensity_dict, layers_dict)



def synapse_seg_counts(syn_type_dict, layer_dict, layer_density_dicts, sec_index_dict, seg_dict, ran, neurotree_dict=None):
    """
    Computes per-segment relative counts of synapse placement.
    :param syn_type_dict:
    :param layer_dict:
    :param layer_density_dicts:
    :param sec_index_dict:
    :param seg_dict:
    :param seed:
    :param neurotree_dict:
    :return:
    """
    segcounts_dict = {}
    layers_dict = {}
    segcount_total = 0
    if neurotree_dict is not None:
        secnodes_dict = neurotree_dict['section_topology']['nodes']
    else:
        secnodes_dict = None
    for (syn_type_label, layer_density_dict) in viewitems(layer_density_dicts):
        syn_type = syn_type_dict[syn_type_label]
        rans = {}
        for (layer_label, density_dict) in viewitems(layer_density_dict):
            if layer_label == 'default':
                layer = layer_label
            else:
                layer = layer_dict[layer_label]
            
            rans[layer] = ran
        segcounts = []
        layers = []
        for sec_index, seg_list in viewitems(seg_dict):
            for seg in seg_list:
                L = seg.sec.L
                nseg = seg.sec.nseg
                if neurotree_dict is not None:
                    secnodes = secnodes_dict[sec_index]
                    layer = get_node_attribute('layer', neurotree_dict, seg.sec, secnodes, seg.x)
                else:
                    layer = -1
                layers.append(layer)

                ran = None

                if layer > -1:
                    if layer in rans:
                        ran = rans[layer]
                    elif 'default' in rans:
                        ran = rans['default']
                    else:
                        ran = None
                elif 'default' in rans:
                    ran = rans['default']
                else:
                    ran = None
                if ran is not None:
                    l = L / nseg
                    dens = ran.normal(density_dict['mean'], density_dict['variance'])
                    rc = dens * l
                    segcount_total += rc
                    segcounts.append(rc)
                else:
                    segcounts.append(0)

            segcounts_dict[syn_type] = segcounts
            layers_dict[syn_type] = layers
    return (segcounts_dict, segcount_total, layers_dict)


def distribute_uniform_synapses(density_seed, syn_type_dict, swc_type_dict, layer_dict, sec_layer_density_dict,
                                neurotree_dict, cell_sec_dict, cell_secidx_dict):
    """
    Computes uniformly-spaced synapse locations.
    :param density_seed:
    :param syn_type_dict:
    :param swc_type_dict:
    :param layer_dict:
    :param sec_layer_density_dict:
    :param neurotree_dict:
    :param sec_dict:
    :param secidx_dict:
    :return:
    """
    syn_ids = []
    syn_locs = []
    syn_secs = []
    syn_layers = []
    syn_types = []
    swc_types = []
    syn_index = 0

    r = np.random.RandomState()
    local_random.seed(int(seed))

    segcounts_per_sec = {}
    for (sec_name, layer_density_dict) in viewitems(sec_layer_density_dict):
        sec_index_dict = cell_secidx_dict[sec_name]
        swc_type = swc_type_dict[sec_name]
        seg_list = []
        L_total = 0
        (seclst, maxdist) = cell_sec_dict[sec_name]
        secidxlst = cell_secidx_dict[sec_name]
        sec_dict = { int(idx): sec for sec, idx in zip(seclst, secidxlst) }
        seg_dict = {}
        for (sec_index, sec) in viewitems(sec_dict):
            seg_list = []
            if maxdist is None:
                for seg in sec:
                    if seg.x < 1.0 and seg.x > 0.0:
                        seg_list.append(seg)
            else:
                for seg in sec:
                    if seg.x < 1.0 and seg.x > 0.0 and ((L_total + sec.L * seg.x) <= maxdist):
                        seg_list.append(seg)
            L_total += sec.L
            seg_dict[sec_index] = seg_list
        segcounts_dict, total, layers_dict = \
            synapse_seg_counts(syn_type_dict, layer_dict, layer_density_dict, \
                               sec_index_dict=sec_index_dict, seg_dict=seg_dict, ran=r, \
                               neurotree_dict=neurotree_dict)
        segcounts_per_sec[sec_name] = segcounts_dict
        sample_size = total
        for (syn_type_label, _) in viewitems(layer_density_dict):
            syn_type = syn_type_dict[syn_type_label]
            segcounts = segcounts_dict[syn_type]
            layers = layers_dict[syn_type]
            for sec_index, seg_list in viewitems(seg_dict):
                for seg, layer, seg_count in zip(seg_list, layers, segcounts):
                    seg_start = seg.x - (0.5 / seg.sec.nseg)
                    seg_end = seg.x + (0.5 / seg.sec.nseg)
                    seg_range = seg_end - seg_start
                    int_seg_count = math.floor(seg_count)
                    syn_count = 0
                    while syn_count < int_seg_count:
                        syn_loc = seg_start + seg_range * ((syn_count + 1) / math.ceil(seg_count))
                        assert ((syn_loc <= 1) & (syn_loc >= 0))
                        if syn_loc < 1.0:
                            syn_locs.append(syn_loc)
                            syn_ids.append(syn_index)
                            syn_secs.append(sec_index_dict[seg.sec])
                            syn_layers.append(layer)
                            syn_types.append(syn_type)
                            swc_types.append(swc_type)
                            syn_index += 1
                            syn_count += 1

    assert (len(syn_ids) > 0)
    syn_dict = {'syn_ids': np.asarray(syn_ids, dtype='uint32'),
                'syn_locs': np.asarray(syn_locs, dtype='float32'),
                'syn_secs': np.asarray(syn_secs, dtype='uint32'),
                'syn_layers': np.asarray(syn_layers, dtype='int8'),
                'syn_types': np.asarray(syn_types, dtype='uint8'),
                'swc_types': np.asarray(swc_types, dtype='uint8')}

    return (syn_dict, segcounts_per_sec)


def distribute_poisson_synapses(density_seed, syn_type_dict, swc_type_dict, layer_dict, sec_layer_density_dict,
                                neurotree_dict, cell_sec_dict, cell_secidx_dict):
    """
    Computes synapse locations according to a Poisson distribution.
    :param density_seed:
    :param syn_type_dict:
    :param swc_type_dict:
    :param layer_dict:
    :param sec_layer_density_dict:
    :param neurotree_dict:
    :param cell_sec_dict:
    :param cell_secidx_dict:
    :param verbose:
    :return:
    """
    import networkx as nx
    
    syn_ids = []
    syn_locs = []
    syn_secs = []
    syn_layers = []
    syn_types = []
    swc_types = []
    syn_index = 0


    sec_graph = make_neurotree_graph(neurotree_dict)

    debug_flag = False
    secnodes_dict = neurotree_dict['section_topology']['nodes']
    for sec, secnodes in viewitems(secnodes_dict):
        if len(secnodes) < 2:
            debug_flag = True

    if debug_flag:
        print 'sec_graph: ', list(sec_graph.edges)
        print 'neurotree_dict: ', neurotree_dict
    
    seg_density_per_sec = {}
    r = np.random.RandomState()
    r.seed(int(density_seed))
    for (sec_name, layer_density_dict) in viewitems(sec_layer_density_dict):

        swc_type = swc_type_dict[sec_name]
        seg_dict = {}
        L_total = 0

        (seclst, maxdist) = cell_sec_dict[sec_name]
        secidxlst = cell_secidx_dict[sec_name]
        sec_dict = { int(idx): sec for sec, idx in zip(seclst, secidxlst) }
        if len(sec_dict) > 1:
            sec_subgraph = sec_graph.subgraph(list(sec_dict.keys()))
            if len(sec_subgraph.edges()) > 0:
                sec_roots = [ n for n,d in sec_subgraph.in_degree() if d==0 ] 
                sec_edges = []
                for sec_root in sec_roots:
                    sec_edges.append(list(nx.dfs_edges(sec_subgraph, sec_root)))
                    sec_edges.append([(None, sec_root)])
                sec_edges = [val for sublist in sec_edges for val in sublist]
            else:
                sec_edges = [(None, idx) for idx in list(sec_dict.keys()) ]
        else:
            sec_edges = [(None, idx) for idx in list(sec_dict.keys()) ]
        for sec_index, sec in viewitems(sec_dict):
            seg_list = []
            if maxdist is None:
                for seg in sec:
                    if seg.x < 1.0 and seg.x > 0.0:
                        seg_list.append(seg)
            else:
                for seg in sec:
                    if seg.x < 1.0 and seg.x > 0.0 and ((L_total + sec.L * seg.x) <= maxdist):
                        seg_list.append(seg)
            seg_dict[sec_index] = seg_list
            L_total += sec.L
        seg_density_dict, layers_dict = \
            synapse_seg_density(syn_type_dict, layer_dict, \
                                layer_density_dict, \
                                seg_dict, r, \
                                neurotree_dict=neurotree_dict)
        seg_density_per_sec[sec_name] = seg_density_dict
        for (syn_type_label, _) in viewitems(layer_density_dict):
            syn_type = syn_type_dict[syn_type_label]
            seg_density = seg_density_dict[syn_type]
            layers = layers_dict[syn_type]
            end_distance = {}
            for sec_parent, sec_index in sec_edges:
                seg_list        = seg_dict[sec_index]
                sec_seg_layers  = layers[sec_index]
                sec_seg_density = seg_density[sec_index]
                start_seg       = seg_list[0]
                interval        = 0.
                syn_loc         = 0.
                for seg, layer, density in zip(seg_list,sec_seg_layers,sec_seg_density):
                    seg_start = seg.x - (0.5 / seg.sec.nseg)
                    seg_end   = seg.x + (0.5 / seg.sec.nseg)
                    L = seg.sec.L
                    L_seg_start = seg_start * L
                    L_seg_end   = seg_end * L
                    if density > 0.:
                        beta = 1. / density
                        if interval > 0.:
                            sample = r.exponential(beta)
                        else:
                            while True:
                                sample = r.exponential(beta)
                                if (sample >= L_seg_start) and (sample < L_seg_end):
                                    break
                        interval += sample
                        while interval < L_seg_end:
                            if interval >= L_seg_start:
                                syn_loc = interval / L
                                assert ((syn_loc <= 1) and (syn_loc >= seg_start))
                                if syn_loc < 1.0:
                                    syn_locs.append(syn_loc)
                                    syn_ids.append(syn_index)
                                    syn_secs.append(sec_index)
                                    syn_layers.append(layer)
                                    syn_types.append(syn_type)
                                    swc_types.append(swc_type)
                                    syn_index += 1
                            interval += r.exponential(beta)
                    else:
                        interval = seg_end * L
                end_distance[sec_index] = (1.0 - syn_loc) * L
            
    assert (len(syn_ids) > 0)
    syn_dict = {'syn_ids': np.asarray(syn_ids, dtype='uint32'),
                'syn_locs': np.asarray(syn_locs, dtype='float32'),
                'syn_secs': np.asarray(syn_secs, dtype='uint32'),
                'syn_layers': np.asarray(syn_layers, dtype='int8'),
                'syn_types': np.asarray(syn_types, dtype='uint8'),
                'swc_types': np.asarray(swc_types, dtype='uint8')}

    return (syn_dict, seg_density_per_sec)


def generate_log_normal_weights(weights_name, mu, sigma, seed, source_syn_dict):
    local_random = np.random.RandomState()
    local_random.seed(int(seed))
    source_weights = local_random.lognormal(mu, sigma, len(source_syn_dict))
    syn_weight_dict = {}
    # weights are synchronized across all inputs from the same source_gid
    for this_source_gid, this_weight in zip(source_syn_dict, source_weights):
        for this_syn_id in source_syn_dict[this_source_gid]:
            syn_weight_dict[this_syn_id] = this_weight
    weights = np.array(list(syn_weight_dict.values())).astype('float32', copy=False)
    normed_weights = weights 
    weights_dict = \
      { 'syn_id': np.array(list(syn_weight_dict.keys())).astype('uint32', copy=False),
        weights_name: normed_weights }
    return weights_dict<|MERGE_RESOLUTION|>--- conflicted
+++ resolved
@@ -1,13 +1,10 @@
-import time
+import time, collections, traceback
 from dentate.neuron_utils import *
 from dentate.utils import viewitems, zip_longest, partitionn, generator_ifempty, NamedTupleWithDocstring
-from dentate.cells import get_mech_rules_dict, \
-    get_donor, get_distance_to_node, get_param_val_by_distance, \
-    import_mech_dict_from_file, custom_filter_by_branch_order, \
-    custom_filter_modify_slope_if_terminal, \
+from dentate.cells import get_mech_rules_dict, get_donor, get_distance_to_node, get_param_val_by_distance, \
+    import_mech_dict_from_file, custom_filter_by_branch_order, custom_filter_modify_slope_if_terminal, \
     custom_filter_if_terminal, make_neurotree_graph
 from neuroh5.io import write_cell_attributes
-import collections
 from collections import namedtuple, defaultdict
 
 # This logger will inherit its settings from the root logger, created in dentate.env
@@ -207,7 +204,6 @@
 
             self.init_edge_attrs(postsyn_gid, presyn_name, presyn_gids, edge_syn_ids, delays=delays)
 
-
     def add_pps(self, gid, syn_id, syn_name, pps):
         """
         Adds mechanism point process for the specified cell/synapse id/mechanism name.
@@ -323,14 +319,13 @@
         :param vs: :class:'h.VecStim'
         """
         syn_index = self.syn_name_index_dict[syn_name]
-        gid_vecstim_dict = self.vecstim_dict[gid]
-        vecstim_dict = gid_vecstim_dict[syn_id]
-        if vecstim_dict is None:
-            gid_vecstim_dict[syn_id] = {syn_index : vs}
-        elif (syn_index in vecstim_dict):
-            raise RuntimeError('add_vecstim: gid %i synapse id %i mechanism %s already has vecstim' % (gid, syn_id, syn_name))
-        else:
-            vecstim_dict[syn_index] = vs
+        gid_pps_dict = self.pps_dict[gid]
+        pps_dict = gid_pps_dict[syn_id]
+        if syn_index in pps_dict.vecstim:
+            raise RuntimeError('add_vecstim: gid %i synapse id %i mechanism %s already has vecstim' %
+                               (gid, syn_id, syn_name))
+        else:
+            pps_dict.vecstim[syn_index] = vs
             
     def has_vecstim(self, gid, syn_id, syn_name):
         """
@@ -362,7 +357,8 @@
             return pps_dict.vecstim[syn_index]
         else:
             if throw_error:
-                raise RuntimeError('get_vecstim: gid %d synapse %d: vecstim for mechanism %s not found' % (gid, syn_id, syn_name))
+                raise RuntimeError('get_vecstim: gid %d synapse %d: vecstim for mechanism %s not found' %
+                                   (gid, syn_id, syn_name))
             else:
                 return None
 
@@ -396,13 +392,15 @@
             return syn.attr_dict[syn_index]
         else:
             if throw_error:
-                raise RuntimeError('get_mech_attrs: gid %d synapse %d: attributes for mechanism %s not found' % (gid, syn_id, syn_name))
+                raise RuntimeError('get_mech_attrs: gid %d synapse %d: attributes for mechanism %s not found' %
+                                   (gid, syn_id, syn_name))
             else:
                 return None
 
     def add_mech_attrs(self, gid, syn_id, syn_name, params):
         """
-        Specifies mechanism attribute dictionary for the given cell id/synapse id/mechanism name. Assumes mechanism attributes have not been set yet for this synapse mechanism.
+        Specifies mechanism attribute dictionary for the given cell id/synapse id/mechanism name. Assumes mechanism
+        attributes have not been set yet for this synapse mechanism.
 
         :param gid: cell id
         :param syn_id: synapse id
@@ -415,7 +413,8 @@
         attr_dict = syn.attr_dict[syn_index]
         for k, v in viewitems(params):
             if k in attr_dict:
-                raise RuntimeError('add_mech_attrs: gid %i synapse id %i mechanism %s already has parameter %s' % (gid, syn_id, syn_name, str(k)))
+                raise RuntimeError('add_mech_attrs: gid %i synapse id %i mechanism %s already has parameter %s' %
+                                   (gid, syn_id, syn_name, str(k)))
             else:
                 attr_dict[k] = v
 
@@ -502,19 +501,19 @@
             source_indexes = set([self.env.Populations(source) for source in sources])
 
         if syn_sections is not None:
-            ## fast path
+            # Fast path
             sec_dict = self.sec_dict[gid]
             it = itertools.chain.from_iterable([ sec_dict[sec_index] for sec_index in syn_sections ])
             syn_dict = { k: v for (k,v) in it }
         else:
             syn_dict = self.syn_id_attr_dict[gid]
 
-        result = {k: v for k, v in viewitems(syn_dict) \
-                      if matches([(syn_indexes, k),
-                                  (syn_types, v.syn_type),
-                                  (layers, v.syn_layer),
-                                  (source_indexes, v.source.population),
-                                  (swc_types, v.swc_type)])}
+        result = {k: v for k, v in viewitems(syn_dict)
+                  if matches([(syn_indexes, k),
+                              (syn_types, v.syn_type),
+                              (layers, v.syn_layer),
+                              (source_indexes, v.source.population),
+                              (swc_types, v.swc_type)])}
         if cache:
             self.filter_cache[cache_args] = result
 
@@ -544,6 +543,15 @@
                              sources=None, swc_types=None, cache=False):
         """
         Returns a subset of the synapse ids of the given cell according to the given criteria.
+        :param gid:
+        :param syn_sections:
+        :param syn_indexes:
+        :param syn_types:
+        :param layers:
+        :param sources:
+        :param swc_types:
+        :param cache:
+        :return: sequence
         """
         return self.filter_synapses(gid, syn_sections=syn_sections, syn_indexes=syn_indexes, syn_types=syn_types,
                                     layers=layers, sources=sources, swc_types=swc_types, cache=cache).keys()
@@ -590,6 +598,8 @@
 def insert_hoc_cell_syns(env, syn_params, gid, cell, syn_ids, unique=False, insert_netcons=False,
                          insert_vecstims=False):
     """
+    TOOD: Only config the point process object if it has not already been configured.
+
     Insert mechanisms into given cell according to the synapse objects created in env.synapse_attributes.
     Configures mechanisms according to parameter values specified in syn_params.
     
@@ -669,12 +679,12 @@
                     syn_attrs.add_netcon(gid, syn_id, syn_name, this_nc)
                 if insert_vecstims:
                     syn_attrs.add_vecstim(gid, syn_id, syn_name, this_vecstim)
-                config_syn(syn_name=syn_name, rules=syn_attrs.syn_param_rules, 
+                config_syn(syn_name=syn_name, rules=syn_attrs.syn_param_rules,
                            mech_names=syn_attrs.syn_mech_names,
                            syn=syn_mech, nc=this_nc, **params)
                 nc_count += 1
             else:
-                config_syn(syn_name=syn_name, rules=syn_attrs.syn_param_rules, 
+                config_syn(syn_name=syn_name, rules=syn_attrs.syn_param_rules,
                            mech_names=syn_attrs.syn_mech_names,
                            syn=syn_mech, **params)
 
@@ -829,6 +839,7 @@
 
     total_nc_count = 0
     total_mech_count = 0
+    total_syn_id_count = 0
     config_time = time.time()
     for presyn_name, source_syns in viewitems(source_syn_dict):
 
@@ -841,6 +852,7 @@
         syn_names = list(env.connection_config[postsyn_name][presyn_name].mechanisms.keys())
         syn_indexes = [syn_attrs.syn_name_index_dict[syn_name] for syn_name in syn_names]
         for syn_id, syn in source_syns:
+            total_syn_id_count += 1
             for syn_name, syn_index in zip_longest(syn_names, syn_indexes):
                 if syn_index in syn.attr_dict:
                     this_pps = syn_attrs.get_pps(gid, syn_id, syn_name, throw_error=False)
@@ -866,14 +878,15 @@
         total_mech_count += mech_count
         
     if verbose:
-          logger.info('config_hoc_cell_syns: target: %s; cell %i: set parameters for %i syns and %i '
-                    'netcons for %i syn_ids' % (postsyn_name, gid, total_mech_count, total_nc_count, len(syn_ids)))
-
-    return len(syn_ids), total_mech_count, total_nc_count
+          logger.info('config_hoc_cell_syns: target: %s; cell %i: set parameters for %i syns and %i netcons for %i '
+                      'syn_ids' % (postsyn_name, gid, total_mech_count, total_nc_count, total_syn_id_count))
+
+    return total_syn_id_count, total_mech_count, total_nc_count
 
 
 def config_syn(syn_name, rules, mech_names=None, syn=None, nc=None, **params):
     """
+    TODO: Why was the hasattr(syn, param) check removed?
     Initializes synaptic and connection mechanisms with parameters specified in the synapse attribute dictionaries.
 
     :param syn_name: str
@@ -940,6 +953,7 @@
 
 def make_syn_mech(mech_name, seg):
     """
+    TODO: Why was the hasattr(h, mech_name) check removed?
     :param mech_name: str (name of the point_process, specified by Env.synapse_attributes.syn_mech_names)
     :param seg: hoc segment
     :return: hoc point process
@@ -987,7 +1001,6 @@
         mech_name = syn_name
     syn_mech = make_syn_mech(mech_name, seg)
     return syn_mech
-
 
 
 # ------------------------------- Methods to specify synaptic mechanisms  -------------------------------------------- #
@@ -1058,8 +1071,6 @@
     return rules_dict
 
 
-
-
 def validate_syn_mech_param(env, syn_name, param_name):
     """
 
@@ -1136,8 +1147,8 @@
         elif origin_filters is None:
             raise ValueError('modify_syn_mech_param: mechanism: %s; parameter: %s; sec_type: %s cannot inherit from '
                              'origin: %s without origin_filters' % (syn_name, param_name, sec_type, origin))
-    rules = get_mech_rules_dict(cell, value=value, origin=origin, slope=slope, tau=tau, xhalf=xhalf, min=min, \
-                                max=max, min_loc=min_loc, max_loc=max_loc, outside=outside, custom=custom)
+    rules = get_mech_rules_dict(cell, value=value, origin=origin, slope=slope, tau=tau, xhalf=xhalf, min=min, max=max,
+                                min_loc=min_loc, max_loc=max_loc, outside=outside, custom=custom)
     if filters is not None:
         syn_filters = get_syn_filter_dict(env, filters)
         rules['filters'] = syn_filters
@@ -1175,9 +1186,10 @@
         update_syn_mech_by_sec_type(cell, env, sec_type, syn_name, mech_content, update_targets)
     except Exception as e:
         cell.mech_dict = copy.deepcopy(backup_mech_dict)
+        traceback.print_tb(sys.exc_info()[2])
+        print 'modify_syn_mech_param: problem updating mechanism: %s; parameter: %s; in sec_type: %s' % \
+              (syn_name, param_name, sec_type)
         raise e
-#        RuntimeError('modify_syn_mech_param: problem updating mechanism: %s; parameter: %s; in sec_type: %s\n' \
-#                           '%s\n%s' % (syn_name, param_name, sec_type, e, str(sys.exc_info()[2])))
 
 
 def update_syn_mech_by_sec_type(cell, env, sec_type, syn_name, mech_content, update_targets=False):
@@ -1201,12 +1213,12 @@
         elif isinstance(param_content, list):
             mech_content = param_content
         else:
-            raise RuntimeError("update_syn_mech_by_sec_type: invalid parameter %s" % param_name)
-        
+            raise RuntimeError('update_syn_mech_by_sec_type: rule for synaptic mechanism: %s parameter: %s was not '
+                               'specified properly' % (syn_name, param_name))
+
         for mech_content_entry in mech_content:
             # print mech_content_entry
-            update_syn_mech_param_by_sec_type(cell, env, sec_type, syn_name,
-                                              param_name, mech_content_entry,
+            update_syn_mech_param_by_sec_type(cell, env, sec_type, syn_name, param_name, mech_content_entry,
                                               update_targets)
 
 
@@ -1240,8 +1252,8 @@
         origin_filters = None
     if sec_type in cell.nodes:
         for node in cell.nodes[sec_type]:
-            update_syn_mech_param_by_node(cell, env, node, syn_name, param_name, new_rules,
-                                          filters, origin_filters, update_targets)
+            update_syn_mech_param_by_node(cell, env, node, syn_name, param_name, new_rules, filters, origin_filters,
+                                          update_targets)
 
 
 def update_syn_mech_param_by_node(cell, env, node, syn_name, param_name, rules, filters=None, origin_filters=None,
@@ -1266,21 +1278,16 @@
 
     """
     gid = cell.gid
+    cache_queries = env.cache_queries
     syn_attrs = env.synapse_attributes
     if filters is None:
-        filtered_syn_ids = list(syn_attrs.get_filtered_syn_ids(gid, syn_sections=[node.index]))
+        filtered_syns = syn_attrs.filter_synapses(gid, syn_sections=[node.index], cache=cache_queries)
     else:
-<<<<<<< HEAD
-        filtered_syn_ids = list(syn_attrs.get_filtered_syn_ids(gid, syn_sections=[node.index], **filters))
-    if len(filtered_syn_ids) > 0:
-        parse_syn_mech_rules(cell, env, node, filtered_syn_ids, syn_name, param_name, rules, origin_filters,
-=======
-        filtered_syns = syn_attrs.filter_synapses(gid, syn_sections=[node.index], **filters)
-        
+        filtered_syns = syn_attrs.filter_synapses(gid, syn_sections=[node.index], cache=cache_queries, **filters)
+
     if len(filtered_syns) > 0:
         syn_ids = filtered_syns.iterkeys()
         parse_syn_mech_rules(cell, env, node, syn_ids, syn_name, param_name, rules, origin_filters,
->>>>>>> d8ce2b9a
                              update_targets=update_targets)
 
 
@@ -1302,7 +1309,7 @@
     :param cell: :class:'BiophysCell'
     :param env: :class:'Env'
     :param node: :class:'SHocNode'
-    :param syns_ids: sequence of int
+    :param syn_ids: sequence of int
     :param syn_name: str
     :param param_name: str
     :param rules: dict
@@ -1324,7 +1331,7 @@
                            'sec_type: %s without a provided origin or value' % (syn_name, param_name, node.type))
     else:
         baseline = inherit_syn_mech_param(cell, env, donor, syn_name, param_name, origin_filters)
-        
+
     if 'custom' in rules:
         parse_custom_syn_mech_rules(cell, env, node, syn_ids, syn_name, param_name, baseline, rules, donor,
                                     update_targets)
@@ -1348,22 +1355,14 @@
 
     """
     gid = cell.gid
+    cache_queries = env.cache_queries
     syn_attrs = env.synapse_attributes
     if origin_filters is None:
-        filtered_syns = syn_attrs.filter_synapses(gid, syn_sections=[donor.index])
+        filtered_syns = syn_attrs.filter_synapses(gid, syn_sections=[donor.index], cache=cache_queries)
     else:
-        filtered_syns = syn_attrs.filter_synapses(gid, syn_sections=[donor.index], **origin_filters)
-
-<<<<<<< HEAD
-    valid_syns = []
-    for syn_id, syn in viewitems(filtered_syns):
-        if syn_attrs.has_mech_attrs(gid, syn_id, syn_name):
-            valid_syns.append((syn_id,syn))
-    if len(valid_syns) > 0:
-        valid_syns.sort(key=lambda x: x[1].syn_loc)
-        syn_id = valid_syns[-1][0]
-        return syn_attrs.get_mech_attrs(gid, syn_id, syn_name)[param_name]
-=======
+        filtered_syns = syn_attrs.filter_synapses(gid, syn_sections=[donor.index], cache=cache_queries,
+                                                  **origin_filters)
+
     if len(filtered_syns) > 0:
         valid_syns = []
         for syn_id, syn in viewitems(filtered_syns):
@@ -1373,10 +1372,10 @@
             valid_syns.sort(key=lambda x: x[1].syn_loc)
             syn_id = valid_syns[-1][0]
             mech_attrs = syn_attrs.get_mech_attrs(gid, syn_id, syn_name)
-            if not param_name in mech_attrs:
-                print mech_attrs
+            if param_name not in mech_attrs:
+                raise RuntimeError('inherit_syn_mech_param: synaptic mechanism: %s at provided donor: %s does not '
+                                   'contain the specified parameter: %s' % (syn_name, donor.name, param_name))
             return mech_attrs[param_name]
->>>>>>> d8ce2b9a
     if donor is cell.tree.root:
         return
     else:
@@ -1548,8 +1547,8 @@
                         elif (syn_index in syn_netcon_dict) and hasattr(syn_netcon_dict[syn_index], k):
                             v = getattr(syn_netcon_dict[syn_index], k)
                         else:
-                            raise RuntimeError('write_syn_mech_attrs: gid %d syn id %d does not have attribute %s set '
-                                               'in either %s point process or netcon' % (gid, syn_id, k, syn_name))
+                            raise RuntimeError('write_syn_mech_attrs: gid %d syn id %d does not have attribute %s '
+                                               'set in either %s point process or netcon' % (gid, syn_id, k, syn_name))
                         output_dict[syn_name][gid][k].append(v)
 
     for syn_name, syn_attrs_dict in viewitems(output_dict):
@@ -1589,7 +1588,6 @@
     write_syn_mech_attrs(env, pop_name, gids, env.results_file_path, write_kwds={'comm': comm0})
     comm0.Free()
     env.pc.barrier()
-                        
 
 
 # ------------------------- Methods to distribute synapse locations -------------------------------------------------- #
@@ -1730,12 +1728,11 @@
 
         if total_seg_density < 1e-6:
             logger.warning("sections with zero %s synapse density: %s; rans: %s; density_dict: %s; morphology: %s" % (syn_type_label, str(segdensity), str(rans), str(density_dict), str(neurotree_dict)))
-                
+
         segdensity_dict[syn_type] = segdensity
-        
+
         layers_dict[syn_type] = layers
     return (segdensity_dict, layers_dict)
-
 
 
 def synapse_seg_counts(syn_type_dict, layer_dict, layer_density_dicts, sec_index_dict, seg_dict, ran, neurotree_dict=None):
@@ -1932,7 +1929,7 @@
     if debug_flag:
         print 'sec_graph: ', list(sec_graph.edges)
         print 'neurotree_dict: ', neurotree_dict
-    
+
     seg_density_per_sec = {}
     r = np.random.RandomState()
     r.seed(int(density_seed))
