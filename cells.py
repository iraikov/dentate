--- conflicted
+++ resolved
@@ -54,7 +54,7 @@
                 self.spike_detector = connect2target(self, self.soma[0].sec)
             if self.mech_file_path is not None:
                 import_mech_dict_from_file(self, self.mech_file_path)
-    
+
     def _get_closest_synapse_attribute(self, node, loc, syn_category, syn_type=None, downstream=True):
         """
         This method finds the closest synapse_attribute to the specified location within or downstream of the specified
@@ -89,7 +89,7 @@
                 return self._get_closest_synapse_attribute(node.parent, 1., syn_category, syn_type, downstream)
             else:
                 return node, None
-    
+
     @property
     def gid(self):
         return self._gid
@@ -1219,27 +1219,100 @@
                     setattr(seg, param_name, value)
                 else:
                     setattr(getattr(seg, mech_name), param_name, value)
-<<<<<<< HEAD
-
-
-# --------------------- Functions to change synaptic mechanisms in a BioPhys Cell ---------------------------------
-
-def modify_syn_mech_param(cell, sec_type, mech_name, syn_name, param_name=None, value=None, origin=None, slope=None,
-                          tau=None, xhalf=None, min=None, max=None, min_loc=None, max_loc=None, outside=None,
-                          variance=None, syn_types=None, layers=None, sources=None, replace=True, custom=None, env=None,
-                          gid=None):
-    """
-    Modifies or inserts new membrane mechanisms into hoc sections of type sec_type. First updates the mechanism
-    dictionary, then sets the corresponding hoc parameters. This method is meant to be called manually during
-    initial model specification, or during parameter optimization. For modifications to persist across simulations,
-    the mechanism dictionary must be saved to a file using self.export_mech_dict() and re-imported during BiophysCell
-    initialization.
+
+
+def zero_na(cell):
+    """
+    Set na channel conductances to zero in all compartments. Used during parameter optimization.
+    """
+    for sec_type in default_ordered_sec_types:
+        for na_type in (na_type for na_type in ['nas', 'nax'] if na_type in cell.mech_dict[sec_type]):
+            modify_mech_param(cell, sec_type, na_type, 'gbar', 0.)
+
+
+# ------------------------------- Methods to specify synaptic mechanisms  -------------------------------------------- #
+
+
+def get_syn_filter_dict(env, rules, convert=False):
+    """
+    Used by modify_syn_mech_param. Takes in a series of arguments and constructs a validated rules dictionary that
+    specifies to which sets of synapses a rule applies. Values of filter queries are validated by the provided Env.
+    :param env: :class:'Env'
+    :param rules: dict
+    :param convert: bool; whether to convert string values to enumerated type
+    :return: dict
+    """
+    valid_filter_names = ['syn_types', 'layers', 'sources']
+    rules_dict = {}
+    for name in rules:
+        if name not in valid_filter_names:
+            raise ValueError('modify_syn_mech_param: %s not a recognized category to filter synapses' % name)
+    rules_dict.update(rules)
+    if 'syn_types' in rules_dict:
+        for i, syn_type in enumerate(rules_dict['syn_types']):
+            if syn_type not in env.Synapse_Types:
+                raise ValueError('modify_syn_mech_param: syn_type: %s not recognized by network configuration' %
+                                 syn_type)
+            if convert:
+                rules_dict['syn_types'][i] = env.Synapse_Types[syn_type]
+    if 'layers' in rules_dict:
+        for i, layer in enumerate(rules_dict['layers']):
+            if layer not in env.layers:
+                raise ValueError('modify_syn_mech_param: layer: %s not recognized by network configuration' %
+                                 layer)
+            if convert:
+                rules_dict['layers'][i] = env.layers[layer]
+    if 'sources' in rules_dict:
+        for i, source in enumerate(rules_dict['sources']):
+            if source not in env.pop_dict:
+                raise ValueError('modify_syn_mech_param: presynaptic population: %s not recognized by network '
+                                 'configuration' % source)
+            if convert:
+                rules_dict['sources'][i] = env.pop_dict[source]
+    return rules_dict
+
+
+def validate_syn_mech_param(env, syn_name, param_name):
+    """
+
+    :param env: :class:'Env'
+    :param syn_name: str
+    :param param_name: str
+    :return: bool
+    """
+    syn_mech_names = env.synapse_attributes.syn_mech_names
+    if syn_name not in syn_mech_names:
+        return False
+    syn_param_rules = env.synapse_attributes.syn_param_rules
+    mech_name = syn_mech_names[syn_name]
+    if mech_name not in syn_param_rules:
+        return False
+    if 'mech_params' in syn_param_rules[mech_name] and param_name in syn_param_rules[mech_name]['mech_params']:
+        return True
+    if 'netcon_params' in syn_param_rules[mech_name] and param_name in syn_param_rules[mech_name]['netcon_params']:
+        return True
+    return False
+
+
+def modify_syn_mech_param(cell, env, sec_type, syn_name, param_name=None, value=None, origin=None, slope=None, tau=None,
+                      xhalf=None, min=None, max=None, min_loc=None, max_loc=None, outside=None, custom=None,
+                      append=False, filters=None, verbose=False):
+    """
+    Modifies a cell's mechanism dictionary to specify attributes of a synaptic mechanism by sec_type. This method is
+    meant to be called manually during initial model specification, or during parameter optimization. For modifications
+    to persist across simulations, the mechanism dictionary must be saved to a file using export_mech_dict() and
+    re-imported during BiophysCell initialization.
+    Calls update_syn_mech_by_sec_type to set placeholder values in the syn_mech_attrs_dict of a SynapseAttributes
+    object.
+    Note that config_syns_from_mech_attrs must be called separately to finally set the attributes of any synaptic
+    point_process and netcon objects that have been inserted at what are otherwise placeholder synaptic sites.
+    :param cell: :class:'BiophysCell'
+    :param env: :class:'Env'
     :param sec_type: str
-    :param mech_name: str (ex. 'synapse')
-    :param syn_name: str (ex. 'AMPA_KIN5')
-    :param param_name: str (ex. 'g_max')
+    :param syn_name: str
+    :param param_name: str
     :param value: float
-    :param origin: str
+    :param origin: str (sec_type)
     :param slope: float
     :param tau: float
     :param xhalf: float
@@ -1248,108 +1321,121 @@
     :param min_loc: float
     :param max_loc: float
     :param outside: float
-    :param variance: str
-    :param syn_types: list of enumerated type: synapse category
-    :param layers: list of str
-    :param sources: list of enumerated type: population names of source projections
-    :param replace: bool
     :param custom: dict
-    :param env: Env object
-    :param gid: int
-    """
-    global verbose
-    backup_content = None
-
-    rules = build_rules_dict(cell, sec_type, mech_name, param_name, value, origin, slope, tau, xhalf, min, max, min_loc,
-                             max_loc, outside, variance, custom)
-    if syn_types is not None:
-        rules.update({'syn_types': syn_types})
-    if layers is not None:
-        rules.update({'layers': layers})
-    if sources is not None:
-        rules.update({'sources': sources})
+    :param append: bool
+    :param filters: dict
+    :param verbose: bool
+    """
+    if sec_type not in cell.nodes:
+        raise ValueError('modify_syn_mech_param: sec_type: %s not in cell' % sec_type)
+    if param_name is None:
+        raise ValueError('modify_syn_mech_param: missing required parameter to modify synaptic mechanism: %s '
+                         'in sec_type: %s' % (syn_name, sec_type))
+    if not validate_syn_mech_param(env, syn_name, param_name):
+        raise ValueError('modify_syn_mech_param: synaptic mechanism: %s or parameter: %s not recognized by network '
+                                 'configuration' % (syn_name, param_name))
+    if value is None and origin is None:
+        raise ValueError('modify_syn_mech_param: mechanism: %s; parameter: %s; missing origin or value for '
+                         'sec_type: %s' % (syn_name, param_name, sec_type))
+    rules = get_mech_rules_dict(cell, value=value, origin=origin, slope=slope, tau=tau, xhalf=xhalf, min=min, max=max,
+                                min_loc=min_loc, max_loc=max_loc, outside=outside, custom=custom)
+    if filters is not None:
+        syn_filters = get_syn_filter_dict(env, filters)
+        rules['filters'] = syn_filters
+
     mech_content = {param_name: rules}
 
-    # No mechanisms have been inserted into this type of section yet
-    if not sec_type in cell.mech_dict:
-        cell.mech_dict[sec_type] = {mech_name: {syn_name: mech_content}}
-    # No synapse attributes have been specified in this type of section yet
-    elif not mech_name in cell.mech_dict[sec_type]:
-        backup_content = copy.deepcopy(cell.mech_dict[sec_type])
-        cell.mech_dict[sec_type][mech_name] = {syn_name: mech_content}
-    # This synaptic mechanism has not yet been specified in this type of section
-    elif not syn_name in cell.mech_dict[sec_type][mech_name]:
-        backup_content = copy.deepcopy(cell.mech_dict[sec_type])
-        cell.mech_dict[sec_type][mech_name][syn_name] = mech_content
-    # This synaptic mechanism has been specified, but no parameters have been specified
-    elif cell.mech_dict[sec_type][mech_name][syn_name] is None:
-        backup_content = copy.deepcopy(cell.mech_dict[sec_type])
-        cell.mech_dict[sec_type][mech_name][syn_name] = mech_content
-    # This parameter has already been specified
-    elif param_name is not None and param_name in cell.mech_dict[sec_type][mech_name][syn_name]:
-        backup_content = copy.deepcopy(cell.mech_dict[sec_type])
-        # Determine whether to replace or extend the current dictionary entry.
-        if replace:
-            cell.mech_dict[sec_type][mech_name][syn_name][param_name] = rules
-        elif type(cell.mech_dict[sec_type][mech_name][syn_name][param_name]) == dict:
-            cell.mech_dict[sec_type][mech_name][syn_name][param_name] = \
-                [cell.mech_dict[sec_type][mech_name][syn_name][param_name], rules]
-        elif type(cell.mech_dict[sec_type][mech_name][param_name]) == list:
-            cell.mech_dict[sec_type][mech_name][syn_name][param_name].append(rules)
-    # This synaptic mechanism has been specified, but this parameter has not yet been specified
-    elif param_name is not None:
-        backup_content = copy.deepcopy(cell.mech_dict[sec_type])
-        cell.mech_dict[sec_type][mech_name][syn_name][param_name] = rules
-
-
-    for node in cell.nodes[sec_type]:
-        try:
-            update_syn_mechanism_by_node(cell, node, mech_name, {syn_name: mech_content}, env, gid)
-        except (AttributeError, NameError, ValueError, KeyError):
-            if backup_content is None:
-                del cell.mech_dict[sec_type]
-            else:
-                cell.mech_dict[sec_type] = copy.deepcopy(backup_content)
-            if param_name is not None:
-                raise Exception('Problem specifying %s mechanism: %s parameter: %s in node: %s' %
-                                (mech_name, syn_name, param_name, node.name))
-            else:
-                raise Exception('Problem specifying %s mechanism: %s in node: %s' %
-                                (mech_name, syn_name, node.name))
-
-
-def update_syn_mechanism_by_node(cell, node, mech_name, mech_content, env, gid):
-    """
-    Consults a dictionary to specify properties of synapses of the specified category. Changes values in
-    env.synapse_attributes.syn_mech_attr_dict. Must then call 'update_cell_synapses_from_mech_attrs' to modify
-    properties of underlying hoc point process and netcon objects.
-    :param node: :class:'SHocNode'
-    :param mech_name: str
+    # No mechanisms have been specified in this type of section yet
+    if sec_type not in cell.mech_dict:
+        cell.mech_dict[sec_type] = {'synapses': {syn_name: mech_content}}
+    # No synaptic mechanisms have been specified in this type of section yet
+    elif 'synapses' not in cell.mech_dict[sec_type]:
+        cell.mech_dict[sec_type]['synapses'] = {syn_name: mech_content}
+    # Synaptic mechanisms have been specified in this type of section, but not this syn_name
+    elif syn_name not in cell.mech_dict[sec_type]['synapses']:
+        cell.mech_dict[sec_type]['synapses'][syn_name] = mech_content
+    # This parameter of this syn_name has already been specified in this type of section, and the user wants to append
+    # a new rule set
+    elif param_name in cell.mech_dict[sec_type]['synapses'][syn_name] and append:
+        if isinstance(cell.mech_dict[sec_type]['synapses'][syn_name][param_name], dict):
+            cell.mech_dict[sec_type]['synapses'][syn_name][param_name] = \
+                [cell.mech_dict[sec_type]['synapses'][syn_name][param_name], rules]
+        elif isinstance(cell.mech_dict[sec_type]['synapses'][syn_name][param_name], list):
+            cell.mech_dict[sec_type]['synapses'][syn_name][param_name].append(rules)
+    # This syn_name has been specified, but not this parameter, or the user wants to replace an existing rule set
+    else:
+
+       cell.mech_dict[sec_type]['synapses'][syn_name][param_name] = rules
+
+
+def update_syn_mech_by_sec_type(cell, env, sec_type, syn_name, mech_content):
+    """
+    For the provided sec_type and synaptic mechanism, this method loops through the parameters specified in the
+    mechanism dictionary, interprets the rules, and sets placeholder values in the syn_mech_attr_dict of a
+    SynapseAttributes object.
+    :param cell: :class:'BiophysCell'
+    :param env: :class:'Env'
+    :param sec_type: str
+    :param syn_name: str
     :param mech_content: dict
     """
-    syn_id_attr_dict = env.synapse_attributes.syn_id_attr_dict[gid]
-    for syn_name in mech_content:
-        if mech_content[syn_name] is not None:
-            for param_name in mech_content[syn_name]:
-                if 'filters' in mech_content[syn_name]:
-                    filtered_idxs = get_filtered_syn_indexes(syn_id_attr_dict,
-                                                             env.synapse_attributes.sec_index_map[node.index],
-                                                             **mech_content[syn_name][param_name]['filters'])
-                    if len(filtered_idxs) == 0:
-                        continue
-                # accommodate either a dict, or a list of dicts specifying multiple location constraints for
-                # a single parameter
-                if isinstance(mech_content[syn_name][param_name], dict):
-                    parse_syn_mech_content(cell, node, mech_name, param_name, mech_content[syn_name][param_name], env,
-                                           gid, syn_name)
-                elif isinstance(mech_content[syn_name][param_name], Iterable):
-                    for mech_content_entry in mech_content[syn_name][param_name]:
-                        parse_syn_mech_content(cell, node, mech_name, param_name, mech_content_entry, env, gid, syn_name)
-
-
-def get_parent_syn_from_sec(cell, donor_node, mech_name, param_name, syn_name, env, gid):
-    cell = cell
-
+    for param_name in mech_content:
+        # accommodate either a dict, or a list of dicts specifying rules for a single parameter
+        if isinstance(mech_content[param_name], dict):
+            update_syn_mech_param_by_sec_type(cell, env, sec_type, syn_name, param_name, mech_content[param_name])
+        elif isinstance(mech_content[param_name], list):
+            for mech_content_entry in mech_content[param_name]:
+                update_syn_mech_param_by_sec_type(cell, env, sec_type, syn_name, param_name, mech_content_entry)
+
+
+def update_syn_mech_param_by_sec_type(cell, env, sec_type, syn_name, param_name, rules):
+    """
+    For the provided synaptic mechanism and parameter, this method loops through nodes of the provided sec_type,
+    interprets the provided rules, and sets placeholder values in the syn_mech_attr_dict of a SynapseAttributes object.
+    If filter queries are provided, their values are converted to enumerated types.
+    :param cell: :class:'BiophysCell'
+    :param env: :class:'Env'
+    :param sec_type: str
+    :param syn_name: str
+    :param param_name: str
+    :param rules: dict
+    """
+    if 'filters' in rules:
+        filters = get_syn_filter_dict(env, rules['filters'], convert=True)
+        rules = copy.deepcopy(rules)
+        del rules['filters']
+    else:
+        filters = None
+    if sec_type in cell.nodes:
+        for node in cell.nodes[sec_type]:
+            update_syn_mech_param_by_node(cell, env, node, syn_name, param_name, rules, filters)
+
+
+def update_syn_mech_param_by_node(cell, env, node, syn_name, param_name, rules, filters):
+    """
+    For the provided synaptic mechanism and parameter, this method first determines the set of placeholder synapses in
+    the provided node that match any provided filters. Then calls parse_syn_mech_rules to interpret the provided rules,
+    and set placeholder values in the syn_mech_attr_dict of a SynapseAttributes object.
+    :param cell: :class:'BiophysCell'
+    :param env: :class:'Env'
+    :param node: :class:'SHocNode'
+    :param syn_name: str
+    :param param_name: str
+    :param rules: dict
+    :param filters: dict: {category: list of int}
+    """
+    gid = cell.gid
+    syn_attrs = env.synapse_attributes
+    syn_id_attr_dict = syn_attrs.syn_id_attr_dict[gid]
+    sec_index_map = syn_attrs.sec_index_map[gid]
+    if filters is None:
+        filtered_syn_indexes = sec_index_map[node.index]
+    else:
+        filtered_syn_indexes = get_filtered_syn_indexes(syn_id_attr_dict, sec_index_map[node.index], **filters)
+    if len(filtered_syn_indexes) > 0:
+        syn_ids = syn_id_attr_dict['syn_ids'][filtered_syn_indexes]
+        # TODO: allow 'origin' to be a filter_dict
+        parse_syn_mech_rules(cell, env, node, syn_ids, syn_name, param_name, rules)
 
 def parse_syn_mech_content(cell, node, mech_name, param_name, rules, env, gid, syn_name):
     """
@@ -1424,7 +1510,6 @@
         if env is None or gid is None:
             raise Exception('Must provide env object and gid in order to specify syanptic mechanism.')
         specify_syn_mech_parameter(cell, node, gid, mech_name, param_name, baseline, rules, syn_name, env)
-
 
 def specify_syn_mech_parameter(cell, node, gid, mech_name, param_name, baseline, rules, syn_type, env, donor=None):
     """
@@ -1496,395 +1581,6 @@
         syn_mech_attr_dict[this_syn_id][syn_type]['attrs'][param_name] = value
 
 
-# -------------------------------------------- Utils ---------------------------------------------------
-def export_mech_dict(cell, mech_file_path=None, output_dir=None):
-    """
-    Following modifications to the mechanism dictionary either during model specification or parameter optimization,
-    this method stores the current mech_dict to a pickle file stamped with the date and time. This allows the
-    current set of mechanism parameters to be recalled later.
-    :param mech_file_path: str (path)
-    :param output_dir: str (path)
-    """
-    if mech_file_path is None:
-        mech_file_name = 'mech_dict_' + datetime.datetime.today().strftime('%Y%m%d_%H%M') + '.yaml'
-        if output_dir is None:
-            mech_file_path = mech_file_name
-        elif os.path.isdir(output_dir):
-            mech_file_path = output_dir+'/'+mech_file_name
-    write_to_yaml(mech_file_path, cell.mech_dict)
-    print "Exported mechanism dictionary to " + mech_file_path
-
-
-def get_nodes_of_subtype(cell, sec_type):
-    """
-    This method searches the node dictionary for nodes of a given sec_type and returns them in a list. Used during
-    specification of membrane mechanisms.
-    :param sec_type: str
-    :return: list of :class:'SHocNode'
-    """
-    if sec_type in cell.nodes:
-        return cell.nodes[sec_type]
-
-
-def init_nseg(sec, spatial_res=0):
-    """
-    Initializes the number of segments in this section (nseg) based on the AC length constant. Must be re-initialized
-    whenever basic cable properties Ra or cm are changed. The spatial resolution parameter increases the number of
-    segments per section by a factor of an exponent of 3.
-    :param sec: :class:'h.Section'
-    :param spatial_res: int
-    """
-    sugg_nseg = d_lambda_nseg(sec)
-    #print sec.hname(), sec.nseg, sugg_nseg
-    sugg_nseg *= 3 ** spatial_res
-    sec.nseg = int(sugg_nseg)
-
-
-def reinit_diam(node):
-    """
-    For a node associated with a hoc section that is a tapered cylinder, every time the spatial resolution
-    of the section (nseg) is changed, the section diameters must be reinitialized. This method checks the
-    node's content dictionary for diameter boundaries and recalibrates the hoc section associated with this node.
-    """
-    if not node.get_diam_bounds() is None:
-        [diam1, diam2] = node.get_diam_bounds()
-        h('diam(0:1)={}:{}'.format(diam1, diam2), sec=node.sec)
-
-
-def count_spines_per_seg(node, env, gid):
-    """
-
-    :param node: :class:'SHocNode'
-    :param env: :class:'Env'
-    :param gid: int
-    """
-    syn_id_attr_dict = env.synapse_attributes.syn_id_attr_dict[gid]
-    sec_index_map = env.synapse_attributes.sec_index_map[gid]
-    node.content['spine_count'] = []
-    sec_syn_indexes = np.array(sec_index_map[node.index])
-    if len(sec_syn_indexes > 0):
-        filtered_syn_indexes = get_filtered_syn_indexes(syn_id_attr_dict, sec_syn_indexes,
-                                                        syn_types=[env.Synapse_Types['excitatory']])
-        this_syn_locs = syn_id_attr_dict['syn_locs'][filtered_syn_indexes]
-        seg_width = 1. / node.sec.nseg
-        for i, seg in enumerate(node.sec):
-            num_spines = len(np.where((this_syn_locs >= i * seg_width) & (this_syn_locs < (i + 1) * seg_width))[0])
-            node.content['spine_count'].append(num_spines)
-    else:
-        node.content['spine_count'] = [0] * node.sec.nseg
-
-
-def correct_node_for_spines_g_pas(node, env, gid, soma_g_pas):
-    """
-    If not explicitly modeling spine compartments for excitatory synapses, this method scales g_pas in this
-    dendritic section proportional to the number of excitatory synapses contained in the section.
-    :param node: :class:'SHocNode'
-    :param env: :class:'Env'
-    :param gid: int
-    :param soma_g_pas: float
-    """
-    SA_spine = math.pi * (1.58 * 0.077 + 0.5 * 0.5)
-    if len(node.spine_count) != node.sec.nseg:
-        count_spines_per_seg(node, env, gid)
-    for i, segment in enumerate(node.sec):
-        SA_seg = segment.area()
-        num_spines = node.spine_count[i]
-
-        gpas_correction_factor = (SA_seg * node.sec(segment.x).g_pas + num_spines * SA_spine * soma_g_pas) / \
-                                 (SA_seg * node.sec(segment.x).g_pas)
-        node.sec(segment.x).g_pas *= gpas_correction_factor
-        # print 'gpas correction factor for %s seg %i: %.3f' %(node.name, i, gpas_correction_factor)
-=======
->>>>>>> 1cbcfa96
-
-
-def zero_na(cell):
-    """
-    Set na channel conductances to zero in all compartments. Used during parameter optimization.
-    """
-    for sec_type in default_ordered_sec_types:
-        for na_type in (na_type for na_type in ['nas', 'nax'] if na_type in cell.mech_dict[sec_type]):
-            modify_mech_param(cell, sec_type, na_type, 'gbar', 0.)
-
-
-# ------------------------------- Methods to specify synaptic mechanisms  -------------------------------------------- #
-
-
-def get_syn_filter_dict(env, rules, convert=False):
-    """
-    Used by modify_syn_mech_param. Takes in a series of arguments and constructs a validated rules dictionary that
-    specifies to which sets of synapses a rule applies. Values of filter queries are validated by the provided Env.
-    :param env: :class:'Env'
-    :param rules: dict
-    :param convert: bool; whether to convert string values to enumerated type
-    :return: dict
-    """
-    valid_filter_names = ['syn_types', 'layers', 'sources']
-    rules_dict = {}
-    for name in rules:
-        if name not in valid_filter_names:
-            raise ValueError('modify_syn_mech_param: %s not a recognized category to filter synapses' % name)
-    rules_dict.update(rules)
-    if 'syn_types' in rules_dict:
-        for i, syn_type in enumerate(rules_dict['syn_types']):
-            if syn_type not in env.Synapse_Types:
-                raise ValueError('modify_syn_mech_param: syn_type: %s not recognized by network configuration' %
-                                 syn_type)
-            if convert:
-                rules_dict['syn_types'][i] = env.Synapse_Types[syn_type]
-    if 'layers' in rules_dict:
-        for i, layer in enumerate(rules_dict['layers']):
-            if layer not in env.layers:
-                raise ValueError('modify_syn_mech_param: layer: %s not recognized by network configuration' %
-                                 layer)
-            if convert:
-                rules_dict['layers'][i] = env.layers[layer]
-    if 'sources' in rules_dict:
-        for i, source in enumerate(rules_dict['sources']):
-            if source not in env.pop_dict:
-                raise ValueError('modify_syn_mech_param: presynaptic population: %s not recognized by network '
-                                 'configuration' % source)
-            if convert:
-                rules_dict['sources'][i] = env.pop_dict[source]
-    return rules_dict
-
-
-def validate_syn_mech_param(env, syn_name, param_name):
-    """
-
-    :param env: :class:'Env'
-    :param syn_name: str
-    :param param_name: str
-    :return: bool
-    """
-    syn_mech_names = env.synapse_attributes.syn_mech_names
-    if syn_name not in syn_mech_names:
-        return False
-    syn_param_rules = env.synapse_attributes.syn_param_rules
-    mech_name = syn_mech_names[syn_name]
-    if mech_name not in syn_param_rules:
-        return False
-    if 'mech_params' in syn_param_rules[mech_name] and param_name in syn_param_rules[mech_name]['mech_params']:
-        return True
-    if 'netcon_params' in syn_param_rules[mech_name] and param_name in syn_param_rules[mech_name]['netcon_params']:
-        return True
-    return False
-
-
-def modify_syn_mech_param(cell, env, sec_type, syn_name, param_name=None, value=None, origin=None, slope=None, tau=None,
-                      xhalf=None, min=None, max=None, min_loc=None, max_loc=None, outside=None, custom=None,
-                      append=False, filters=None, verbose=False):
-    """
-    Modifies a cell's mechanism dictionary to specify attributes of a synaptic mechanism by sec_type. This method is
-    meant to be called manually during initial model specification, or during parameter optimization. For modifications 
-    to persist across simulations, the mechanism dictionary must be saved to a file using export_mech_dict() and 
-    re-imported during BiophysCell initialization. 
-    Calls update_syn_mech_by_sec_type to set placeholder values in the syn_mech_attrs_dict of a SynapseAttributes
-    object.
-    Note that config_syns_from_mech_attrs must be called separately to finally set the attributes of any synaptic
-    point_process and netcon objects that have been inserted at what are otherwise placeholder synaptic sites. 
-    :param cell: :class:'BiophysCell'
-    :param env: :class:'Env'
-    :param sec_type: str
-    :param syn_name: str
-    :param param_name: str
-    :param value: float
-    :param origin: str (sec_type)
-    :param slope: float
-    :param tau: float
-    :param xhalf: float
-    :param min: float
-    :param max: float
-    :param min_loc: float
-    :param max_loc: float
-    :param outside: float
-    :param custom: dict
-    :param append: bool
-    :param filters: dict
-    :param verbose: bool
-    """
-    if sec_type not in cell.nodes:
-        raise ValueError('modify_syn_mech_param: sec_type: %s not in cell' % sec_type)
-    if param_name is None:
-        raise ValueError('modify_syn_mech_param: missing required parameter to modify synaptic mechanism: %s '
-                         'in sec_type: %s' % (syn_name, sec_type))
-    if not validate_syn_mech_param(env, syn_name, param_name):
-        raise ValueError('modify_syn_mech_param: synaptic mechanism: %s or parameter: %s not recognized by network '
-                                 'configuration' % (syn_name, param_name))
-    if value is None and origin is None:
-        raise ValueError('modify_syn_mech_param: mechanism: %s; parameter: %s; missing origin or value for '
-                         'sec_type: %s' % (syn_name, param_name, sec_type))
-    rules = get_mech_rules_dict(cell, value=value, origin=origin, slope=slope, tau=tau, xhalf=xhalf, min=min, max=max,
-                                min_loc=min_loc, max_loc=max_loc, outside=outside, custom=custom)
-    if filters is not None:
-        syn_filters = get_syn_filter_dict(env, filters)
-        rules['filters'] = syn_filters
-
-    mech_content = {param_name: rules}
-
-    # No mechanisms have been specified in this type of section yet
-    if sec_type not in cell.mech_dict:
-        cell.mech_dict[sec_type] = {'synapses': {syn_name: mech_content}}
-    # No synaptic mechanisms have been specified in this type of section yet
-    elif 'synapses' not in cell.mech_dict[sec_type]:
-        cell.mech_dict[sec_type]['synapses'] = {syn_name: mech_content}
-    # Synaptic mechanisms have been specified in this type of section, but not this syn_name
-    elif syn_name not in cell.mech_dict[sec_type]['synapses']:
-        cell.mech_dict[sec_type]['synapses'][syn_name] = mech_content
-    # This parameter of this syn_name has already been specified in this type of section, and the user wants to append
-    # a new rule set
-    elif param_name in cell.mech_dict[sec_type]['synapses'][syn_name] and append:
-        if isinstance(cell.mech_dict[sec_type]['synapses'][syn_name][param_name], dict):
-            cell.mech_dict[sec_type]['synapses'][syn_name][param_name] = \
-                [cell.mech_dict[sec_type]['synapses'][syn_name][param_name], rules]
-        elif isinstance(cell.mech_dict[sec_type]['synapses'][syn_name][param_name], list):
-            cell.mech_dict[sec_type]['synapses'][syn_name][param_name].append(rules)
-    # This syn_name has been specified, but not this parameter, or the user wants to replace an existing rule set
-    else:
-
-       cell.mech_dict[sec_type]['synapses'][syn_name][param_name] = rules
-
-
-def update_syn_mech_by_sec_type(cell, env, sec_type, syn_name, mech_content):
-    """
-    For the provided sec_type and synaptic mechanism, this method loops through the parameters specified in the
-    mechanism dictionary, interprets the rules, and sets placeholder values in the syn_mech_attr_dict of a
-    SynapseAttributes object.
-    :param cell: :class:'BiophysCell'
-    :param env: :class:'Env'
-    :param sec_type: str
-    :param syn_name: str
-    :param mech_content: dict
-    """
-    for param_name in mech_content:
-        # accommodate either a dict, or a list of dicts specifying rules for a single parameter
-        if isinstance(mech_content[param_name], dict):
-            update_syn_mech_param_by_sec_type(cell, env, sec_type, syn_name, param_name, mech_content[param_name])
-        elif isinstance(mech_content[param_name], list):
-            for mech_content_entry in mech_content[param_name]:
-                update_syn_mech_param_by_sec_type(cell, env, sec_type, syn_name, param_name, mech_content_entry)
-
-
-def update_syn_mech_param_by_sec_type(cell, env, sec_type, syn_name, param_name, rules):
-    """
-    For the provided synaptic mechanism and parameter, this method loops through nodes of the provided sec_type,
-    interprets the provided rules, and sets placeholder values in the syn_mech_attr_dict of a SynapseAttributes object.
-    If filter queries are provided, their values are converted to enumerated types.
-    :param cell: :class:'BiophysCell'
-    :param env: :class:'Env'
-    :param sec_type: str
-    :param syn_name: str
-    :param param_name: str
-    :param rules: dict
-    """
-    if 'filters' in rules:
-        filters = get_syn_filter_dict(env, rules['filters'], convert=True)
-        rules = copy.deepcopy(rules)
-        del rules['filters']
-    else:
-        filters = None
-    if sec_type in cell.nodes:
-        for node in cell.nodes[sec_type]:
-            update_syn_mech_param_by_node(cell, env, node, syn_name, param_name, rules, filters)
-
-
-def update_syn_mech_param_by_node(cell, env, node, syn_name, param_name, rules, filters):
-    """
-    For the provided synaptic mechanism and parameter, this method first determines the set of placeholder synapses in
-    the provided node that match any provided filters. Then calls parse_syn_mech_rules to interpret the provided rules,
-    and set placeholder values in the syn_mech_attr_dict of a SynapseAttributes object.
-    :param cell: :class:'BiophysCell'
-    :param env: :class:'Env'
-    :param node: :class:'SHocNode'
-    :param syn_name: str
-    :param param_name: str
-    :param rules: dict
-    :param filters: dict: {category: list of int}
-    """
-    gid = cell.gid
-    syn_attrs = env.synapse_attributes
-    syn_id_attr_dict = syn_attrs.syn_id_attr_dict[gid]
-    sec_index_map = syn_attrs.sec_index_map[gid]
-    if filters is None:
-        filtered_syn_indexes = sec_index_map[node.index]
-    else:
-        filtered_syn_indexes = get_filtered_syn_indexes(syn_id_attr_dict, sec_index_map[node.index], **filters)
-    if len(filtered_syn_indexes) > 0:
-        syn_ids = syn_id_attr_dict['syn_ids'][filtered_syn_indexes]
-        # TODO: allow 'origin' to be a filter_dict
-        parse_syn_mech_rules(cell, env, node, syn_ids, syn_name, param_name, rules)
-
-
-def specify_syn_mech_parameter(cell, node, gid, mech_name, param_name, baseline, rules, syn_type, env, donor=None):
-    """
-    This method interprets an entry from the mechanism dictionary to set parameters for synapse_mechanism_attributes
-    contained in this node. Appropriately implements slopes and inheritances.
-    :param node: :class:'SHocNode'
-    :param mech_name: str
-    :param param_name: str
-    :param baseline: float
-    :param rules: dict
-    :param syn_type: str
-    :param donor: :class:'SHocNode' or None
-    """
-    syn_category = mech_name.split(' ')[0]
-    if 'min_loc' in rules:
-        min_distance = rules['min_loc']
-    else:
-        min_distance = 0.
-    if 'max_loc' in rules:
-        max_distance = rules['max_loc']
-    else:
-        max_distance = None
-    if 'variance' in rules and rules['variance'] == 'normal':
-        normal = True
-    else:
-        normal = False
-    syn_idxs = get_filtered_syn_indexes(env.synapse_attributes.syn_id_attr_dict[gid],
-                                       env.synapse_attributes.sec_index_map[node.index], syn_category=syn_category)
-    syn_locs = env.synapse_attributes.syn_id_attr_dict[gid]['syn_locs'][syn_idxs]
-    syn_ids = env.synapse_attributes.syn_id_attr_dict[gid]['syn_ids'][syn_idxs]
-    syn_mech_attr_dict = env.synapse_attributes.syn_mech_attr_dict[gid]
-    for i in xrange(len(syn_locs)):
-        loc = syn_locs[i]
-        this_syn_id = syn_ids[i]
-        if this_syn_id not in syn_mech_attr_dict:
-            syn_mech_attr_dict[this_syn_id] = defaultdict(dict)
-        if syn_type not in syn_mech_attr_dict[this_syn_id]:
-            syn_mech_attr_dict[this_syn_id][syn_type] = {}
-        if donor is None:
-            value = baseline
-        else:
-            distance = get_distance_to_node(cell, donor, node, loc)
-            # If only some synapses in a section meet the location constraints, the synaptic parameter will
-            # maintain its default value in all other locations. values for other locations must be specified
-            # with an additional entry in the mechanism dictionary.
-            if distance >= min_distance and (max_distance is None or distance <= max_distance):
-                if 'slope' in rules:
-                    distance -= min_distance
-                    if 'tau' in rules:
-                        if 'xhalf' in rules:  # sigmoidal gradient
-                            offset = baseline - rules['slope'] / (1. + np.exp(rules['xhalf'] / rules['tau']))
-                            value = offset + rules['slope'] / (1. + np.exp((rules['xhalf'] - distance) /
-                                                                           rules['tau']))
-                        else:  # exponential gradient
-                            offset = baseline - rules['slope']
-                            value = offset + rules['slope'] * np.exp(distance / rules['tau'])
-                    else:  # linear gradient
-                        value = baseline + rules['slope'] * distance
-                    if 'min' in rules and value < rules['min']:
-                        value = rules['min']
-                    elif 'max' in rules and value > rules['max']:
-                        value = rules['max']
-                else:
-                    value = baseline
-        if normal:
-            value = cell.random.normal(value, value / 6.)
-        if 'attrs' not in syn_mech_attr_dict[this_syn_id][syn_type]:
-            syn_mech_attr_dict[this_syn_id][syn_type]['attrs'] = {}
-        syn_mech_attr_dict[this_syn_id][syn_type]['attrs'][param_name] = value
-
-
 # --------------------------- Custom methods to specify subcellular mechanism gradients ------------------------------ #
 
 
