--- conflicted
+++ resolved
@@ -2990,11 +2990,7 @@
                         if node_type_count[node.type] == 1:
                             rec_id = '%s' % (node.type)
                         else:
-<<<<<<< HEAD
-                            rec_id = '%s.%i' % (reclab, node.type, node.index)
-=======
                             rec_id = '%s.%i' % (node.type, node.index)
->>>>>>> ed2ee51b
                         rec = make_rec(rec_id, pop_name, gid, cell.hoc_cell, sec=sec, dt=dt,
                                        loc=locdict[node.type], param=recvar, label=reclab,
                                        description=node.name)
