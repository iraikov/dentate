import os, itertools, collections
from dentate.utils import viewitems
from dentate.neuron_utils import *
from neuroh5.h5py_io_utils import *
from neuroh5.io import read_cell_attribute_selection, read_graph_selection
try:
    import btmorph
except Exception:
    pass


# This logger will inherit its settings from the root logger, created in dentate.env
logger = get_module_logger(__name__)


class BiophysCell(object):
    """
    A Python wrapper for neuronal cell objects specified in the NEURON language hoc.
    Extends btmorph.STree to provide an tree interface to facilitate:
    1) Iteration through connected neuronal compartments, and
    2) Specification of complex distributions of compartment attributes like gradients of ion channel density or
    synaptic properties.
    """
    def __init__(self, gid, pop_name, hoc_cell=None, mech_file_path=None, env=None):
        """

        :param gid: int
        :param pop_name: str
        :param hoc_cell: :class:'h.hocObject': instance of a NEURON cell template
        :param mech_file_path: str (path)
        :param env: :class:'Env'
        """
        self._gid = gid
        self._pop_name = pop_name
        self.tree = btmorph.STree2()  # Builds a simple tree to store nodes of type 'SHocNode'
        self.count = 0  # Keep track of number of nodes
        if env is not None:
            for sec_type in env.SWC_Types:
                if sec_type not in default_ordered_sec_types:
                    raise AttributeError('Warning! unexpected SWC Type definitions found in Env')
        self.nodes = {key: [] for key in default_ordered_sec_types}
        self.mech_file_path = mech_file_path
        self.mech_dict = dict()
        self.random = np.random.RandomState()
        self.random.seed(self.gid)
        self.spike_detector = None
        self.hoc_cell = hoc_cell
        if hoc_cell is not None:
            import_morphology_from_hoc(self, hoc_cell)
            if self.axon:
                axon_seg_locs = [seg.x for seg in self.axon[0].sec]
                if get_distance_to_node(self, self.tree.root, self.axon[-1], loc=axon_seg_locs[-1]) < 100.:
                    self.spike_detector = connect2target(self, self.axon[-1].sec, loc=1.)
                else:
                    for loc in axon_seg_locs:
                        if get_distance_to_node(self, self.tree.root, self.axon[-1], loc=loc) >= 100.:
                            self.spike_detector = connect2target(self, self.axon[-1].sec, loc=loc)
                            break
            elif self.soma:
                self.spike_detector = connect2target(self, self.soma[0].sec)
            if self.mech_file_path is not None:
                import_mech_dict_from_file(self, self.mech_file_path)
    
    @property
    def gid(self):
        return self._gid

    @property
    def pop_name(self):
        return self._pop_name

    @property
    def soma(self):
        return self.nodes['soma']

    @property
    def axon(self):
        return self.nodes['axon']

    @property
    def basal(self):
        return self.nodes['basal']

    @property
    def apical(self):
        return self.nodes['apical']

    @property
    def trunk(self):
        return self.nodes['trunk']

    @property
    def tuft(self):
        return self.nodes['tuft']

    @property
    def spine(self):
        return self.nodes['spine_head']

    @property
    def spine_head(self):
        return self.nodes['spine_head']

    @property
    def spine_neck(self):
        return self.nodes['spine_neck']

    @property
    def ais(self):
        return self.nodes['ais']

    @property
    def hillock(self):
        return self.nodes['hillock']


class SHocNode(btmorph.btstructs2.SNode2):
    """
    Extends SNode2 with some methods for storing and retrieving additional information in the node's content
    dictionary related to running NEURON models specified in the hoc language.
    """
    def __init__(self, index=0):
        """
        :param index: int : unique node identifier
        """
        btmorph.btstructs2.SNode2.__init__(self, index)
        self.content['spine_count'] = []

    def get_sec(self):
        """
        Returns the hoc section associated with this node, stored in the node's content dictionary.
        :return: :class:'neuron.h.Section'
        """
        if 'sec' in self.content:
            return self.content['sec']
        else:
            raise Exception('This node does not yet have an associated hoc section.')

    def set_sec(self, sec):
        """
        Stores the hoc section associated with this node in the node's content dictionary.
        :param sec: :class:'neuron.h.Section'
        """
        self.content['sec'] = sec

    sec = property(get_sec, set_sec)

    def reinit_diam(self):
        """
        For a node associated with a hoc section that is a tapered cylinder, every time the spatial resolution
        of the section (nseg) is changed, the section diameters must be reinitialized. This method checks the
        node's content dictionary for diameter boundaries and recalibrates the hoc section associated with this node.
        """
        if not self.get_diam_bounds() is None:
            [diam1, diam2] = self.get_diam_bounds()
            h('diam(0:1)={}:{}'.format(diam1, diam2), sec=self.sec)

    def get_diam_bounds(self):
        """
        If the hoc section associated with this node is a tapered cylinder, this method returns a list containing
        the values of the diameters at the 0 and 1 ends of the section, stored in the node's content dictionary.
        Otherwise, it returns None (for non-conical cylinders).
        :return: (list: int) or None
        """
        if 'diam' in self.content:
            return self.content['diam']
        else:
            return None

    def set_diam_bounds(self, diam1, diam2):
        """
        For a node associated with a hoc section that is a tapered cylinder, this stores a list containing the values
        of the diameters at the 0 and 1 ends of the section in the node's content dictionary.
        :param diam1: int
        :param diam2: int
        """
        self.content['diam'] = [diam1, diam2]
        self.reinit_diam()

    def get_type(self):
        """
        NEURON sections are assigned a node type for convenience in order to later specify membrane mechanisms and
        properties for each type of compartment.
        :return: str
        """
        if 'type' in self.content:
            return self.content['type']
        else:
            raise Exception('This node does not yet have a defined type.')

    def set_type(self, type):
        """
        Checks that type is a string in the list of defined section types, and stores the value in the node's content
        dictionary.
        :param type: str
        """
        if type in default_ordered_sec_types:
            self.content['type'] = type
        else:
            raise Exception('That is not a defined type of section.')

    type = property(get_type, set_type)

    def get_layer(self, x=None):
        """
        NEURON sections can be assigned a layer type for convenience in order to later specify synaptic mechanisms and
        properties for each layer. If 3D points are used to specify cell morphology, each element in the list
        corresponds to the layer of the 3D point with the same index.
        :param x: float in [0, 1] : optional relative location in section
        :return: list or float or None
        """
        if 'layer' in self.content:
            if x is None:
                return self.content['layer']
            elif self.sec.n3d() == 0:
                return self.content['layer'][0]
            else:
                for i in range(self.sec.n3d()):
                    if self.sec.arc3d(i) / self.sec.L >= x:
                        return self.content['layer'][i]
        else:
            return None

    def append_layer(self, layer):
        """
        NEURON sections can be assigned a layer type for convenience in order to later specify synaptic mechanisms and
        properties for each layer. If 3D points are used to specify cell morphology, each element in the list
        corresponds to the layer of the 3D point with the same index.
        :param layer: int
        """
        if 'layer' in self.content:
            self.content['layer'].append(layer)
        else:
            self.content['layer'] = [layer]

    @property
    def name(self):
        """
        Returns a str containing the name of the hoc section associated with this node. Consists of a type descriptor
        and an index identifier.
        :return: str
        """
        if 'type' in self.content:
            return '%s%s' % (self.type, self.index)
        else:
            raise Exception('This node does not yet have a defined type.')

    @property
    def spines(self):
        """
        Returns a list of the spine head sections attached to the hoc section associated with this node.
        :return: list of :class:'SHocNode' of sec_type == 'spine_head'
        """
        return [head for neck in self.children if neck.type == 'spine_neck' for head in neck.children
                if head.type == 'spine_head']

    @property
    def spine_count(self):
        """
        Returns a list of the number of excitatory synaptic connections to the hoc section associated with this node.
        :return: list of int
        """
        return self.content['spine_count']

    @property
    def connection_loc(self):
        """
        Returns the location along the parent section of the connection with this section, except if the sec_type
        is spine_head, in which case it reports the connection_loc of the spine neck.
        :return: int or float
        """
        if self.type == 'spine_head':
            self.parent.sec.push()
        else:
            self.sec.push()
        loc = h.parent_connection()
        h.pop_section()
        return loc


# ----------------------------- Methods to specify cell morphology --------------------------------------------------- #


def lambda_f(sec, f=freq):
    """
    Calculates the AC length constant for the given section at the frequency f
    Used to determine the number of segments per hoc section to achieve the desired spatial and temporal resolution
    :param sec: :class:'h.Section'
    :param f: int
    :return: int
    """
    diam = np.mean([seg.diam for seg in sec])
    Ra = sec.Ra
    cm = np.mean([seg.cm for seg in sec])
    return 1e5*math.sqrt(diam/(4.*math.pi*f*Ra*cm))


def d_lambda_nseg(sec, lam=d_lambda, f=freq):
    """
    The AC length constant for this section and the user-defined fraction is used to determine the maximum size of each
    segment to achieve the d esired spatial and temporal resolution. This method returns the number of segments to set
    the nseg parameter for this section. For tapered cylindrical sections, the diam parameter will need to be
    reinitialized after nseg changes.
    :param sec : :class:'h.Section'
    :param lam : int
    :param f : int
    :return : int
    """
    L = sec.L
    return int((L/(lam*lambda_f(sec, f))+0.9)/2)*2+1


def append_section(cell, sec_type, sec_index=None, sec=None):
    """
    Places the specified hoc section within the tree structure of the python BiophysCell wrapper. If sec is None,
    creates a new hoc section.
    :param cell: :class:'BiophysCell'
    :param sec_type: str
    :param sec_index: int
    :param sec: :class:'h.Section'
    :return node: :class:'SHocNode'
    """
    if sec_index is None:
        sec_index = cell.count
    node = SHocNode(sec_index)
    if cell.count == 0:
        cell.tree.root = node
    cell.count += 1
    node.type = sec_type
    cell.nodes[sec_type].append(node)
    if sec is None:
        node.sec = h.Section(name=node.name, cell=cell)
    else:
        node.sec = sec
    return node


def connect_nodes(parent, child, parent_loc=1., child_loc=0., connect_hoc_sections=True):
    """
    Connects this SHocNode node to a parent node, and if specified, establishes a connection between their associated
    hoc sections.
    :param parent: :class:'SHocNode'
    :param child: :class:'SHocNode'
    :param parent_loc: float in [0,1] : connect to this end of the parent hoc section
    :param child_loc: float in [0,1] : connect this end of the child hoc section
    :param connect_hoc_sections: bool
    """
    child.parent = parent
    parent.add_child(child)
    if connect_hoc_sections:
        child.sec.connect(parent.sec, parent_loc, child_loc)


def append_child_sections(cell, parent_node, child_sec_list, sec_type_map):
    """
    Traverses the subtree of a parent section, and places each child hoc section within the tree structure of the
    Python BiophysCell wrapper
    :param cell: :class:'BiophysCell'
    :param parent_node: :class:'SHocNode'
    :param child_sec_list: list of :class:'h.Section'
    :param sec_type_map: dict; {:class:'h.Section': (str, int)}
    """
    for child in child_sec_list:
        sec_type, sec_index = sec_type_map[child]
        node = append_section(cell, sec_type, sec_index, child)
        connect_nodes(parent_node, node, connect_hoc_sections=False)
        append_child_sections(cell, node, child.children(), sec_type_map)


def get_dendrite_origin(cell, node, parent_type=None):
    """
    This method determines the section type of the given node, and returns the node representing the primary branch
    point for the given section type. Basal and trunk sections originate at the soma, and apical and tuft dendrites
    originate at the trunk. For spines, recursively calls with parent node to identify the parent branch first.
    :param cell: :class:'BiophysCell'
    :param node: :class:'SHocNode'
    :param parent_type: str
    :return: :class:'SHocNode'
    """
    sec_type = node.type
    if node == cell.tree.root:
        if parent_type is None or parent_type == node.type:
            return node
        else:
            return None
    if sec_type in ['spine_head', 'spine_neck']:
        return get_dendrite_origin(cell, node.parent, parent_type)
    elif parent_type is not None:
        return get_node_along_path_to_root(cell, node.parent, parent_type)
    elif sec_type in ['basal', 'trunk', 'hillock', 'ais', 'axon']:
        return get_node_along_path_to_root(cell, node, 'soma')
    elif sec_type in ['apical', 'tuft']:
        if 'trunk' in cell.nodes and 'trunk' in cell.mech_dict:
            return get_node_along_path_to_root(cell, node, 'trunk')
        else:
            return get_node_along_path_to_root(cell, node, 'soma')
    elif sec_type == 'soma':
        return node


def get_node_along_path_to_root(cell, node, sec_type):
    """
    This method follows the path from the given node to the root node, and returns the first node with section type
    sec_type.
    :param cell: :class:'BiophysCell'
    :param node: :class:'SHocNode'
    :param sec_type: str
    :return: :class:'SHocNode'
    """
    parent = node
    if parent.type == sec_type:
        return parent
    elif parent is cell.tree.root:
        return None
    else:
        return get_node_along_path_to_root(cell, parent.parent, sec_type)


def get_spatial_res(cell, node):
    """
    Checks the mechanism dictionary if the section type of this node has a specified spatial resolution factor.
    Used to scale the number of segments per section in the hoc model by a factor of an exponent of 3.
    :param cell: :class:'BiophysCell'
    :param node: :class:'SHocNode
    :return: int
    """
    try:  # if spatial_res has not been specified for the origin type of section, it defaults to 0
        rules = cell.mech_dict[node.type]['cable']['spatial_res']
    except KeyError:
        return 0
    if 'value' in rules:
        return rules['value']
    elif 'origin' in rules:
        donor = get_donor(cell, node, rules['origin'])
        if donor is not None:
            return get_spatial_res(cell, donor)
        else:
            raise RuntimeError('get_spatial_res: node: %s cannot inherit spatial resolution from origin_type: %s' %
                               (node.name, rules['origin']))
    else:
        raise RuntimeError('get_spatial_res: cannot set spatial resolution in node: %s without a specified origin '
                           'or value' % node.name)


def import_morphology_from_hoc(cell, hoc_cell):
    """
    Append sections from an existing instance of a NEURON cell template to a Python cell wrapper.
    :param cell: :class:'BiophysCell'
    :param hoc_cell: :class:'h.hocObject': instance of a NEURON cell template
    """
    sec_type_map = {}
    for sec_type, sec_index_list in viewitems(default_hoc_sec_lists):
        if hasattr(hoc_cell, sec_type) and (getattr(hoc_cell, sec_type) is not None):
            sec_list = list(getattr(hoc_cell, sec_type))
            if hasattr(hoc_cell, sec_index_list):
                sec_indexes = list(getattr(hoc_cell, sec_index_list))
            else:
                raise AttributeError('import_morphology_from_hoc: %s is not an attribute of the hoc cell' %
                                     sec_index_list)
            if sec_type == 'soma':
                root_sec = sec_list[0]
                root_index = int(sec_indexes[0])
            for sec, index in zip(sec_list, sec_indexes):
                sec_type_map[sec] = (sec_type, int(index))
    try:
        root_node = append_section(cell, 'soma', root_index, root_sec)
    except Exception as e:
        raise KeyError('import_morphology_from_hoc: problem locating soma section to act as root\n%s' % e)
    append_child_sections(cell, root_node, root_sec.children(), sec_type_map)


def connect2target(cell, sec, loc=1., param='_ref_v', delay=None, weight=None, threshold=None, target=None):
    """
    Converts analog voltage in the specified section to digital spike output. Initializes and returns an h.NetCon
    object with voltage as a reference parameter connected to the specified target.
    :param cell: :class:'BiophysCell'
    :param sec: :class:'h.Section'
    :param loc: float
    :param param: str
    :param delay: float
    :param weight: float
    :param threshold: float
    :param target: object that can receive spikes
    :return: :class:'h.NetCon'
    """
    if cell.spike_detector is not None:
        if delay is None:
            delay = cell.spike_detector.delay
        if weight is None:
            weight = cell.spike_detector.weight[0]
        if threshold is None:
            threshold = cell.spike_detector.threshold
    else:
        if delay is None:
            delay = 0.
        if weight is None:
            weight = 1.
        if threshold is None:
            threshold = -30.
    this_netcon = h.NetCon(getattr(sec(loc), param), target, sec=sec)
    this_netcon.delay = delay
    this_netcon.weight[0] = weight
    this_netcon.threshold = threshold
    return this_netcon


def init_nseg(sec, spatial_res=0, verbose=True):
    """
    Initializes the number of segments in this section (nseg) based on the AC length constant. Must be re-initialized
    whenever basic cable properties Ra or cm are changed. The spatial resolution parameter increases the number of
    segments per section by a factor of an exponent of 3.
    :param sec: :class:'h.Section'
    :param spatial_res: int
    :param verbose: bool
    """
    sugg_nseg = d_lambda_nseg(sec)
    sugg_nseg *= 3 ** spatial_res
    if verbose:
        logger.info('init_nseg: changed %s.nseg %i --> %i' % (sec.hname(), sec.nseg, sugg_nseg))
    sec.nseg = int(sugg_nseg)


def insert_spine(cell, node, parent_loc, child_loc=0, neck_L=1.58, neck_diam=0.077, head_L=0.5, head_diam=0.5):
    """
    Spines consist of two hoc sections: a cylindrical spine head and a cylindrical spine neck.
    :param cell: :class:'BiophysCell'
    :param node: :class:'SHocNode'
    :param parent_loc: float
    :param child_loc: int
    :param neck_L: float
    :param neck_diam: float
    :param head_L: float
    :param head_diam: float
    """
    neck = append_section(cell, 'spine_neck')
    connect_nodes(node, neck, parent_loc, child_loc)
    neck.sec.L = neck_L
    neck.sec.diam = neck_diam
    init_nseg(neck.sec)
    head = append_section(cell, 'spine_head')
    connect_nodes(neck, head)
    head.sec.L = head_L  # open cylinder, matches surface area of sphere with diam = 0.5
    head.sec.diam = head_diam
    init_nseg(head.sec)


def get_distance_to_node(cell, root, node, loc=None):
    """
    Returns the distance from the given location on the given node to its connection with a root node.
    :param root: :class:'SHocNode'
    :param node: :class:'SHocNode'
    :param loc: float
    :return: int or float
    """
    length = 0.
    if node is root:
        return length
    if loc is not None:
        length += loc * node.sec.L
    if not node_in_subtree(cell, root, node):
        return None  # node is not connected to root
    while node.parent is not root:
        loc = node.connection_loc
        node = node.parent
        length += loc * node.sec.L
    return length


def node_in_subtree(cell, root, node):
    """
    Checks if a node is contained within a subtree of root.
    :param root: 'class':SNode2 or SHocNode
    :param node: 'class':SNode2 or SHocNode
    :return: boolean
    """
    nodelist = []
    cell.tree._gather_nodes(root, nodelist)
    if node in nodelist:
        return True
    else:
        return False


def get_branch_order(cell, node):
    """
    Calculates the branch order of a SHocNode node. The order is defined as 0 for all soma, axon, and apical trunk
    dendrite nodes, but defined as 1 for basal dendrites that branch from the soma, and apical and tuft dendrites
    that branch from the trunk. Increases by 1 after each additional branch point. Makes sure not to count spines.
    :param cell: :class:'BiophysCell'
    :param node: :class:'SHocNode'
    :return: int
    """
    if node.type in ['soma', 'hillock', 'ais', 'axon']:
        return 0
    elif node.type == 'trunk':
        children = [child for child in node.parent.children if not child.type == 'spine_neck']
        if len(children) > 1 and children[0].type == 'trunk' and children[1].type == 'trunk':
            return 1
        else:
            return 0
    else:
        order = 0
        path = [branch for branch in cell.tree.path_between_nodes(node, get_dendrite_origin(cell, node)) if
                not branch.type in ['soma', 'trunk']]
        for node in path:
            if is_terminal(node):
                order += 1
            elif len([child for child in node.parent.children if not child.type == 'spine_neck']) > 1:
                order += 1
            elif node.parent.type == 'trunk':
                order += 1
        return order


def is_bifurcation(node, child_type):
    """
    Calculates if a node bifurcates into at least two children of specified type.
    :param node: :class:'SHocNode'
    :param child_type: string
    :return: bool
    """
    return len([child for child in node.children if child.type == child_type]) >= 2


def is_terminal(node):
    """
    Calculates if a node is a terminal dendritic branch.
    :param node: :class:'SHocNode'
    :return: bool
    """
    if node.type in ['soma', 'hillock', 'ais', 'axon']:
        return False
    else:
        return not bool([child for child in node.children if not child.type == 'spine_neck'])


def get_path_length_swc(path):
    """
    Calculates the distance between nodes given a list of SNode2 nodes connected in a path.
    :param path: list of :class:'SNode2'
    :return: int or float
    """
    distance = 0.
    for i in range(len(path) - 1):
        distance += np.sqrt(np.sum((path[i].content['p3d'].xyz - path[i + 1].content['p3d'].xyz) ** 2.))
    return distance


def get_node_length_swc(node):
    """
    Calculates the distance between the center points of an SNode2 node and its parent.
    :param node: :class:'SNode2'
    :return: float
    """
    if not node.parent is None:
        return np.sqrt(np.sum((node.content['p3d'].xyz - node.parent.content['p3d'].xyz) ** 2.))
    else:
        return 0.


# ------------------------------------ Methods to specify cell biophysics -------------------------------------------- #


def import_mech_dict_from_file(cell, mech_file_path=None):
    """
    Imports from a .yaml file a dictionary specifying parameters of NEURON cable properties, density mechanisms, and
    point processes for each type of section in a BiophysCell.
    :param cell: :class:'BiophysCell'
    :param mech_file_path: str (path)
    """
    if mech_file_path is None:
        if cell.mech_file_path is None:
            raise ValueError('import_mech_dict_from_file: missing mech_file_path')
        elif not os.path.isfile(cell.mech_file_path):
            raise IOError('import_mech_dict_from_file: invalid mech_file_path: %s' % cell.mech_file_path)
    elif not os.path.isfile(mech_file_path):
        raise IOError('import_mech_dict_from_file: invalid mech_file_path: %s' % mech_file_path)
    else:
        cell.mech_file_path = mech_file_path
    cell.mech_dict = read_from_yaml(cell.mech_file_path)


def export_mech_dict(cell, mech_file_path=None, output_dir=None):
    """
    Following modifications to the mechanism dictionary either during model specification or parameter optimization,
    this method stores the current mech_dict to a pickle file stamped with the date and time. This allows the
    current set of mechanism parameters to be recalled later.
    :param mech_file_path: str (path)
    :param output_dir: str (path)
    """
    if mech_file_path is None:
        mech_file_name = 'mech_dict_' + datetime.datetime.today().strftime('%Y%m%d_%H%M') + '.yaml'
        if output_dir is None:
            mech_file_path = mech_file_name
        elif os.path.isdir(output_dir):
            mech_file_path = output_dir+'/'+mech_file_name
    write_to_yaml(mech_file_path, cell.mech_dict, convert_scalars=True)
    logger.info('Exported mechanism dictionary to %s' % mech_file_path)


def init_biophysics(cell, env=None, mech_file_path=None, reset_cable=True, from_file=False, correct_cm=False,
                    correct_g_pas=False, verbose=True):
    """
    Consults a dictionary specifying parameters of NEURON cable properties, density mechanisms, and point processes for
    each type of section in a BiophysCell. Traverses through the tree of SHocNode nodes following order of inheritance.
    Sets membrane mechanism parameters, including gradients and inheritance of parameters from nodes along the path from
    root. Warning! Do not reset cable after inserting synapses!
    :param cell: :class:'BiophysCell'
    :param env: :class:'Env'
    :param mech_file_path: str (path)
    :param reset_cable: bool
    :param from_file: bool
    :param correct_cm: bool
    :param correct_g_pas: bool
    :param verbose: bool
    """
    if from_file:
        import_mech_dict_from_file(cell, mech_file_path)
    if (correct_cm or correct_g_pas) and env is None:
        raise ValueError('init_biophysics: missing Env object; required to parse network configuration and count '
                         'synapses.')
    if reset_cable:
        for sec_type in default_ordered_sec_types:
            if sec_type in cell.mech_dict and sec_type in cell.nodes:
                for node in cell.nodes[sec_type]:
                    reset_cable_by_node(cell, node, verbose=verbose)
    if correct_cm:
        correct_cell_for_spines_cm(cell, env, verbose=verbose)
    else:
        for sec_type in default_ordered_sec_types:
            if sec_type in cell.mech_dict and sec_type in cell.nodes:
                if cell.nodes[sec_type]:
                    update_biophysics_by_sec_type(cell, sec_type)
    if correct_g_pas:
        correct_cell_for_spines_g_pas(cell, env, verbose=verbose)


def reset_cable_by_node(cell, node, verbose=True):
    """
    Consults a dictionary specifying parameters of NEURON cable properties such as axial resistance ('Ra'),
    membrane specific capacitance ('cm'), and a spatial resolution parameter to specify the number of separate
    segments per section in a BiophysCell
    :param cell: :class:'BiophysCell'
    :param node: :class:'SHocNode'
    :param verbose: bool
    """
    sec_type = node.type
    if sec_type in cell.mech_dict and 'cable' in cell.mech_dict[sec_type]:
        mech_content = cell.mech_dict[sec_type]['cable']
        if mech_content is not None:
            update_mechanism_by_node(cell, node, 'cable', mech_content, verbose=verbose)
    else:
        init_nseg(node.sec, verbose=verbose)
        node.reinit_diam()


def count_spines_per_seg(node, env, gid):
    """

    :param node: :class:'SHocNode'
    :param env: :class:'Env'
    :param gid: int
    """
    syn_attrs = env.synapse_attributes
    node.content['spine_count'] = []
    
    filtered_synapses = syn_attrs.filter_synapses(gid, syn_sections=[node.index], \
                                                      syn_types=[env.Synapse_Types['excitatory']])
    if len(filtered_synapses) > 0:
        this_syn_locs = np.asarray([syn.syn_loc for _,syn in viewitems(filtered_synapses)])
        seg_width = 1. / node.sec.nseg
        for i, seg in enumerate(node.sec):
            num_spines = len(np.where((this_syn_locs >= i * seg_width) & (this_syn_locs < (i + 1) * seg_width))[0])
            node.content['spine_count'].append(num_spines)
    else:
        node.content['spine_count'] = [0] * node.sec.nseg


def correct_node_for_spines_g_pas(node, env, gid, soma_g_pas, verbose=True):
    """
    If not explicitly modeling spine compartments for excitatory synapses, this method scales g_pas in this
    dendritic section proportional to the number of excitatory synapses contained in the section.
    :param node: :class:'SHocNode'
    :param env: :class:'Env'
    :param gid: int
    :param soma_g_pas: float
    :param verbose: bool
    """
    SA_spine = math.pi * (1.58 * 0.077 + 0.5 * 0.5)
    if len(node.spine_count) != node.sec.nseg:
        count_spines_per_seg(node, env, gid)
    for i, segment in enumerate(node.sec):
        SA_seg = segment.area()
        num_spines = node.spine_count[i]

        g_pas_correction_factor = (SA_seg * node.sec(segment.x).g_pas + num_spines * SA_spine * soma_g_pas) / \
                                 (SA_seg * node.sec(segment.x).g_pas)
        node.sec(segment.x).g_pas *= g_pas_correction_factor
        if verbose:
            logger.info('g_pas_correction_factor for gid: %i; %s seg %i: %.3f' %
                        (gid, node.name, i, g_pas_correction_factor))


def correct_node_for_spines_cm(node, env, gid, verbose=True):
    """
    If not explicitly modeling spine compartments for excitatory synapses, this method scales cm in this
    dendritic section proportional to the number of excitatory synapses contained in the section.
    :param node: :class:'SHocNode'
    :param env:  :class:'Env'
    :param gid: int
    :param verbose: bool
    """
    # arrived at via optimization. spine neck appears to shield dendrite from spine head contribution to membrane
    # capacitance and time constant:
    cm_fraction = 0.40
    SA_spine = math.pi * (1.58 * 0.077 + 0.5 * 0.5)
    if len(node.spine_count) != node.sec.nseg:
        count_spines_per_seg(node, env, gid)
    for i, segment in enumerate(node.sec):
        SA_seg = segment.area()
        num_spines = node.spine_count[i]
        cm_correction_factor = (SA_seg + cm_fraction * num_spines * SA_spine) / SA_seg
        node.sec(segment.x).cm *= cm_correction_factor
<<<<<<< HEAD
        if verbose:
            logger.info('cm_correction_factor for gid: %i; %s seg %i: %.3f' % (gid, node.name, i, cm_correction_factor))
=======
>>>>>>> 0e5e6f02


def correct_cell_for_spines_g_pas(cell, env, verbose):
    """
    If not explicitly modeling spine compartments for excitatory synapses, this method scales g_pas in all
    dendritic sections proportional to the number of excitatory synapses contained in each section.
    :param cell: :class:'BiophysCell'
    :param env: :class:'Env'
    :param verbose: bool
    """
    soma_g_pas = cell.mech_dict['soma']['pas']['g']['value']
    for sec_type in ['basal', 'trunk', 'apical', 'tuft']:
        for node in cell.nodes[sec_type]:
            correct_node_for_spines_g_pas(node, env, cell.gid, soma_g_pas, verbose=verbose)


def correct_cell_for_spines_cm(cell, env, verbose=True):
    """

    :param cell: :class:'BiophysCell'
    :param env: :class:'Env'
    :param verbose: bool
    """
    loop = 0
    while loop < 2:
        for sec_type in ['basal', 'trunk', 'apical', 'tuft']:
            for node in cell.nodes[sec_type]:
                correct_node_for_spines_cm(node, env, cell.gid, verbose=verbose)
                if loop == 0:
                    init_nseg(node.sec, verbose=verbose)
                    node.reinit_diam()
        loop += 1
    init_biophysics(cell, env, reset_cable=False, verbose=verbose)


def update_biophysics_by_sec_type(cell, sec_type, reset_cable=False):
    """
    This method loops through all sections of the specified type, and consults the mechanism dictionary to update
    mechanism properties. If the reset_cable flag is True, cable parameters are re-initialized first, then the
    ion channel mechanisms are updated.
    :param cell: :class:'BiophysCell'
    :param sec_type: str
    :param reset_cable: bool
    """
    if sec_type in cell.nodes:
        if reset_cable:
            # cable properties must be set first, as they can change nseg, which will affect insertion of membrane
            # mechanism gradients
            for node in cell.nodes[sec_type]:
                reset_cable_by_node(cell, node)
        if sec_type in cell.mech_dict:
            for node in cell.nodes[sec_type]:
                for mech_name in (mech_name for mech_name in cell.mech_dict[sec_type]
                                  if mech_name not in ['cable', 'ions', 'synapses']):
                    update_mechanism_by_node(cell, node, mech_name, cell.mech_dict[sec_type][mech_name])
                # ion-related parameters do not exist until after membrane mechanisms have been inserted
                if 'ions' in cell.mech_dict[sec_type]:
                    update_mechanism_by_node(cell, node, 'ions', cell.mech_dict[sec_type]['ions'])


def update_mechanism_by_sec_type(cell, sec_type, mech_name):
    """
    During parameter optimization, it is often convenient to reinitialize all the parameters for a single mechanism
    in a subset of compartments. For example, g_pas in basal dendrites that inherit the value from the soma after
    modifying the value in the soma compartment.
    :param cell: :class:'BiophysCell'
    :param sec_type: str
    :param mech_name: str
    :return:
    """
    if sec_type in cell.nodes and sec_type in cell.mech_dict and mech_name in cell.mech_dict[sec_type]:
        for node in cell.nodes[sec_type]:
            update_mechanism_by_node(cell, node, mech_name, cell.mech_dict[sec_type][mech_name])


def get_mech_rules_dict(cell, **rules):
    """
    Used by modify_mech_param. Takes in a series of arguments and constructs a validated rules dictionary that will be
    used to update a cell's mechanism dictionary.
    :param cell: :class:'BiophysCell'
    :param rules: dict
    :return: dict
    """
    rules_dict = {name: rules[name] for name in
                  (name for name in ['value', 'origin', 'slope', 'tau', 'xhalf', 'min', 'max', 'min_loc', 'max_loc',
                                     'outside', 'custom'] if name in rules and rules[name] is not None)}
    if 'origin' in rules_dict:
        origin_type = rules_dict['origin']
        valid_sec_types = [sec_type for sec_type in cell.nodes if len(cell.nodes[sec_type]) > 0]
        if origin_type not in valid_sec_types + ['parent', 'branch_origin']:
            raise ValueError('modify_mech_param: cannot inherit from invalid origin type: %s' % origin_type)
    return rules_dict


def modify_mech_param(cell, sec_type, mech_name, param_name=None, value=None, origin=None, slope=None, tau=None,
                      xhalf=None, min=None, max=None, min_loc=None, max_loc=None, outside=None, custom=None,
                      append=False):
    """
    Modifies or inserts new membrane mechanisms into hoc sections of type sec_type. First updates the mechanism
    dictionary, then sets the corresponding hoc parameters. This method is meant to be called manually during
    initial model specification, or during parameter optimization. For modifications to persist across simulations,
    the mechanism dictionary must be saved to a file using export_mech_dict() and re-imported during BiophysCell
    initialization.
    :param cell: :class:'BiophysCell'
    :param sec_type: str
    :param mech_name: str
    :param param_name: str
    :param value: float
    :param origin: str (sec_type)
    :param slope: float
    :param tau: float
    :param xhalf: float
    :param min: float
    :param max: float
    :param min_loc: float
    :param max_loc: float
    :param outside: float
    :param custom: dict
    :param append: bool
    """
    if sec_type not in cell.nodes:
        raise ValueError('modify_mech_param: sec_type: %s not in cell' % sec_type)
    if param_name is None:
        if mech_name in ['cable', 'ions']:
            raise ValueError('modify_mech_param: missing required parameter to modify mechanism: %s in sec_type: %s' %
                             (mech_name, sec_type))
        mech_content = None
    else:
        if value is None and origin is None:
            raise ValueError('modify_mech_param: mechanism: %s; parameter: %s; missing origin or value for '
                             'sec_type: %s' % (mech_name, param_name, sec_type))
        rules = get_mech_rules_dict(cell, value=value, origin=origin, slope=slope, tau=tau, xhalf=xhalf, min=min, max=max,
                                    min_loc=min_loc, max_loc=max_loc, outside=outside, custom=custom)
        mech_content = {param_name: rules}

    backup_mech_dict = copy.deepcopy(cell.mech_dict)

    # No mechanisms have been inserted into this type of section yet
    if sec_type not in cell.mech_dict:
        cell.mech_dict[sec_type] = {mech_name: mech_content}
    # This mechanism has not yet been inserted into this type of section, or has been inserted, but no parameters
    # have been specified
    elif mech_name not in cell.mech_dict[sec_type] or cell.mech_dict[sec_type][mech_name] is None:
        cell.mech_dict[sec_type][mech_name] = mech_content
    elif param_name is not None:
        # This parameter has already been specified, and the user wants to append a new rule set
        if param_name in cell.mech_dict[sec_type][mech_name] and append:
            if isinstance(cell.mech_dict[sec_type][mech_name][param_name], dict):
                cell.mech_dict[sec_type][mech_name][param_name] = \
                    [cell.mech_dict[sec_type][mech_name][param_name], rules]
            elif isinstance(cell.mech_dict[sec_type][mech_name][param_name], list):
                cell.mech_dict[sec_type][mech_name][param_name].append(rules)
        # This mechanism has been inserted, but this parameter has not yet been specified,
        # or the user wants to replace an existing rule set
        else:
            cell.mech_dict[sec_type][mech_name][param_name] = rules

    try:
        # all membrane mechanisms in sections of type sec_type must be reinitialized after changing cable properties
        if mech_name == 'cable':
            if param_name in ['Ra', 'cm', 'spatial_res']:
                update_biophysics_by_sec_type(cell, sec_type, reset_cable=True)
            else:
                raise AttributeError('modify_mech_param: unknown cable property: %s' % param_name)
        else:
            for node in cell.nodes[sec_type]:
                try:
                    update_mechanism_by_node(cell, node, mech_name, mech_content)
                except (AttributeError, NameError, ValueError, KeyError, RuntimeError, IOError) as e:
                    raise RuntimeError('%s\n%s' %(str(e), str(sys.exc_info()[2])))
    except RuntimeError as e:
        cell.mech_dict = copy.deepcopy(backup_mech_dict)
        if param_name is not None:
            raise RuntimeError('modify_mech_param: problem modifying mechanism: %s parameter: %s in node: %s\n%s' % \
                               (mech_name, param_name, node.name, e))
        else:
            raise RuntimeError('modify_mech_param: problem modifying mechanism: %s in node: %s\n%s' % \
                                   (mech_name, node.name, e))


def update_mechanism_by_node(cell, node, mech_name, mech_content, verbose=True):
    """
    This method loops through all the parameters for a single mechanism specified in the mechanism dictionary and
    calls parse_mech_rules to interpret the rules and set the values for the given node.
    :param cell: :class:'BiophysCell'
    :param node: :class:'SHocNode'
    :param mech_name: str
    :param mech_content: dict
    :param verbose: bool
    """
    if mech_content is not None:
        for param_name in mech_content:
            # accommodate either a dict, or a list of dicts specifying multiple location constraints for
            # a single parameter
            if isinstance(mech_content[param_name], dict):
                parse_mech_rules(cell, node, mech_name, param_name, mech_content[param_name], verbose=verbose)
            elif isinstance(mech_content[param_name], list):
                for mech_content_entry in mech_content[param_name]:
                    parse_mech_rules(cell, node, mech_name, param_name, mech_content_entry, verbose=verbose)
    else:
        node.sec.insert(mech_name)


def get_donor(cell, node, origin_type):
    """

    :param cell: :class:'BiophysCell'
    :param node: :class:'SHocNode'
    :param origin_type: str
    :return: :class:'SHocNode'
    """
    if origin_type == 'parent':
        if node.type == 'spine_head':
            donor = node.parent.parent.parent
        elif node.type == 'spine_neck':
            donor = node.parent.parent
        else:
            donor = node.parent
    elif origin_type == 'branch_origin':
        donor = get_dendrite_origin(cell, node)
    elif origin_type in cell.nodes:
        donor = get_node_along_path_to_root(cell, node, origin_type)
    else:
        raise ValueError('get_donor: unknown origin_type: %s' % origin_type)
    return donor


def parse_mech_rules(cell, node, mech_name, param_name, rules, donor=None, verbose=True):
    """
    Provided a membrane density mechanism, a parameter, a node, and a dict of rules. Interprets the provided rules,
    including complex gradient and inheritance rules. Gradients can be specified as linear, exponential, or sigmoidal.
    Custom functions can also be provided to specify more complex distributions. Calls inherit_mech_param to retrieve a
    value from a donor node, if necessary. Calls set_mech_param to set the values of the actual hoc membrane density
    mechanisms.
    1) A 'value' with no 'origin' requires no further processing
    2) An 'origin' with no 'value' requires a donor node to inherit a baseline value
    3) An 'origin' with a 'value' requires a donor node to use as a reference point for applying a distance-dependent
    gradient
    :param cell: :class:'BiophysCell'
    :param node: :class:'SHocNode'
    :param mech_name: str
    :param param_name: str
    :param rules: dict
    :param verbose: bool
    """
    if 'origin' in rules and donor is None:
        donor = get_donor(cell, node, rules['origin'])
        if donor is None:
            raise RuntimeError('parse_syn_mech_rules: problem identifying donor of origin_type: %s for mechanism: '
                               '%s parameter: %s in sec_type: %s' %
                               (rules['origin'], mech_name, param_name, node.type))
    if 'value' in rules:
        baseline = rules['value']
    elif donor is None:
        raise RuntimeError('parse_mech_rules: cannot set mechanism: %s parameter: %s in sec_type: %s without a '
                           'specified origin or value' % (mech_name, param_name, node.type))
    else:
        if (mech_name == 'cable') and (param_name == 'spatial_res'):
            baseline = get_spatial_res(cell, donor)
        else:
            baseline = inherit_mech_param(donor, mech_name, param_name)
    if mech_name == 'cable':  # cable properties can be inherited, but cannot be specified as gradients
        if param_name == 'spatial_res':
            init_nseg(node.sec, baseline, verbose=verbose)
        else:
            setattr(node.sec, param_name, baseline)
            init_nseg(node.sec, get_spatial_res(cell, node), verbose=verbose)
        node.reinit_diam()
    elif 'custom' in rules:
        parse_custom_mech_rules(cell, node, mech_name, param_name, baseline, rules, donor, verbose=verbose)
    else:
        set_mech_param(cell, node, mech_name, param_name, baseline, rules, donor)


def inherit_mech_param(donor, mech_name, param_name):
    """
    When the mechanism dictionary specifies that a node inherit a parameter value from a donor node, this method
    returns the value of the requested parameter from the segment closest to the end of the section.
    :param donor: :class:'SHocNode'
    :param mech_name: str
    :param param_name: str
    :return: float
    """
    # accesses the last segment of the section
    loc = donor.sec.nseg / (donor.sec.nseg + 1.)
    try:
        if mech_name in ['cable', 'ions']:
            if mech_name == 'cable' and param_name == 'Ra':
                return getattr(donor.sec, param_name)
            else:
                return getattr(donor.sec(loc), param_name)
        else:
            return getattr(getattr(donor.sec(loc), mech_name), param_name)
    except (AttributeError, NameError, KeyError, ValueError, RuntimeError, IOError) as e:
        raise RuntimeError('inherit_mech_param: problem inheriting mechanism: %s parameter: %s from ' \
                               'sec_type: %s\n%s' % (mech_name, param_name, donor.type, e))


def set_mech_param(cell, node, mech_name, param_name, baseline, rules, donor=None):
    """

    :param node: :class:'SHocNode'
    :param mech_name: str
    :param param_name: str
    :param baseline: float
    :param rules: dict
    :param donor: :class:'SHocNode' or None
    """
    if not ('min_loc' in rules or 'max_loc' in rules or 'slope' in rules):
        if mech_name == 'ions':
            setattr(node.sec, param_name, baseline)
        else:
            node.sec.insert(mech_name)
            setattr(node.sec, param_name + "_" + mech_name, baseline)
    elif donor is None:
        raise RuntimeError('set_mech_param: cannot set value of mechanism: %s parameter: %s in sec_type: %s '
                           'without a provided origin' % (mech_name, param_name, node.type))
    else:
        min_distance = rules['min_loc'] if 'min_loc' in rules else 0.
        max_distance = rules['max_loc'] if 'max_loc' in rules else None
        min_val = rules['min'] if 'min' in rules else None
        max_val = rules['max'] if 'max' in rules else None
        slope = rules['slope'] if 'slope' in rules else None
        tau = rules['tau'] if 'tau' in rules else None
        xhalf = rules['xhalf'] if 'xhalf' in rules else None
        outside = rules['outside'] if 'outside' in rules else None

        # No need to insert the mechanism into the section if no segment matches location constraints
        min_seg_distance = get_distance_to_node(cell, donor, node, 0.5 / node.sec.nseg)
        max_seg_distance = get_distance_to_node(cell, donor, node, (0.5 + node.sec.nseg - 1) / node.sec.nseg)
        if (min_distance is None or max_seg_distance > min_distance) and \
                (max_distance is None or min_seg_distance <= max_distance):
            # insert the mechanism first
            if not mech_name == 'ions':
                node.sec.insert(mech_name)
            if min_distance is None:
                min_distance = 0.
            for seg in node.sec:
                distance = get_distance_to_node(cell, donor, node, seg.x)
                value = get_param_val_by_distance(distance, baseline, slope, min_distance, max_distance, min_val,
                                                  max_val, tau, xhalf, outside)
                if value is not None:
                    if mech_name == 'ions':
                        setattr(seg, param_name, value)
                    else:
                        setattr(getattr(seg, mech_name), param_name, value)


def get_param_val_by_distance(distance, baseline, slope, min_distance, max_distance=None, min_val=None, max_val=None,
                              tau=None, xhalf=None, outside=None):
    """
    By default, if only some segments or synapses in a section meet the location constraints, the parameter inherits the
    mechanism's default value. if another value is desired, it can be specified via an 'outside' key in the mechanism
    dictionary entry.
    :param distance: float
    :param baseline: float
    :param slope: float
    :param min_distance: float
    :param max_distance: float
    :param min_val: float
    :param max_val: float
    :param tau: float
    :param xhalf: float
    :param outside: float
    :return: float
    """
    if distance > min_distance and (max_distance is None or distance <= max_distance):
        if slope is not None:
            distance -= min_distance
            if tau is not None:
                if xhalf is not None:  # sigmoidal gradient
                    offset = baseline - slope / (1. + np.exp(xhalf / tau))
                    value = offset + slope / (1. + np.exp((xhalf - distance) / tau))
                else:  # exponential gradient
                    offset = baseline - slope
                    value = offset + slope * np.exp(distance / tau)
            else:  # linear gradient
                value = baseline + slope * distance
            if min_val is not None and value < min_val:
                value = min_val
            elif max_val is not None and value > max_val:
                value = max_val
        else:
            value = baseline
    elif outside is not None:
        value = outside
    else:
        value = None
    return value


def zero_na(cell):
    """
    Set na channel conductances to zero in all compartments. Used during parameter optimization.
    """
    for sec_type in (sec_type for sec_type in default_ordered_sec_types if sec_type in cell.nodes and
                     sec_type in cell.mech_dict):
        for na_type in (na_type for na_type in ['nas', 'nax'] if na_type in cell.mech_dict[sec_type]):
            modify_mech_param(cell, sec_type, na_type, 'gbar', 0.)


# --------------------------- Custom methods to specify subcellular mechanism gradients ------------------------------ #


def parse_custom_mech_rules(cell, node, mech_name, param_name, baseline, rules, donor, verbose=True):
    """
    If the provided node meets custom criteria, rules are modified and passed back to parse_mech_rules with the
    'custom' item removed. Avoids having to determine baseline and donor over again.
    :param cell: :class:'BiophysCell'
    :param node: :class:'SHocNode'
    :param mech_name: str
    :param param_name: str
    :param baseline: float
    :param rules: dict
    :param donor: :class:'SHocNode' or None
    :param verbose: bool
    """
    if 'func' not in rules['custom'] or rules['custom']['func'] is None:
        raise RuntimeError('parse_custom_mech_rules: no custom function provided for mechanism: %s parameter: %s in '
                           'sec_type: %s' % (mech_name, param_name, node.type))
    if rules['custom']['func'] in globals() and isinstance(globals()[rules['custom']['func']], collections.Callable):
        func = globals()[rules['custom']['func']]
    else:
        raise RuntimeError('parse_custom_mech_rules: problem locating custom function: %s for mechanism: %s '
                           'parameter: %s in sec_type: %s' %
                           (rules['custom']['func'], mech_name, param_name, node.type))
    custom = copy.deepcopy(rules['custom'])
    del custom['func']
    new_rules = copy.deepcopy(rules)
    del new_rules['custom']
    new_rules['value'] = baseline
    new_rules = func(cell, node, baseline, new_rules, donor, **custom)
    if new_rules:
        parse_mech_rules(cell, node, mech_name, param_name, new_rules, donor, verbose=verbose)


def custom_filter_by_branch_order(cell, node, baseline, rules, donor, branch_order, **kwargs):
    """
    Allows the provided rule to be applied if the provided node meets specified branch order criterion.
    :param cell: :class:'BiophysCell'
    :param node: :class:'SHocNode'
    :param baseline: float
    :param rules: dict
    :param donor: :class:'SHocNode' or None
    :param branch_order: int or float
    :return: dict or False
    """
    if branch_order is None:
        raise RuntimeError('custom_filter_by_branch_order: custom argument: branch_order not provided for sec_type: '
                           '%s' % node.type)
    branch_order = int(branch_order)
    if get_branch_order(cell, node) < branch_order:
        return False
    return rules


def custom_filter_modify_slope_if_terminal(cell, node, baseline, rules, donor, **kwargs):
    """
    Allows the provided rule to be applied if the provided node is a terminal branch. Adjusts the specified slope based
    on the length of the associated section.
    :param cell: :class:'BiophysCell'
    :param node: :class:'SHocNode'
    :param baseline: float
    :param rules: dict
    :param donor: :class:'SHocNode' or None
    :return: dict or False
    """
    if not is_terminal(node):
        return False
    start_val = baseline
    if 'min' in rules:
        end_val = rules['min']
        direction = -1
    elif 'max' in rules:
        end_val = rules['max']
        direction = 1
    else:
        raise RuntimeError('custom_filter_modify_slope_if_terminal: no min or max target value specified for sec_type: %s' %
                           node.type)
    slope = (end_val - start_val)/node.sec.L
    if 'slope' in rules:
        if direction < 0.:
            slope = min(rules['slope'], slope)
        else:
            slope = max(rules['slope'], slope)
    rules['slope'] = slope
    return rules


def custom_filter_if_terminal(cell, node, baseline, rules, donor, **kwargs):
    """
    Allows the provided rule to be applied if the provided node is a terminal branch.
    :param cell: :class:'BiophysCell'
    :param node: :class:'SHocNode'
    :param baseline: float
    :param rules: dict
    :param donor: :class:'SHocNode' or None
    :return: dict or False
    """
    if not is_terminal(node):
        return False
    return rules


# ------------------- Methods to specify cells from hoc templates and neuroh5 trees ---------------------------------- #

def report_topology(cell, env, node=None):
    """
    Traverse a cell and report topology and number of synapses.
    :param cell:
    :param env:
    :param node:
    """
    if node is None:
       node = cell.tree.root
    syn_attrs = env.synapse_attributes
<<<<<<< HEAD
    if node.index in syn_attrs.sec_index_map[cell.gid] and len(syn_attrs.sec_index_map[cell.gid][node.index]) > 0:
        num_exc_syns = len(syn_attrs.get_filtered_syn_indexes(cell.gid,
                                                              syn_indexes=syn_attrs.sec_index_map[cell.gid][node.index],
                                                              syn_types=[env.syntypes_dict['excitatory']]))
        num_inh_syns = len(syn_attrs.get_filtered_syn_indexes(cell.gid,
                                                              syn_indexes=syn_attrs.sec_index_map[cell.gid][node.index],
                                                              syn_types=[env.syntypes_dict['inhibitory']]))
    else:
        num_exc_syns = 0
        num_inh_syns = 0
    diams_str = ', '.join('%.2f' % node.sec.diam3d(i) for i in range(node.sec.n3d()))
    report = 'node: %s, L: %.1f, diams: [%s], children: %i, exc_syns: %i, inh_syns: %i' % \
             (node.name, node.sec.L, diams_str, len(node.children), num_exc_syns, num_inh_syns)
=======
    num_exc_syns = len(syn_attrs.filter_synapses(cell.gid, \
                                                 syn_sections=[node.index], \
                                                 syn_types=[env.syntypes_dict['excitatory']]))
    num_inh_syns = len(syn_attrs.filter_synapses(cell.gid, \
                                                 syn_sections=[node.index], \
                                                 syn_types=[env.syntypes_dict['inhibitory']]))

    report = 'node: %s, L: %.1f, diam: %.2f, children: %i, exc_syns: %i, inh_syns: %i' % \
             (node.name, node.sec.L, node.sec.diam, len(node.children), num_exc_syns, num_inh_syns)
>>>>>>> 0e5e6f02
    if node.parent is not None:
        report += ', parent: %s' % node.parent.name
    logger.info(report)
    for child in node.children:
        report_topology(cell, env, child)

        
def make_neurotree_graph(neurotree_dict):
    """
    Creates a graph of sections that follows the topological organization of the given neuron.
    :param neurotree_dict:
    :return: NetworkX.DiGraph
    """
    import networkx as nx

    sec_nodes = neurotree_dict['section_topology']['nodes']
    sec_src   = neurotree_dict['section_topology']['src']
    sec_dst   = neurotree_dict['section_topology']['dst']

    sec_graph = nx.DiGraph()
    for i, j in zip(sec_src, sec_dst):
        sec_graph.add_edge(i, j)

    return sec_graph
    

def make_neurotree_cell(template_class, gid=0, dataset_path="", neurotree_dict={}):
    """

    :param template_class:
    :param local_id:
    :param gid:
    :param dataset_path:
    :param neurotree_dict:
    :return: hoc cell object
    """
    vx       = neurotree_dict['x']
    vy       = neurotree_dict['y']
    vz       = neurotree_dict['z']
    vradius  = neurotree_dict['radius']
    vlayer   = neurotree_dict['layer']
    vsection = neurotree_dict['section']
    secnodes = neurotree_dict['section_topology']['nodes']
    vsrc     = neurotree_dict['section_topology']['src']
    vdst     = neurotree_dict['section_topology']['dst']
    swc_type = neurotree_dict['swc_type']
    cell     = template_class(gid, dataset_path, secnodes, vlayer, vsrc, vdst, vx, vy, vz, vradius, swc_type)
    return cell


def make_hoc_cell(env, pop_name, gid, neurotree_dict=False):
    """

    :param env:
    :param gid:
    :param population:
    :return:
    """
    dataset_path = env.dataset_path if env.dataset_path is not None else ""
    data_file_path = env.data_file_path
    template_name = env.celltypes[pop_name]['template']
    assert(hasattr(h, template_name))
    template_class = getattr(h, template_name)

    if neurotree_dict:
        hoc_cell = make_neurotree_cell(template_class, neurotree_dict=neurotree_dict, gid=gid, dataset_path=dataset_path)
    else:
        if pop_name in env.cellAttributeInfo and 'Trees' in env.cellAttributeInfo[pop_name]:
            raise Exception('make_hoc_cell: morphology for population %s gid: %i is not provided' %
                            data_file_path, pop_name, gid)
        else:
            hoc_cell = template_class(gid, dataset_path)
        
    return hoc_cell


<<<<<<< HEAD
def get_biophys_cell(env, pop_name, gid, load_synapses=True, load_edges=True, load_weights=False):
=======

def get_biophys_cell(env, pop_name, gid, tree_dict=None, synapses_dict=None, load_synapses=True, load_edges=True):
>>>>>>> 0e5e6f02
    """
    :param env: :class:'Env'
    :param pop_name: str
    :param gid: int
    :param load_synapses: bool
    :param load_edges: bool
    :param load_weights: bool
    :return: :class:'BiophysCell'
    """
    env.load_cell_template(pop_name)
    if tree_dict is None:
        tree_dict = select_tree_attributes(gid, env.comm, env.data_file_path, pop_name)
    hoc_cell = make_hoc_cell(env, pop_name, gid, neurotree_dict=tree_dict)
    cell = BiophysCell(gid=gid, pop_name=pop_name, hoc_cell=hoc_cell, env=env)
    syn_attrs = env.synapse_attributes
    synapse_config = env.celltypes[pop_name]['synapses']
    
<<<<<<< HEAD
    if load_synapses:
        if pop_name in env.cellAttributeInfo and 'Synapse Attributes' in env.cellAttributeInfo[pop_name]:
            synapses_iter = read_cell_attribute_selection(env.dataFilePath, pop_name, [gid], 'Synapse Attributes',
                                                           comm=env.comm)
            synapses_dict = dict(synapses_iter)
            syn_attrs.load_syn_id_attrs(gid, synapses_dict[gid])
        else:
            logger.error('get_biophys_cell: synapse attributes not found for %s: gid: %i' % (pop_name, gid))
            raise Exception

    if load_weights:
        if 'weights namespace' in synapse_config:
            if not load_synapses:
                logger.error('get_biophys_cell: %s: gid: %i; cannot load weights without first loading synapse '
                             'attributes' % (pop_name, gid))
                raise Exception
            weights_namespace = synapse_config['weights namespace']
            weights_iter = read_cell_attribute_selection (env.dataFilePath, pop_name, [gid], weights_namespace,
                                                          comm=env.comm)
            cell_weights_dict = dict(weights_iter)
            weights_syn_ids = cell_weights_dict[gid]['syn_id']
            for syn_name in (syn_name for syn_name in cell_weights_dict[gid] if syn_name != 'syn_id'):
                target_syn_name = syn_name
                weights_values = cell_weights_dict[gid][syn_name]
                syn_attrs.load_syn_weights(gid, target_syn_name, weights_syn_ids, weights_values)
                logger.info('get_biophys_cell: gid: %i; found %i %s synaptic weights' %
                            (gid, len(cell_weights_dict[gid][syn_name]), target_syn_name))
        else:
            logger.info('get_biophys_cell: weights not found for %s: gid: %i' % (pop_name, gid))

    if load_edges:
        if os.path.isfile(env.connectivityFilePath):
            graph, a = read_graph_selection(file_name=env.connectivityFilePath, selection=[gid], comm=env.comm,
                                            namespaces=['Synapses', 'Connections'])
=======
    if (synapses_dict is None) and load_synapses:
        #if pop_name not in syn_attrs.select_cell_attr_index_map:
        #    syn_attrs.select_cell_attr_index_map[pop_name] = \
        #        get_cell_attributes_index_map(env.comm, env.data_file_path, pop_name, 'Synapse Attributes')
        #syn_attrs.load_syn_id_attrs(gid, select_cell_attributes(gid, env.comm, env.data_file_path,
        #                                                        syn_attrs.select_cell_attr_index_map[pop_name],
        #                                                        pop_name, 'Synapse Attributes', target_gid_offset))
        
        if 'weights namespace' in synapse_config:
            weights_namespace = synapse_config['weights namespace']
        else:
            weights_namespace = None

        if (pop_name in env.cellAttributeInfo) and ('Synapse Attributes' in env.cellAttributeInfo[pop_name]):
            synapses_iter = read_cell_attribute_selection (env.data_file_path, pop_name, [gid], \
                                                            'Synapse Attributes', comm=env.comm)
                                    
            if weights_namespace is not None:
                cell_weights_iter = read_cell_attribute_selection (env.data_file_path, pop_name, [gid], \
                                                                   weights_namespace, comm=env.comm)
            else:
                cell_weights_iter = None
            
            syn_attrs.init_syn_id_attrs_from_iter(synapses_iter)
            if cell_weights_iter is not None:
                for gid, cell_weights_dict in cell_weights_iter:
                    weights_syn_ids = cell_weights_dict['syn_id']
                    for syn_name in (syn_name for syn_name in cell_weights_dict if syn_name != 'syn_id'):
                        weights_values  = cell_weights_dict[syn_name]
                        syn_attrs.add_netcon_weights_from_iter(gid, syn_name, \
                                                               zip_longest(weights_syn_ids, \
                                                                           weights_values))
                        logger.info('get_biophys_cell: gid: %i; found %i %s synaptic weights' % \
                                    (gid, len(cell_weights_dict[syn_name]), syn_name))
        else:
            if synapses_dict is not None:
                syn_attrs.init_syn_id_attrs(synapses_dict)
            else:
                logger.error('get_biophys_cell: synapse attributes not found for %s: gid: %i' % (pop_name, gid))
                raise Exception
            

    if load_edges:
        if os.path.isfile(env.connectivity_file_path):
            (graph, a) = read_graph_selection(file_name=env.connectivity_file_path, selection=[gid], \
                                                comm=env.comm, namespaces=['Synapses', 'Connections'])
>>>>>>> 0e5e6f02
            if pop_name in env.projection_dict:
                for presyn_name in env.projection_dict[pop_name]:

                    edge_iter = graph[pop_name][presyn_name]
                    syn_params_dict = env.connection_config[pop_name][presyn_name].mechanisms
                    
                    syn_attrs.init_edge_attrs_from_iter(pop_name, presyn_name, a, edge_iter)
            else:
                logger.error('get_biophys_cell: connection attributes not found for %s: gid: %i' % (pop_name, gid))
                raise Exception
        else:
<<<<<<< HEAD
            logger.error('get_biophys_cell: connection file %s not found' % env.connectivityFilePath)
            raise Exception
    env.biophys_cells[pop_name][gid] = cell
    return cell
=======
            logger.error('get_biophys_cell: connection file %s not found' % (env.connectivity_file_path))
            raise Exception
    env.biophys_cells[pop_name][gid] = cell
    return cell


def find_spike_threshold_minimum(cell,loc=0.5,sec=None,duration=10.0,delay=100.0,initial_amp=0.001):
    """
    Determines minimum stimulus sufficient to induce a spike in a cell. 
    Defines an IClamp with the specified duration, and an APCount to detect spikes.
    Uses NEURON's thresh.hoc to find threshold by bisection.

    :param cell: hoc cell
    :param sec: cell section for stimulation
    :param loc: location of stimulus
    :param duration: stimulus duration
    :param delay: stimulus delay
    :param initial_amp: initial stimulus amplitude (nA)
    """

    if sec is None:
        sec = list(cell.soma)[0]
    
    iclamp = h.IClamp(sec(loc))
    setattr(iclamp,'del',delay)
    iclamp.dur = duration
    iclamp.amp = initial_amp

    apcount = h.APCount(sec(loc))
    apcount.thresh = -20
    apcount.time = 0.

    h.tstop = duration+delay
    h.cvode_active (1)

    h.load_file("nrngui.hoc")  
    h.load_file("thresh.hoc")  ## nrn/lib/hoc
    thr = h.threshold(iclamp._ref_amp)

    return thr



>>>>>>> 0e5e6f02
<|MERGE_RESOLUTION|>--- conflicted
+++ resolved
@@ -821,11 +821,7 @@
         num_spines = node.spine_count[i]
         cm_correction_factor = (SA_seg + cm_fraction * num_spines * SA_spine) / SA_seg
         node.sec(segment.x).cm *= cm_correction_factor
-<<<<<<< HEAD
-        if verbose:
-            logger.info('cm_correction_factor for gid: %i; %s seg %i: %.3f' % (gid, node.name, i, cm_correction_factor))
-=======
->>>>>>> 0e5e6f02
+        logger.info('cm_correction_factor for gid: %i; %s seg %i: %.3f' % (gid, node.name, i, cm_correction_factor))
 
 
 def correct_cell_for_spines_g_pas(cell, env, verbose):
@@ -1342,21 +1338,6 @@
     if node is None:
        node = cell.tree.root
     syn_attrs = env.synapse_attributes
-<<<<<<< HEAD
-    if node.index in syn_attrs.sec_index_map[cell.gid] and len(syn_attrs.sec_index_map[cell.gid][node.index]) > 0:
-        num_exc_syns = len(syn_attrs.get_filtered_syn_indexes(cell.gid,
-                                                              syn_indexes=syn_attrs.sec_index_map[cell.gid][node.index],
-                                                              syn_types=[env.syntypes_dict['excitatory']]))
-        num_inh_syns = len(syn_attrs.get_filtered_syn_indexes(cell.gid,
-                                                              syn_indexes=syn_attrs.sec_index_map[cell.gid][node.index],
-                                                              syn_types=[env.syntypes_dict['inhibitory']]))
-    else:
-        num_exc_syns = 0
-        num_inh_syns = 0
-    diams_str = ', '.join('%.2f' % node.sec.diam3d(i) for i in range(node.sec.n3d()))
-    report = 'node: %s, L: %.1f, diams: [%s], children: %i, exc_syns: %i, inh_syns: %i' % \
-             (node.name, node.sec.L, diams_str, len(node.children), num_exc_syns, num_inh_syns)
-=======
     num_exc_syns = len(syn_attrs.filter_synapses(cell.gid, \
                                                  syn_sections=[node.index], \
                                                  syn_types=[env.syntypes_dict['excitatory']]))
@@ -1364,9 +1345,9 @@
                                                  syn_sections=[node.index], \
                                                  syn_types=[env.syntypes_dict['inhibitory']]))
 
-    report = 'node: %s, L: %.1f, diam: %.2f, children: %i, exc_syns: %i, inh_syns: %i' % \
-             (node.name, node.sec.L, node.sec.diam, len(node.children), num_exc_syns, num_inh_syns)
->>>>>>> 0e5e6f02
+    diams_str = ', '.join('%.2f' % node.sec.diam3d(i) for i in range(node.sec.n3d()))
+    report = 'node: %s, L: %.1f, diams: [%s], children: %i, exc_syns: %i, inh_syns: %i' % \
+             (node.name, node.sec.L, diams_str, len(node.children), num_exc_syns, num_inh_syns)
     if node.parent is not None:
         report += ', parent: %s' % node.parent.name
     logger.info(report)
@@ -1443,12 +1424,8 @@
     return hoc_cell
 
 
-<<<<<<< HEAD
-def get_biophys_cell(env, pop_name, gid, load_synapses=True, load_edges=True, load_weights=False):
-=======
-
-def get_biophys_cell(env, pop_name, gid, tree_dict=None, synapses_dict=None, load_synapses=True, load_edges=True):
->>>>>>> 0e5e6f02
+
+def get_biophys_cell(env, pop_name, gid, tree_dict=None, synapses_dict=None, load_synapses=True, load_edges=True, load_weights=False):
     """
     :param env: :class:'Env'
     :param pop_name: str
@@ -1466,89 +1443,44 @@
     syn_attrs = env.synapse_attributes
     synapse_config = env.celltypes[pop_name]['synapses']
     
-<<<<<<< HEAD
-    if load_synapses:
-        if pop_name in env.cellAttributeInfo and 'Synapse Attributes' in env.cellAttributeInfo[pop_name]:
-            synapses_iter = read_cell_attribute_selection(env.dataFilePath, pop_name, [gid], 'Synapse Attributes',
-                                                           comm=env.comm)
-            synapses_dict = dict(synapses_iter)
-            syn_attrs.load_syn_id_attrs(gid, synapses_dict[gid])
-        else:
-            logger.error('get_biophys_cell: synapse attributes not found for %s: gid: %i' % (pop_name, gid))
-            raise Exception
-
-    if load_weights:
-        if 'weights namespace' in synapse_config:
-            if not load_synapses:
-                logger.error('get_biophys_cell: %s: gid: %i; cannot load weights without first loading synapse '
-                             'attributes' % (pop_name, gid))
-                raise Exception
+    if (synapses_dict is None) and load_synapses:
+    	if 'weights namespace' in synapse_config:
             weights_namespace = synapse_config['weights namespace']
-            weights_iter = read_cell_attribute_selection (env.dataFilePath, pop_name, [gid], weights_namespace,
-                                                          comm=env.comm)
-            cell_weights_dict = dict(weights_iter)
-            weights_syn_ids = cell_weights_dict[gid]['syn_id']
-            for syn_name in (syn_name for syn_name in cell_weights_dict[gid] if syn_name != 'syn_id'):
-                target_syn_name = syn_name
-                weights_values = cell_weights_dict[gid][syn_name]
-                syn_attrs.load_syn_weights(gid, target_syn_name, weights_syn_ids, weights_values)
-                logger.info('get_biophys_cell: gid: %i; found %i %s synaptic weights' %
-                            (gid, len(cell_weights_dict[gid][syn_name]), target_syn_name))
-        else:
-            logger.info('get_biophys_cell: weights not found for %s: gid: %i' % (pop_name, gid))
-
-    if load_edges:
-        if os.path.isfile(env.connectivityFilePath):
-            graph, a = read_graph_selection(file_name=env.connectivityFilePath, selection=[gid], comm=env.comm,
-                                            namespaces=['Synapses', 'Connections'])
-=======
-    if (synapses_dict is None) and load_synapses:
-        #if pop_name not in syn_attrs.select_cell_attr_index_map:
-        #    syn_attrs.select_cell_attr_index_map[pop_name] = \
-        #        get_cell_attributes_index_map(env.comm, env.data_file_path, pop_name, 'Synapse Attributes')
-        #syn_attrs.load_syn_id_attrs(gid, select_cell_attributes(gid, env.comm, env.data_file_path,
-        #                                                        syn_attrs.select_cell_attr_index_map[pop_name],
-        #                                                        pop_name, 'Synapse Attributes', target_gid_offset))
-        
-        if 'weights namespace' in synapse_config:
-            weights_namespace = synapse_config['weights namespace']
         else:
             weights_namespace = None
-
+            
         if (pop_name in env.cellAttributeInfo) and ('Synapse Attributes' in env.cellAttributeInfo[pop_name]):
-            synapses_iter = read_cell_attribute_selection (env.data_file_path, pop_name, [gid], \
-                                                            'Synapse Attributes', comm=env.comm)
-                                    
+	    synapses_iter = read_cell_attribute_selection (env.data_file_path, pop_name, [gid], \
+                                                           'Synapse Attributes', comm=env.comm)
+            
             if weights_namespace is not None:
                 cell_weights_iter = read_cell_attribute_selection (env.data_file_path, pop_name, [gid], \
                                                                    weights_namespace, comm=env.comm)
             else:
                 cell_weights_iter = None
-            
-            syn_attrs.init_syn_id_attrs_from_iter(synapses_iter)
+	    syn_attrs.init_syn_id_attrs_from_iter(synapses_iter)
             if cell_weights_iter is not None:
                 for gid, cell_weights_dict in cell_weights_iter:
                     weights_syn_ids = cell_weights_dict['syn_id']
                     for syn_name in (syn_name for syn_name in cell_weights_dict if syn_name != 'syn_id'):
                         weights_values  = cell_weights_dict[syn_name]
                         syn_attrs.add_netcon_weights_from_iter(gid, syn_name, \
-                                                               zip_longest(weights_syn_ids, \
+	                                                               zip_longest(weights_syn_ids, \
                                                                            weights_values))
                         logger.info('get_biophys_cell: gid: %i; found %i %s synaptic weights' % \
                                     (gid, len(cell_weights_dict[syn_name]), syn_name))
-        else:
-            if synapses_dict is not None:
-                syn_attrs.init_syn_id_attrs(synapses_dict)
-            else:
-                logger.error('get_biophys_cell: synapse attributes not found for %s: gid: %i' % (pop_name, gid))
-                raise Exception
-            
+                                    
+    else:
+        if synapses_dict is not None:
+            syn_attrs.init_syn_id_attrs(synapses_dict)
+        else:
+            logger.error('get_biophys_cell: synapse attributes not found for %s: gid: %i' % (pop_name, gid))
+            raise Exception
 
     if load_edges:
         if os.path.isfile(env.connectivity_file_path):
             (graph, a) = read_graph_selection(file_name=env.connectivity_file_path, selection=[gid], \
-                                                comm=env.comm, namespaces=['Synapses', 'Connections'])
->>>>>>> 0e5e6f02
+                                            namespaces=['Synapses', 'Connections'])
             if pop_name in env.projection_dict:
                 for presyn_name in env.projection_dict[pop_name]:
 
@@ -1560,12 +1492,6 @@
                 logger.error('get_biophys_cell: connection attributes not found for %s: gid: %i' % (pop_name, gid))
                 raise Exception
         else:
-<<<<<<< HEAD
-            logger.error('get_biophys_cell: connection file %s not found' % env.connectivityFilePath)
-            raise Exception
-    env.biophys_cells[pop_name][gid] = cell
-    return cell
-=======
             logger.error('get_biophys_cell: connection file %s not found' % (env.connectivity_file_path))
             raise Exception
     env.biophys_cells[pop_name][gid] = cell
@@ -1607,6 +1533,3 @@
 
     return thr
 
-
-
->>>>>>> 0e5e6f02
