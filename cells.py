import os, itertools, collections
from dentate.utils import viewitems
from dentate.neuron_utils import *
from neuroh5.h5py_io_utils import *
from neuroh5.io import read_cell_attribute_selection, read_graph_selection
try:
    import btmorph
except Exception:
    pass


# This logger will inherit its settings from the root logger, created in dentate.env
logger = get_module_logger(__name__)


class BiophysCell(object):
    """
    A Python wrapper for neuronal cell objects specified in the NEURON language hoc.
    Extends btmorph.STree to provide an tree interface to facilitate:
    1) Iteration through connected neuronal compartments, and
    2) Specification of complex distributions of compartment attributes like gradients of ion channel density or
    synaptic properties.
    """
    def __init__(self, gid, pop_name, hoc_cell=None, mech_file_path=None, env=None):
        """

        :param gid: int
        :param pop_name: str
        :param hoc_cell: :class:'h.hocObject': instance of a NEURON cell template
        :param mech_file_path: str (path)
        :param env: :class:'Env'
        """
        self._gid = gid
        self._pop_name = pop_name
        self.tree = btmorph.STree2()  # Builds a simple tree to store nodes of type 'SHocNode'
        self.count = 0  # Keep track of number of nodes
        if env is not None:
            for sec_type in env.SWC_Types:
                if sec_type not in default_ordered_sec_types:
                    raise AttributeError('Warning! unexpected SWC Type definitions found in Env')
        self.nodes = {key: [] for key in default_ordered_sec_types}
        self.mech_file_path = mech_file_path
        self.mech_dict = dict()
        self.random = np.random.RandomState()
        self.random.seed(self.gid)
        self.spike_detector = None
        self.hoc_cell = hoc_cell
        if hoc_cell is not None:
            import_morphology_from_hoc(self, hoc_cell)
            if self.axon:
                axon_seg_locs = [seg.x for seg in self.axon[0].sec]
                if get_distance_to_node(self, self.tree.root, self.axon[-1], loc=axon_seg_locs[-1]) < 100.:
                    self.spike_detector = connect2target(self, self.axon[-1].sec, loc=1.)
                else:
                    for loc in axon_seg_locs:
                        if get_distance_to_node(self, self.tree.root, self.axon[-1], loc=loc) >= 100.:
                            self.spike_detector = connect2target(self, self.axon[-1].sec, loc=loc)
                            break
            elif self.soma:
                self.spike_detector = connect2target(self, self.soma[0].sec)
            if self.mech_file_path is not None:
                import_mech_dict_from_file(self, self.mech_file_path)
    
    @property
    def gid(self):
        return self._gid

    @property
    def pop_name(self):
        return self._pop_name

    @property
    def soma(self):
        return self.nodes['soma']

    @property
    def axon(self):
        return self.nodes['axon']

    @property
    def basal(self):
        return self.nodes['basal']

    @property
    def apical(self):
        return self.nodes['apical']

    @property
    def trunk(self):
        return self.nodes['trunk']

    @property
    def tuft(self):
        return self.nodes['tuft']

    @property
    def spine(self):
        return self.nodes['spine_head']

    @property
    def spine_head(self):
        return self.nodes['spine_head']

    @property
    def spine_neck(self):
        return self.nodes['spine_neck']

    @property
    def ais(self):
        return self.nodes['ais']

    @property
    def hillock(self):
        return self.nodes['hillock']


class SHocNode(btmorph.btstructs2.SNode2):
    """
    Extends SNode2 with some methods for storing and retrieving additional information in the node's content
    dictionary related to running NEURON models specified in the hoc language.
    """
    def __init__(self, index=0):
        """
        :param index: int : unique node identifier
        """
        btmorph.btstructs2.SNode2.__init__(self, index)
        self.content['spine_count'] = []

    def get_sec(self):
        """
        Returns the hoc section associated with this node, stored in the node's content dictionary.
        :return: :class:'neuron.h.Section'
        """
        if 'sec' in self.content:
            return self.content['sec']
        else:
            raise Exception('This node does not yet have an associated hoc section.')

    def set_sec(self, sec):
        """
        Stores the hoc section associated with this node in the node's content dictionary.
        :param sec: :class:'neuron.h.Section'
        """
        self.content['sec'] = sec

    sec = property(get_sec, set_sec)

    def reinit_diam(self):
        """
        For a node associated with a hoc section that is a tapered cylinder, every time the spatial resolution
        of the section (nseg) is changed, the section diameters must be reinitialized. This method checks the
        node's content dictionary for diameter boundaries and recalibrates the hoc section associated with this node.
        """
        if not self.get_diam_bounds() is None:
            [diam1, diam2] = self.get_diam_bounds()
            h('diam(0:1)={}:{}'.format(diam1, diam2), sec=self.sec)

    def get_diam_bounds(self):
        """
        If the hoc section associated with this node is a tapered cylinder, this method returns a list containing
        the values of the diameters at the 0 and 1 ends of the section, stored in the node's content dictionary.
        Otherwise, it returns None (for non-conical cylinders).
        :return: (list: int) or None
        """
        if 'diam' in self.content:
            return self.content['diam']
        else:
            return None

    def set_diam_bounds(self, diam1, diam2):
        """
        For a node associated with a hoc section that is a tapered cylinder, this stores a list containing the values
        of the diameters at the 0 and 1 ends of the section in the node's content dictionary.
        :param diam1: int
        :param diam2: int
        """
        self.content['diam'] = [diam1, diam2]
        self.reinit_diam()

    def get_type(self):
        """
        NEURON sections are assigned a node type for convenience in order to later specify membrane mechanisms and
        properties for each type of compartment.
        :return: str
        """
        if 'type' in self.content:
            return self.content['type']
        else:
            raise Exception('This node does not yet have a defined type.')

    def set_type(self, type):
        """
        Checks that type is a string in the list of defined section types, and stores the value in the node's content
        dictionary.
        :param type: str
        """
        if type in default_ordered_sec_types:
            self.content['type'] = type
        else:
            raise Exception('That is not a defined type of section.')

    type = property(get_type, set_type)

    def get_layer(self, x=None):
        """
        NEURON sections can be assigned a layer type for convenience in order to later specify synaptic mechanisms and
        properties for each layer. If 3D points are used to specify cell morphology, each element in the list
        corresponds to the layer of the 3D point with the same index.
        :param x: float in [0, 1] : optional relative location in section
        :return: list or float or None
        """
        if 'layer' in self.content:
            if x is None:
                return self.content['layer']
            elif self.sec.n3d() == 0:
                return self.content['layer'][0]
            else:
                for i in range(self.sec.n3d()):
                    if self.sec.arc3d(i) / self.sec.L >= x:
                        return self.content['layer'][i]
        else:
            return None

    def append_layer(self, layer):
        """
        NEURON sections can be assigned a layer type for convenience in order to later specify synaptic mechanisms and
        properties for each layer. If 3D points are used to specify cell morphology, each element in the list
        corresponds to the layer of the 3D point with the same index.
        :param layer: int
        """
        if 'layer' in self.content:
            self.content['layer'].append(layer)
        else:
            self.content['layer'] = [layer]

    @property
    def name(self):
        """
        Returns a str containing the name of the hoc section associated with this node. Consists of a type descriptor
        and an index identifier.
        :return: str
        """
        if 'type' in self.content:
            return '%s%s' % (self.type, self.index)
        else:
            raise Exception('This node does not yet have a defined type.')

    @property
    def spines(self):
        """
        Returns a list of the spine head sections attached to the hoc section associated with this node.
        :return: list of :class:'SHocNode' of sec_type == 'spine_head'
        """
        return [head for neck in self.children if neck.type == 'spine_neck' for head in neck.children
                if head.type == 'spine_head']

    @property
    def spine_count(self):
        """
        Returns a list of the number of excitatory synaptic connections to the hoc section associated with this node.
        :return: list of int
        """
        return self.content['spine_count']

    @property
    def connection_loc(self):
        """
        Returns the location along the parent section of the connection with this section, except if the sec_type
        is spine_head, in which case it reports the connection_loc of the spine neck.
        :return: int or float
        """
        if self.type == 'spine_head':
            self.parent.sec.push()
        else:
            self.sec.push()
        loc = h.parent_connection()
        h.pop_section()
        return loc


# ----------------------------- Methods to specify cell morphology --------------------------------------------------- #


def lambda_f(sec, f=freq):
    """
    Calculates the AC length constant for the given section at the frequency f
    Used to determine the number of segments per hoc section to achieve the desired spatial and temporal resolution
    :param sec: :class:'h.Section'
    :param f: int
    :return: int
    """
    diam = np.mean([seg.diam for seg in sec])
    Ra = sec.Ra
    cm = np.mean([seg.cm for seg in sec])
    return 1e5*math.sqrt(diam/(4.*math.pi*f*Ra*cm))


def d_lambda_nseg(sec, lam=d_lambda, f=freq):
    """
    The AC length constant for this section and the user-defined fraction is used to determine the maximum size of each
    segment to achieve the d esired spatial and temporal resolution. This method returns the number of segments to set
    the nseg parameter for this section. For tapered cylindrical sections, the diam parameter will need to be
    reinitialized after nseg changes.
    :param sec : :class:'h.Section'
    :param lam : int
    :param f : int
    :return : int
    """
    L = sec.L
    return int((L/(lam*lambda_f(sec, f))+0.9)/2)*2+1


def append_section(cell, sec_type, sec_index=None, sec=None):
    """
    Places the specified hoc section within the tree structure of the python BiophysCell wrapper. If sec is None,
    creates a new hoc section.
    :param cell: :class:'BiophysCell'
    :param sec_type: str
    :param sec_index: int
    :param sec: :class:'h.Section'
    :return node: :class:'SHocNode'
    """
    if sec_index is None:
        sec_index = cell.count
    node = SHocNode(sec_index)
    if cell.count == 0:
        cell.tree.root = node
    cell.count += 1
    node.type = sec_type
    cell.nodes[sec_type].append(node)
    if sec is None:
        node.sec = h.Section(name=node.name, cell=cell)
    else:
        node.sec = sec
    return node


def connect_nodes(parent, child, parent_loc=1., child_loc=0., connect_hoc_sections=True):
    """
    Connects this SHocNode node to a parent node, and if specified, establishes a connection between their associated
    hoc sections.
    :param parent: :class:'SHocNode'
    :param child: :class:'SHocNode'
    :param parent_loc: float in [0,1] : connect to this end of the parent hoc section
    :param child_loc: float in [0,1] : connect this end of the child hoc section
    :param connect_hoc_sections: bool
    """
    child.parent = parent
    parent.add_child(child)
    if connect_hoc_sections:
        child.sec.connect(parent.sec, parent_loc, child_loc)


def append_child_sections(cell, parent_node, child_sec_list, sec_type_map):
    """
    Traverses the subtree of a parent section, and places each child hoc section within the tree structure of the
    Python BiophysCell wrapper
    :param cell: :class:'BiophysCell'
    :param parent_node: :class:'SHocNode'
    :param child_sec_list: list of :class:'h.Section'
    :param sec_type_map: dict; {:class:'h.Section': (str, int)}
    """
    for child in child_sec_list:
        sec_type, sec_index = sec_type_map[child]
        node = append_section(cell, sec_type, sec_index, child)
        connect_nodes(parent_node, node, connect_hoc_sections=False)
        append_child_sections(cell, node, child.children(), sec_type_map)


def get_dendrite_origin(cell, node, parent_type=None):
    """
    This method determines the section type of the given node, and returns the node representing the primary branch
    point for the given section type. Basal and trunk sections originate at the soma, and apical and tuft dendrites
    originate at the trunk. For spines, recursively calls with parent node to identify the parent branch first.
    :param cell: :class:'BiophysCell'
    :param node: :class:'SHocNode'
    :param parent_type: str
    :return: :class:'SHocNode'
    """
    sec_type = node.type
    if node == cell.tree.root:
        if parent_type is None or parent_type == node.type:
            return node
        else:
            return None
    if sec_type in ['spine_head', 'spine_neck']:
        return get_dendrite_origin(cell, node.parent, parent_type)
    elif parent_type is not None:
        return get_node_along_path_to_root(cell, node.parent, parent_type)
    elif sec_type in ['basal', 'trunk', 'hillock', 'ais', 'axon']:
        return get_node_along_path_to_root(cell, node, 'soma')
    elif sec_type in ['apical', 'tuft']:
        if 'trunk' in cell.nodes and 'trunk' in cell.mech_dict:
            return get_node_along_path_to_root(cell, node, 'trunk')
        else:
            return get_node_along_path_to_root(cell, node, 'soma')
    elif sec_type == 'soma':
        return node


def get_node_along_path_to_root(cell, node, sec_type):
    """
    This method follows the path from the given node to the root node, and returns the first node with section type
    sec_type.
    :param cell: :class:'BiophysCell'
    :param node: :class:'SHocNode'
    :param sec_type: str
    :return: :class:'SHocNode'
    """
    parent = node
    if parent.type == sec_type:
        return parent
    elif parent is cell.tree.root:
        return None
    else:
        return get_node_along_path_to_root(cell, parent.parent, sec_type)


def get_spatial_res(cell, node):
    """
    Checks the mechanism dictionary if the section type of this node has a specified spatial resolution factor.
    Used to scale the number of segments per section in the hoc model by a factor of an exponent of 3.
    :param cell: :class:'BiophysCell'
    :param node: :class:'SHocNode
    :return: int
    """
    try:  # if spatial_res has not been specified for the origin type of section, it defaults to 0
        rules = cell.mech_dict[node.type]['cable']['spatial_res']
    except KeyError:
        return 0
    if 'value' in rules:
        return rules['value']
    elif 'origin' in rules:
        donor = get_donor(cell, node, rules['origin'])
        if donor is not None:
            return get_spatial_res(cell, donor)
        else:
            raise RuntimeError('get_spatial_res: node: %s cannot inherit spatial resolution from origin_type: %s' %
                               (node.name, rules['origin']))
    else:
        raise RuntimeError('get_spatial_res: cannot set spatial resolution in node: %s without a specified origin '
                           'or value' % node.name)


def import_morphology_from_hoc(cell, hoc_cell):
    """
    Append sections from an existing instance of a NEURON cell template to a Python cell wrapper.
    :param cell: :class:'BiophysCell'
    :param hoc_cell: :class:'h.hocObject': instance of a NEURON cell template
    """
    sec_type_map = {}
    for sec_type, sec_index_list in viewitems(default_hoc_sec_lists):
        if hasattr(hoc_cell, sec_type) and (getattr(hoc_cell, sec_type) is not None):
            sec_list = list(getattr(hoc_cell, sec_type))
            if hasattr(hoc_cell, sec_index_list):
                sec_indexes = list(getattr(hoc_cell, sec_index_list))
            else:
                raise AttributeError('import_morphology_from_hoc: %s is not an attribute of the hoc cell' %
                                     sec_index_list)
            if sec_type == 'soma':
                root_sec = sec_list[0]
                root_index = int(sec_indexes[0])
            for sec, index in zip(sec_list, sec_indexes):
                sec_type_map[sec] = (sec_type, int(index))
    try:
        root_node = append_section(cell, 'soma', root_index, root_sec)
    except Exception as e:
        raise KeyError('import_morphology_from_hoc: problem locating soma section to act as root\n%s' % e)
    append_child_sections(cell, root_node, root_sec.children(), sec_type_map)


def connect2target(cell, sec, loc=1., param='_ref_v', delay=None, weight=None, threshold=None, target=None):
    """
    Converts analog voltage in the specified section to digital spike output. Initializes and returns an h.NetCon
    object with voltage as a reference parameter connected to the specified target.
    :param cell: :class:'BiophysCell'
    :param sec: :class:'h.Section'
    :param loc: float
    :param param: str
    :param delay: float
    :param weight: float
    :param threshold: float
    :param target: object that can receive spikes
    :return: :class:'h.NetCon'
    """
    if cell.spike_detector is not None:
        if delay is None:
            delay = cell.spike_detector.delay
        if weight is None:
            weight = cell.spike_detector.weight[0]
        if threshold is None:
            threshold = cell.spike_detector.threshold
    else:
        if delay is None:
            delay = 0.
        if weight is None:
            weight = 1.
        if threshold is None:
            threshold = -30.
    this_netcon = h.NetCon(getattr(sec(loc), param), target, sec=sec)
    this_netcon.delay = delay
    this_netcon.weight[0] = weight
    this_netcon.threshold = threshold
    return this_netcon


def init_nseg(sec, spatial_res=0, verbose=True):
    """
    Initializes the number of segments in this section (nseg) based on the AC length constant. Must be re-initialized
    whenever basic cable properties Ra or cm are changed. The spatial resolution parameter increases the number of
    segments per section by a factor of an exponent of 3.
    :param sec: :class:'h.Section'
    :param spatial_res: int
    :param verbose: bool
    """
    sugg_nseg = d_lambda_nseg(sec)
    sugg_nseg *= 3 ** spatial_res
    if verbose:
        logger.info('init_nseg: changed %s.nseg %i --> %i' % (sec.hname(), sec.nseg, sugg_nseg))
    sec.nseg = int(sugg_nseg)


def insert_spine(cell, node, parent_loc, child_loc=0, neck_L=1.58, neck_diam=0.077, head_L=0.5, head_diam=0.5):
    """
    Spines consist of two hoc sections: a cylindrical spine head and a cylindrical spine neck.
    :param cell: :class:'BiophysCell'
    :param node: :class:'SHocNode'
    :param parent_loc: float
    :param child_loc: int
    :param neck_L: float
    :param neck_diam: float
    :param head_L: float
    :param head_diam: float
    """
    neck = append_section(cell, 'spine_neck')
    connect_nodes(node, neck, parent_loc, child_loc)
    neck.sec.L = neck_L
    neck.sec.diam = neck_diam
    init_nseg(neck.sec)
    head = append_section(cell, 'spine_head')
    connect_nodes(neck, head)
    head.sec.L = head_L  # open cylinder, matches surface area of sphere with diam = 0.5
    head.sec.diam = head_diam
    init_nseg(head.sec)


def get_distance_to_node(cell, root, node, loc=None):
    """
    Returns the distance from the given location on the given node to its connection with a root node.
    :param root: :class:'SHocNode'
    :param node: :class:'SHocNode'
    :param loc: float
    :return: int or float
    """
    length = 0.
    if node is root:
        return length
    if loc is not None:
        length += loc * node.sec.L
    if not node_in_subtree(cell, root, node):
        return None  # node is not connected to root
    while node.parent is not root:
        loc = node.connection_loc
        node = node.parent
        length += loc * node.sec.L
    return length


def node_in_subtree(cell, root, node):
    """
    Checks if a node is contained within a subtree of root.
    :param root: 'class':SNode2 or SHocNode
    :param node: 'class':SNode2 or SHocNode
    :return: boolean
    """
    nodelist = []
    cell.tree._gather_nodes(root, nodelist)
    if node in nodelist:
        return True
    else:
        return False


def get_branch_order(cell, node):
    """
    Calculates the branch order of a SHocNode node. The order is defined as 0 for all soma, axon, and apical trunk
    dendrite nodes, but defined as 1 for basal dendrites that branch from the soma, and apical and tuft dendrites
    that branch from the trunk. Increases by 1 after each additional branch point. Makes sure not to count spines.
    :param cell: :class:'BiophysCell'
    :param node: :class:'SHocNode'
    :return: int
    """
    if node.type in ['soma', 'hillock', 'ais', 'axon']:
        return 0
    elif node.type == 'trunk':
        children = [child for child in node.parent.children if not child.type == 'spine_neck']
        if len(children) > 1 and children[0].type == 'trunk' and children[1].type == 'trunk':
            return 1
        else:
            return 0
    else:
        order = 0
        path = [branch for branch in cell.tree.path_between_nodes(node, get_dendrite_origin(cell, node)) if
                not branch.type in ['soma', 'trunk']]
        for node in path:
            if is_terminal(node):
                order += 1
            elif len([child for child in node.parent.children if not child.type == 'spine_neck']) > 1:
                order += 1
            elif node.parent.type == 'trunk':
                order += 1
        return order


def is_bifurcation(node, child_type):
    """
    Calculates if a node bifurcates into at least two children of specified type.
    :param node: :class:'SHocNode'
    :param child_type: string
    :return: bool
    """
    return len([child for child in node.children if child.type == child_type]) >= 2


def is_terminal(node):
    """
    Calculates if a node is a terminal dendritic branch.
    :param node: :class:'SHocNode'
    :return: bool
    """
    if node.type in ['soma', 'hillock', 'ais', 'axon']:
        return False
    else:
        return not bool([child for child in node.children if not child.type == 'spine_neck'])


def get_path_length_swc(path):
    """
    Calculates the distance between nodes given a list of SNode2 nodes connected in a path.
    :param path: list of :class:'SNode2'
    :return: int or float
    """
    distance = 0.
    for i in range(len(path) - 1):
        distance += np.sqrt(np.sum((path[i].content['p3d'].xyz - path[i + 1].content['p3d'].xyz) ** 2.))
    return distance


def get_node_length_swc(node):
    """
    Calculates the distance between the center points of an SNode2 node and its parent.
    :param node: :class:'SNode2'
    :return: float
    """
    if not node.parent is None:
        return np.sqrt(np.sum((node.content['p3d'].xyz - node.parent.content['p3d'].xyz) ** 2.))
    else:
        return 0.


# ------------------------------------ Methods to specify cell biophysics -------------------------------------------- #


def import_mech_dict_from_file(cell, mech_file_path=None):
    """
    Imports from a .yaml file a dictionary specifying parameters of NEURON cable properties, density mechanisms, and
    point processes for each type of section in a BiophysCell.
    :param cell: :class:'BiophysCell'
    :param mech_file_path: str (path)
    """
    if mech_file_path is None:
        if cell.mech_file_path is None:
            raise ValueError('import_mech_dict_from_file: missing mech_file_path')
        elif not os.path.isfile(cell.mech_file_path):
            raise IOError('import_mech_dict_from_file: invalid mech_file_path: %s' % cell.mech_file_path)
    elif not os.path.isfile(mech_file_path):
        raise IOError('import_mech_dict_from_file: invalid mech_file_path: %s' % mech_file_path)
    else:
        cell.mech_file_path = mech_file_path
    cell.mech_dict = read_from_yaml(cell.mech_file_path)


def export_mech_dict(cell, mech_file_path=None, output_dir=None):
    """
    Following modifications to the mechanism dictionary either during model specification or parameter optimization,
    this method stores the current mech_dict to a pickle file stamped with the date and time. This allows the
    current set of mechanism parameters to be recalled later.
    :param mech_file_path: str (path)
    :param output_dir: str (path)
    """
    if mech_file_path is None:
        mech_file_name = 'mech_dict_' + datetime.datetime.today().strftime('%Y%m%d_%H%M') + '.yaml'
        if output_dir is None:
            mech_file_path = mech_file_name
        elif os.path.isdir(output_dir):
            mech_file_path = output_dir+'/'+mech_file_name
    write_to_yaml(mech_file_path, cell.mech_dict, convert_scalars=True)
    logger.info('Exported mechanism dictionary to %s' % mech_file_path)


def init_biophysics(cell, env=None, mech_file_path=None, reset_cable=True, from_file=False, correct_cm=False,
                    correct_g_pas=False, verbose=True):
    """
    Consults a dictionary specifying parameters of NEURON cable properties, density mechanisms, and point processes for
    each type of section in a BiophysCell. Traverses through the tree of SHocNode nodes following order of inheritance.
    Sets membrane mechanism parameters, including gradients and inheritance of parameters from nodes along the path from
    root. Warning! Do not reset cable after inserting synapses!
    :param cell: :class:'BiophysCell'
    :param env: :class:'Env'
    :param mech_file_path: str (path)
    :param reset_cable: bool
    :param from_file: bool
    :param correct_cm: bool
    :param correct_g_pas: bool
    :param verbose: bool
    """
    if from_file:
        import_mech_dict_from_file(cell, mech_file_path)
    if (correct_cm or correct_g_pas) and env is None:
        raise ValueError('init_biophysics: missing Env object; required to parse network configuration and count '
                         'synapses.')
    if reset_cable:
        for sec_type in default_ordered_sec_types:
            if sec_type in cell.mech_dict and sec_type in cell.nodes:
                for node in cell.nodes[sec_type]:
                    reset_cable_by_node(cell, node, verbose=verbose)
    if correct_cm:
        correct_cell_for_spines_cm(cell, env, verbose=verbose)
    else:
        for sec_type in default_ordered_sec_types:
            if sec_type in cell.mech_dict and sec_type in cell.nodes:
                if cell.nodes[sec_type]:
                    update_biophysics_by_sec_type(cell, sec_type)
    if correct_g_pas:
        correct_cell_for_spines_g_pas(cell, env, verbose=verbose)


def reset_cable_by_node(cell, node, verbose=True):
    """
    Consults a dictionary specifying parameters of NEURON cable properties such as axial resistance ('Ra'),
    membrane specific capacitance ('cm'), and a spatial resolution parameter to specify the number of separate
    segments per section in a BiophysCell
    :param cell: :class:'BiophysCell'
    :param node: :class:'SHocNode'
    :param verbose: bool
    """
    sec_type = node.type
    if sec_type in cell.mech_dict and 'cable' in cell.mech_dict[sec_type]:
        mech_content = cell.mech_dict[sec_type]['cable']
        if mech_content is not None:
            update_mechanism_by_node(cell, node, 'cable', mech_content, verbose=verbose)
    else:
        init_nseg(node.sec, verbose=verbose)
        node.reinit_diam()


def count_spines_per_seg(node, env, gid):
    """

    :param node: :class:'SHocNode'
    :param env: :class:'Env'
    :param gid: int
    """
    syn_attrs = env.synapse_attributes
    node.content['spine_count'] = []
    
    filtered_synapses = syn_attrs.filter_synapses(gid, syn_sections=[node.index], \
                                                      syn_types=[env.Synapse_Types['excitatory']])
    if len(filtered_synapses) > 0:
        this_syn_locs = np.asarray([syn.syn_loc for _,syn in viewitems(filtered_synapses)])
        seg_width = 1. / node.sec.nseg
        for i, seg in enumerate(node.sec):
            num_spines = len(np.where((this_syn_locs >= i * seg_width) & (this_syn_locs < (i + 1) * seg_width))[0])
            node.content['spine_count'].append(num_spines)
    else:
        node.content['spine_count'] = [0] * node.sec.nseg


def correct_node_for_spines_g_pas(node, env, gid, soma_g_pas, verbose=True):
    """
    If not explicitly modeling spine compartments for excitatory synapses, this method scales g_pas in this
    dendritic section proportional to the number of excitatory synapses contained in the section.
    :param node: :class:'SHocNode'
    :param env: :class:'Env'
    :param gid: int
    :param soma_g_pas: float
    :param verbose: bool
    """
    SA_spine = math.pi * (1.58 * 0.077 + 0.5 * 0.5)
    if len(node.spine_count) != node.sec.nseg:
        count_spines_per_seg(node, env, gid)
    for i, segment in enumerate(node.sec):
        SA_seg = segment.area()
        num_spines = node.spine_count[i]

        g_pas_correction_factor = (SA_seg * node.sec(segment.x).g_pas + num_spines * SA_spine * soma_g_pas) / \
                                 (SA_seg * node.sec(segment.x).g_pas)
        node.sec(segment.x).g_pas *= g_pas_correction_factor
        if verbose:
            logger.info('g_pas_correction_factor for gid: %i; %s seg %i: %.3f' %
                        (gid, node.name, i, g_pas_correction_factor))


def correct_node_for_spines_cm(node, env, gid, verbose=True):
    """
    If not explicitly modeling spine compartments for excitatory synapses, this method scales cm in this
    dendritic section proportional to the number of excitatory synapses contained in the section.
    :param node: :class:'SHocNode'
    :param env:  :class:'Env'
    :param gid: int
    :param verbose: bool
    """
    # arrived at via optimization. spine neck appears to shield dendrite from spine head contribution to membrane
    # capacitance and time constant:
    cm_fraction = 0.40
    SA_spine = math.pi * (1.58 * 0.077 + 0.5 * 0.5)
    if len(node.spine_count) != node.sec.nseg:
        count_spines_per_seg(node, env, gid)
    for i, segment in enumerate(node.sec):
        SA_seg = segment.area()
        num_spines = node.spine_count[i]
        cm_correction_factor = (SA_seg + cm_fraction * num_spines * SA_spine) / SA_seg
        node.sec(segment.x).cm *= cm_correction_factor
        if verbose:
            logger.info('cm_correction_factor for gid: %i; %s seg %i: %.3f' % (gid, node.name, i, cm_correction_factor))


def correct_cell_for_spines_g_pas(cell, env, verbose):
    """
    If not explicitly modeling spine compartments for excitatory synapses, this method scales g_pas in all
    dendritic sections proportional to the number of excitatory synapses contained in each section.
    :param cell: :class:'BiophysCell'
    :param env: :class:'Env'
    :param verbose: bool
    """
    soma_g_pas = cell.mech_dict['soma']['pas']['g']['value']
    for sec_type in ['basal', 'trunk', 'apical', 'tuft']:
        for node in cell.nodes[sec_type]:
            correct_node_for_spines_g_pas(node, env, cell.gid, soma_g_pas, verbose=verbose)


def correct_cell_for_spines_cm(cell, env, verbose=True):
    """

    :param cell: :class:'BiophysCell'
    :param env: :class:'Env'
    :param verbose: bool
    """
    loop = 0
    while loop < 2:
        for sec_type in ['basal', 'trunk', 'apical', 'tuft']:
            for node in cell.nodes[sec_type]:
                correct_node_for_spines_cm(node, env, cell.gid, verbose=verbose)
                if loop == 0:
                    init_nseg(node.sec, verbose=verbose)
                    node.reinit_diam()
        loop += 1
    init_biophysics(cell, env, reset_cable=False, verbose=verbose)


def update_biophysics_by_sec_type(cell, sec_type, reset_cable=False):
    """
    This method loops through all sections of the specified type, and consults the mechanism dictionary to update
    mechanism properties. If the reset_cable flag is True, cable parameters are re-initialized first, then the
    ion channel mechanisms are updated.
    :param cell: :class:'BiophysCell'
    :param sec_type: str
    :param reset_cable: bool
    """
    if sec_type in cell.nodes:
        if reset_cable:
            # cable properties must be set first, as they can change nseg, which will affect insertion of membrane
            # mechanism gradients
            for node in cell.nodes[sec_type]:
                reset_cable_by_node(cell, node)
        if sec_type in cell.mech_dict:
            for node in cell.nodes[sec_type]:
                for mech_name in (mech_name for mech_name in cell.mech_dict[sec_type]
                                  if mech_name not in ['cable', 'ions', 'synapses']):
                    update_mechanism_by_node(cell, node, mech_name, cell.mech_dict[sec_type][mech_name])
                # ion-related parameters do not exist until after membrane mechanisms have been inserted
                if 'ions' in cell.mech_dict[sec_type]:
                    update_mechanism_by_node(cell, node, 'ions', cell.mech_dict[sec_type]['ions'])


def update_mechanism_by_sec_type(cell, sec_type, mech_name):
    """
    During parameter optimization, it is often convenient to reinitialize all the parameters for a single mechanism
    in a subset of compartments. For example, g_pas in basal dendrites that inherit the value from the soma after
    modifying the value in the soma compartment.
    :param cell: :class:'BiophysCell'
    :param sec_type: str
    :param mech_name: str
    :return:
    """
    if sec_type in cell.nodes and sec_type in cell.mech_dict and mech_name in cell.mech_dict[sec_type]:
        for node in cell.nodes[sec_type]:
            update_mechanism_by_node(cell, node, mech_name, cell.mech_dict[sec_type][mech_name])


def get_mech_rules_dict(cell, **rules):
    """
    Used by modify_mech_param. Takes in a series of arguments and constructs a validated rules dictionary that will be
    used to update a cell's mechanism dictionary.
    :param cell: :class:'BiophysCell'
    :param rules: dict
    :return: dict
    """
    rules_dict = {name: rules[name] for name in
                  (name for name in ['value', 'origin', 'slope', 'tau', 'xhalf', 'min', 'max', 'min_loc', 'max_loc',
                                     'outside', 'custom'] if name in rules and rules[name] is not None)}
    if 'origin' in rules_dict:
        origin_type = rules_dict['origin']
        valid_sec_types = [sec_type for sec_type in cell.nodes if len(cell.nodes[sec_type]) > 0]
        if origin_type not in valid_sec_types + ['parent', 'branch_origin']:
            raise ValueError('modify_mech_param: cannot inherit from invalid origin type: %s' % origin_type)
    return rules_dict


def modify_mech_param(cell, sec_type, mech_name, param_name=None, value=None, origin=None, slope=None, tau=None,
                      xhalf=None, min=None, max=None, min_loc=None, max_loc=None, outside=None, custom=None,
                      append=False):
    """
    Modifies or inserts new membrane mechanisms into hoc sections of type sec_type. First updates the mechanism
    dictionary, then sets the corresponding hoc parameters. This method is meant to be called manually during
    initial model specification, or during parameter optimization. For modifications to persist across simulations,
    the mechanism dictionary must be saved to a file using export_mech_dict() and re-imported during BiophysCell
    initialization.
    :param cell: :class:'BiophysCell'
    :param sec_type: str
    :param mech_name: str
    :param param_name: str
    :param value: float
    :param origin: str (sec_type)
    :param slope: float
    :param tau: float
    :param xhalf: float
    :param min: float
    :param max: float
    :param min_loc: float
    :param max_loc: float
    :param outside: float
    :param custom: dict
    :param append: bool
    """
    if sec_type not in cell.nodes:
        raise ValueError('modify_mech_param: sec_type: %s not in cell' % sec_type)
    if param_name is None:
        if mech_name in ['cable', 'ions']:
            raise ValueError('modify_mech_param: missing required parameter to modify mechanism: %s in sec_type: %s' %
                             (mech_name, sec_type))
        mech_content = None
    else:
        if value is None and origin is None:
            raise ValueError('modify_mech_param: mechanism: %s; parameter: %s; missing origin or value for '
                             'sec_type: %s' % (mech_name, param_name, sec_type))
        rules = get_mech_rules_dict(cell, value=value, origin=origin, slope=slope, tau=tau, xhalf=xhalf, min=min, max=max,
                                    min_loc=min_loc, max_loc=max_loc, outside=outside, custom=custom)
        mech_content = {param_name: rules}

    backup_mech_dict = copy.deepcopy(cell.mech_dict)

    # No mechanisms have been inserted into this type of section yet
    if sec_type not in cell.mech_dict:
        cell.mech_dict[sec_type] = {mech_name: mech_content}
    # This mechanism has not yet been inserted into this type of section, or has been inserted, but no parameters
    # have been specified
    elif mech_name not in cell.mech_dict[sec_type] or cell.mech_dict[sec_type][mech_name] is None:
        cell.mech_dict[sec_type][mech_name] = mech_content
    elif param_name is not None:
        # This parameter has already been specified, and the user wants to append a new rule set
        if param_name in cell.mech_dict[sec_type][mech_name] and append:
            if isinstance(cell.mech_dict[sec_type][mech_name][param_name], dict):
                cell.mech_dict[sec_type][mech_name][param_name] = \
                    [cell.mech_dict[sec_type][mech_name][param_name], rules]
            elif isinstance(cell.mech_dict[sec_type][mech_name][param_name], list):
                cell.mech_dict[sec_type][mech_name][param_name].append(rules)
        # This mechanism has been inserted, but this parameter has not yet been specified,
        # or the user wants to replace an existing rule set
        else:
            cell.mech_dict[sec_type][mech_name][param_name] = rules

    try:
        # all membrane mechanisms in sections of type sec_type must be reinitialized after changing cable properties
        if mech_name == 'cable':
            if param_name in ['Ra', 'cm', 'spatial_res']:
                update_biophysics_by_sec_type(cell, sec_type, reset_cable=True)
            else:
                raise AttributeError('modify_mech_param: unknown cable property: %s' % param_name)
        else:
            for node in cell.nodes[sec_type]:
                try:
                    update_mechanism_by_node(cell, node, mech_name, mech_content)
                except (AttributeError, NameError, ValueError, KeyError, RuntimeError, IOError) as e:
                    raise RuntimeError('%s\n%s' %(str(e), str(sys.exc_info()[2])))
    except RuntimeError as e:
        cell.mech_dict = copy.deepcopy(backup_mech_dict)
        if param_name is not None:
            raise RuntimeError('modify_mech_param: problem modifying mechanism: %s parameter: %s in node: %s\n%s' % \
                               (mech_name, param_name, node.name, e))
        else:
            raise RuntimeError('modify_mech_param: problem modifying mechanism: %s in node: %s\n%s' % \
                                   (mech_name, node.name, e))


def update_mechanism_by_node(cell, node, mech_name, mech_content, verbose=True):
    """
    This method loops through all the parameters for a single mechanism specified in the mechanism dictionary and
    calls parse_mech_rules to interpret the rules and set the values for the given node.
    :param cell: :class:'BiophysCell'
    :param node: :class:'SHocNode'
    :param mech_name: str
    :param mech_content: dict
    :param verbose: bool
    """
    if mech_content is not None:
        for param_name in mech_content:
            # accommodate either a dict, or a list of dicts specifying multiple location constraints for
            # a single parameter
            if isinstance(mech_content[param_name], dict):
                parse_mech_rules(cell, node, mech_name, param_name, mech_content[param_name], verbose=verbose)
            elif isinstance(mech_content[param_name], list):
                for mech_content_entry in mech_content[param_name]:
                    parse_mech_rules(cell, node, mech_name, param_name, mech_content_entry, verbose=verbose)
    else:
        node.sec.insert(mech_name)


def get_donor(cell, node, origin_type):
    """

    :param cell: :class:'BiophysCell'
    :param node: :class:'SHocNode'
    :param origin_type: str
    :return: :class:'SHocNode'
    """
    if origin_type == 'parent':
        if node.type == 'spine_head':
            donor = node.parent.parent.parent
        elif node.type == 'spine_neck':
            donor = node.parent.parent
        else:
            donor = node.parent
    elif origin_type == 'branch_origin':
        donor = get_dendrite_origin(cell, node)
    elif origin_type in cell.nodes:
        donor = get_node_along_path_to_root(cell, node, origin_type)
    else:
        raise ValueError('get_donor: unknown origin_type: %s' % origin_type)
    return donor


def parse_mech_rules(cell, node, mech_name, param_name, rules, donor=None, verbose=True):
    """
    Provided a membrane density mechanism, a parameter, a node, and a dict of rules. Interprets the provided rules,
    including complex gradient and inheritance rules. Gradients can be specified as linear, exponential, or sigmoidal.
    Custom functions can also be provided to specify more complex distributions. Calls inherit_mech_param to retrieve a
    value from a donor node, if necessary. Calls set_mech_param to set the values of the actual hoc membrane density
    mechanisms.
    1) A 'value' with no 'origin' requires no further processing
    2) An 'origin' with no 'value' requires a donor node to inherit a baseline value
    3) An 'origin' with a 'value' requires a donor node to use as a reference point for applying a distance-dependent
    gradient
    :param cell: :class:'BiophysCell'
    :param node: :class:'SHocNode'
    :param mech_name: str
    :param param_name: str
    :param rules: dict
    :param verbose: bool
    """
    if 'origin' in rules and donor is None:
        donor = get_donor(cell, node, rules['origin'])
        if donor is None:
            raise RuntimeError('parse_syn_mech_rules: problem identifying donor of origin_type: %s for mechanism: '
                               '%s parameter: %s in sec_type: %s' %
                               (rules['origin'], mech_name, param_name, node.type))
    if 'value' in rules:
        baseline = rules['value']
    elif donor is None:
        raise RuntimeError('parse_mech_rules: cannot set mechanism: %s parameter: %s in sec_type: %s without a '
                           'specified origin or value' % (mech_name, param_name, node.type))
    else:
        if (mech_name == 'cable') and (param_name == 'spatial_res'):
            baseline = get_spatial_res(cell, donor)
        else:
            baseline = inherit_mech_param(donor, mech_name, param_name)
    if mech_name == 'cable':  # cable properties can be inherited, but cannot be specified as gradients
        if param_name == 'spatial_res':
            init_nseg(node.sec, baseline, verbose=verbose)
        else:
            setattr(node.sec, param_name, baseline)
            init_nseg(node.sec, get_spatial_res(cell, node), verbose=verbose)
        node.reinit_diam()
    elif 'custom' in rules:
        parse_custom_mech_rules(cell, node, mech_name, param_name, baseline, rules, donor, verbose=verbose)
    else:
        set_mech_param(cell, node, mech_name, param_name, baseline, rules, donor)


def inherit_mech_param(donor, mech_name, param_name):
    """
    When the mechanism dictionary specifies that a node inherit a parameter value from a donor node, this method
    returns the value of the requested parameter from the segment closest to the end of the section.
    :param donor: :class:'SHocNode'
    :param mech_name: str
    :param param_name: str
    :return: float
    """
    # accesses the last segment of the section
    loc = donor.sec.nseg / (donor.sec.nseg + 1.)
    try:
        if mech_name in ['cable', 'ions']:
            if mech_name == 'cable' and param_name == 'Ra':
                return getattr(donor.sec, param_name)
            else:
                return getattr(donor.sec(loc), param_name)
        else:
            return getattr(getattr(donor.sec(loc), mech_name), param_name)
    except (AttributeError, NameError, KeyError, ValueError, RuntimeError, IOError) as e:
        raise RuntimeError('inherit_mech_param: problem inheriting mechanism: %s parameter: %s from ' \
                               'sec_type: %s\n%s' % (mech_name, param_name, donor.type, e))


def set_mech_param(cell, node, mech_name, param_name, baseline, rules, donor=None):
    """

    :param node: :class:'SHocNode'
    :param mech_name: str
    :param param_name: str
    :param baseline: float
    :param rules: dict
    :param donor: :class:'SHocNode' or None
    """
    if not ('min_loc' in rules or 'max_loc' in rules or 'slope' in rules):
        if mech_name == 'ions':
            setattr(node.sec, param_name, baseline)
        else:
            try:
                node.sec.insert(mech_name)
            except Exception:
                raise RuntimeError('set_mech_param: unable to insert mechanism: %s cell: %s in sec_type: %s ' \
                                    % (mech_name, str(cell), node.type))
            setattr(node.sec, param_name + "_" + mech_name, baseline)
    elif donor is None:
        raise RuntimeError('set_mech_param: cannot set value of mechanism: %s parameter: %s in sec_type: %s '
                           'without a provided origin' % (mech_name, param_name, node.type))
    else:
        min_distance = rules['min_loc'] if 'min_loc' in rules else 0.
        max_distance = rules['max_loc'] if 'max_loc' in rules else None
        min_val = rules['min'] if 'min' in rules else None
        max_val = rules['max'] if 'max' in rules else None
        slope = rules['slope'] if 'slope' in rules else None
        tau = rules['tau'] if 'tau' in rules else None
        xhalf = rules['xhalf'] if 'xhalf' in rules else None
        outside = rules['outside'] if 'outside' in rules else None

        # No need to insert the mechanism into the section if no segment matches location constraints
        min_seg_distance = get_distance_to_node(cell, donor, node, 0.5 / node.sec.nseg)
        max_seg_distance = get_distance_to_node(cell, donor, node, (0.5 + node.sec.nseg - 1) / node.sec.nseg)
        if (min_distance is None or max_seg_distance > min_distance) and \
                (max_distance is None or min_seg_distance <= max_distance):
            # insert the mechanism first
            if not mech_name == 'ions':
                node.sec.insert(mech_name)
            if min_distance is None:
                min_distance = 0.
            for seg in node.sec:
                distance = get_distance_to_node(cell, donor, node, seg.x)
                value = get_param_val_by_distance(distance, baseline, slope, min_distance, max_distance, min_val,
                                                  max_val, tau, xhalf, outside)
                if value is not None:
                    if mech_name == 'ions':
                        setattr(seg, param_name, value)
                    else:
                        setattr(getattr(seg, mech_name), param_name, value)


def get_param_val_by_distance(distance, baseline, slope, min_distance, max_distance=None, min_val=None, max_val=None,
                              tau=None, xhalf=None, outside=None):
    """
    By default, if only some segments or synapses in a section meet the location constraints, the parameter inherits the
    mechanism's default value. if another value is desired, it can be specified via an 'outside' key in the mechanism
    dictionary entry.
    :param distance: float
    :param baseline: float
    :param slope: float
    :param min_distance: float
    :param max_distance: float
    :param min_val: float
    :param max_val: float
    :param tau: float
    :param xhalf: float
    :param outside: float
    :return: float
    """
    if distance > min_distance and (max_distance is None or distance <= max_distance):
        if slope is not None:
            distance -= min_distance
            if tau is not None:
                if xhalf is not None:  # sigmoidal gradient
                    offset = baseline - slope / (1. + np.exp(xhalf / tau))
                    value = offset + slope / (1. + np.exp((xhalf - distance) / tau))
                else:  # exponential gradient
                    offset = baseline - slope
                    value = offset + slope * np.exp(distance / tau)
            else:  # linear gradient
                value = baseline + slope * distance
            if min_val is not None and value < min_val:
                value = min_val
            elif max_val is not None and value > max_val:
                value = max_val
        else:
            value = baseline
    elif outside is not None:
        value = outside
    else:
        value = None
    return value


def zero_na(cell):
    """
    Set na channel conductances to zero in all compartments. Used during parameter optimization.
    """
    for sec_type in (sec_type for sec_type in default_ordered_sec_types if sec_type in cell.nodes and
                     sec_type in cell.mech_dict):
        for na_type in (na_type for na_type in ['nas', 'nax'] if na_type in cell.mech_dict[sec_type]):
            modify_mech_param(cell, sec_type, na_type, 'gbar', 0.)


# --------------------------- Custom methods to specify subcellular mechanism gradients ------------------------------ #


def parse_custom_mech_rules(cell, node, mech_name, param_name, baseline, rules, donor, verbose=True):
    """
    If the provided node meets custom criteria, rules are modified and passed back to parse_mech_rules with the
    'custom' item removed. Avoids having to determine baseline and donor over again.
    :param cell: :class:'BiophysCell'
    :param node: :class:'SHocNode'
    :param mech_name: str
    :param param_name: str
    :param baseline: float
    :param rules: dict
    :param donor: :class:'SHocNode' or None
    :param verbose: bool
    """
    if 'func' not in rules['custom'] or rules['custom']['func'] is None:
        raise RuntimeError('parse_custom_mech_rules: no custom function provided for mechanism: %s parameter: %s in '
                           'sec_type: %s' % (mech_name, param_name, node.type))
    if rules['custom']['func'] in globals() and isinstance(globals()[rules['custom']['func']], collections.Callable):
        func = globals()[rules['custom']['func']]
    else:
        raise RuntimeError('parse_custom_mech_rules: problem locating custom function: %s for mechanism: %s '
                           'parameter: %s in sec_type: %s' %
                           (rules['custom']['func'], mech_name, param_name, node.type))
    custom = copy.deepcopy(rules['custom'])
    del custom['func']
    new_rules = copy.deepcopy(rules)
    del new_rules['custom']
    new_rules['value'] = baseline
    new_rules = func(cell, node, baseline, new_rules, donor, **custom)
    if new_rules:
        parse_mech_rules(cell, node, mech_name, param_name, new_rules, donor, verbose=verbose)


def custom_filter_by_branch_order(cell, node, baseline, rules, donor, branch_order, **kwargs):
    """
    Allows the provided rule to be applied if the provided node meets specified branch order criterion.
    :param cell: :class:'BiophysCell'
    :param node: :class:'SHocNode'
    :param baseline: float
    :param rules: dict
    :param donor: :class:'SHocNode' or None
    :param branch_order: int or float
    :return: dict or False
    """
    if branch_order is None:
        raise RuntimeError('custom_filter_by_branch_order: custom argument: branch_order not provided for sec_type: '
                           '%s' % node.type)
    branch_order = int(branch_order)
    if get_branch_order(cell, node) < branch_order:
        return False
    return rules


def custom_filter_modify_slope_if_terminal(cell, node, baseline, rules, donor, **kwargs):
    """
    Allows the provided rule to be applied if the provided node is a terminal branch. Adjusts the specified slope based
    on the length of the associated section.
    :param cell: :class:'BiophysCell'
    :param node: :class:'SHocNode'
    :param baseline: float
    :param rules: dict
    :param donor: :class:'SHocNode' or None
    :return: dict or False
    """
    if not is_terminal(node):
        return False
    start_val = baseline
    if 'min' in rules:
        end_val = rules['min']
        direction = -1
    elif 'max' in rules:
        end_val = rules['max']
        direction = 1
    else:
        raise RuntimeError('custom_filter_modify_slope_if_terminal: no min or max target value specified for sec_type: %s' %
                           node.type)
    slope = (end_val - start_val)/node.sec.L
    if 'slope' in rules:
        if direction < 0.:
            slope = min(rules['slope'], slope)
        else:
            slope = max(rules['slope'], slope)
    rules['slope'] = slope
    return rules


def custom_filter_if_terminal(cell, node, baseline, rules, donor, **kwargs):
    """
    Allows the provided rule to be applied if the provided node is a terminal branch.
    :param cell: :class:'BiophysCell'
    :param node: :class:'SHocNode'
    :param baseline: float
    :param rules: dict
    :param donor: :class:'SHocNode' or None
    :return: dict or False
    """
    if not is_terminal(node):
        return False
    return rules


# ------------------- Methods to specify cells from hoc templates and neuroh5 trees ---------------------------------- #

def report_topology(cell, env, node=None):
    """
    Traverse a cell and report topology and number of synapses.
    :param cell:
    :param env:
    :param node:
    """
    if node is None:
       node = cell.tree.root
    syn_attrs = env.synapse_attributes
    num_exc_syns = len(syn_attrs.filter_synapses(cell.gid, \
                                                 syn_sections=[node.index], \
                                                 syn_types=[env.Synapse_Types['excitatory']]))
    num_inh_syns = len(syn_attrs.filter_synapses(cell.gid, \
                                                 syn_sections=[node.index], \
                                                 syn_types=[env.Synapse_Types['inhibitory']]))

    diams_str = ', '.join('%.2f' % node.sec.diam3d(i) for i in range(node.sec.n3d()))
    report = 'node: %s, L: %.1f, diams: [%s], children: %i, exc_syns: %i, inh_syns: %i' % \
             (node.name, node.sec.L, diams_str, len(node.children), num_exc_syns, num_inh_syns)
    if node.parent is not None:
        report += ', parent: %s' % node.parent.name
    logger.info(report)
    for child in node.children:
        report_topology(cell, env, child)

        
def make_neurotree_graph(neurotree_dict):
    """
    Creates a graph of sections that follows the topological organization of the given neuron.
    :param neurotree_dict:
    :return: NetworkX.DiGraph
    """
    import networkx as nx

    sec_nodes = neurotree_dict['section_topology']['nodes']
    sec_src   = neurotree_dict['section_topology']['src']
    sec_dst   = neurotree_dict['section_topology']['dst']

    sec_graph = nx.DiGraph()
    for i, j in zip(sec_src, sec_dst):
        sec_graph.add_edge(i, j)

    return sec_graph
    

def make_neurotree_cell(template_class, gid=0, dataset_path="", neurotree_dict={}):
    """

    :param template_class:
    :param local_id:
    :param gid:
    :param dataset_path:
    :param neurotree_dict:
    :return: hoc cell object
    """
    vx       = neurotree_dict['x']
    vy       = neurotree_dict['y']
    vz       = neurotree_dict['z']
    vradius  = neurotree_dict['radius']
    vlayer   = neurotree_dict['layer']
    vsection = neurotree_dict['section']
    secnodes = neurotree_dict['section_topology']['nodes']
    vsrc     = neurotree_dict['section_topology']['src']
    vdst     = neurotree_dict['section_topology']['dst']
    swc_type = neurotree_dict['swc_type']
    cell     = template_class(gid, dataset_path, secnodes, vlayer, vsrc, vdst, vx, vy, vz, vradius, swc_type)
    return cell


def make_hoc_cell(env, pop_name, gid, neurotree_dict=False):
    """

    :param env:
    :param gid:
    :param population:
    :return:
    """
    dataset_path = env.dataset_path if env.dataset_path is not None else ""
    data_file_path = env.data_file_path
    template_name = env.celltypes[pop_name]['template']
    assert(hasattr(h, template_name))
    template_class = getattr(h, template_name)

    if neurotree_dict:
        hoc_cell = make_neurotree_cell(template_class, neurotree_dict=neurotree_dict, gid=gid,
                                       dataset_path=dataset_path)
    else:
        if pop_name in env.cellAttributeInfo and 'Trees' in env.cellAttributeInfo[pop_name]:
            raise Exception('make_hoc_cell: morphology for population %s gid: %i is not provided' %
                            data_file_path, pop_name, gid)
        else:
            hoc_cell = template_class(gid, dataset_path)
        
    return hoc_cell


def get_biophys_cell(env, pop_name, gid, tree_dict=None, synapses_dict=None, load_synapses=True, load_edges=True,
                     load_weights=False):
    """
    :param env: :class:'Env'
    :param pop_name: str
    :param gid: int
    :param load_synapses: bool
    :param load_edges: bool
    :param load_weights: bool
    :return: :class:'BiophysCell'
    """
    env.load_cell_template(pop_name)
    if tree_dict is None:
        tree_dict = select_tree_attributes(gid, env.comm, env.data_file_path, pop_name)
    hoc_cell = make_hoc_cell(env, pop_name, gid, neurotree_dict=tree_dict)
    cell = BiophysCell(gid=gid, pop_name=pop_name, hoc_cell=hoc_cell, env=env)
    syn_attrs = env.synapse_attributes
    synapse_config = env.celltypes[pop_name]['synapses']
    
    if (synapses_dict is None) and load_synapses:
        if 'weights namespace' in synapse_config:
            weights_namespace = synapse_config['weights namespace']
        else:
            weights_namespace = None
            
        if (pop_name in env.cellAttributeInfo) and ('Synapse Attributes' in env.cellAttributeInfo[pop_name]):
<<<<<<< HEAD
            synapses_iter = read_cell_attribute_selection(env.data_file_path, pop_name, [gid], 'Synapse Attributes',
                                                           comm=env.comm)

            syn_attrs.init_syn_id_attrs_from_iter(synapses_iter)

            if weights_namespace is not None and load_weights:
                cell_weights_iter = read_cell_attribute_selection(env.data_file_path, pop_name, [gid],
                                                                  weights_namespace, comm=env.comm)
                if cell_weights_iter is not None:
                    for gid, cell_weights_dict in cell_weights_iter:
                        weights_syn_ids = cell_weights_dict['syn_id']
                        for syn_name in (syn_name for syn_name in cell_weights_dict if syn_name != 'syn_id'):
                            weights_values = cell_weights_dict[syn_name]
                            syn_attrs.add_netcon_weights_from_iter(gid, syn_name, zip_longest(weights_syn_ids,
                                                                                              weights_values))
                            logger.info('get_biophys_cell: gid: %i; found %i %s synaptic weights' % \
                                        (gid, len(cell_weights_dict[syn_name]), syn_name))

=======
	    synapses_iter = read_cell_attribute_selection (env.data_file_path, pop_name, [gid], \
                                                           'Synapse Attributes', comm=env.comm)
            
            if weights_namespace is not None:
                cell_weights_iter = read_cell_attribute_selection (env.data_file_path, pop_name, [gid], \
                                                                   weights_namespace, comm=env.comm)
            else:
                cell_weights_iter = None
	    syn_attrs.init_syn_id_attrs_from_iter(synapses_iter)
            if cell_weights_iter is not None:
                for gid, cell_weights_dict in cell_weights_iter:
                    weights_syn_ids = cell_weights_dict['syn_id']
                    for syn_name in (syn_name for syn_name in cell_weights_dict if syn_name != 'syn_id'):
                        weights_values  = cell_weights_dict[syn_name]
                        syn_attrs.add_mech_attrs_from_iter(gid, syn_name, \
                                                           zip_longest(weights_syn_ids, \
                                                                       itertools.imap(lambda x: { 'weight' : x }, \
                                                                                      weights_values)))
                        logger.info('get_biophys_cell: gid: %i; found %i %s synaptic weights' % \
                                    (gid, len(cell_weights_dict[syn_name]), syn_name))
                                    
>>>>>>> 3ba8b494
    else:
        if synapses_dict is not None:
            syn_attrs.init_syn_id_attrs(synapses_dict)
        else:
            logger.error('get_biophys_cell: synapse attributes not found for %s: gid: %i' % (pop_name, gid))
            raise Exception

    if load_edges:
        if os.path.isfile(env.connectivity_file_path):
            (graph, a) = read_graph_selection(file_name=env.connectivity_file_path, selection=[gid],
                                              namespaces=['Synapses', 'Connections'])
            if pop_name in env.projection_dict:
                for presyn_name in env.projection_dict[pop_name]:

                    edge_iter = graph[pop_name][presyn_name]
                    syn_params_dict = env.connection_config[pop_name][presyn_name].mechanisms
                    
                    syn_attrs.init_edge_attrs_from_iter(pop_name, presyn_name, a, edge_iter)
            else:
                logger.error('get_biophys_cell: connection attributes not found for %s: gid: %i' % (pop_name, gid))
                raise Exception
        else:
            logger.error('get_biophys_cell: connection file %s not found' % (env.connectivity_file_path))
            raise Exception
    env.biophys_cells[pop_name][gid] = cell
    return cell


def find_spike_threshold_minimum(cell,loc=0.5,sec=None,duration=10.0,delay=100.0,initial_amp=0.001):
    """
    Determines minimum stimulus sufficient to induce a spike in a cell. 
    Defines an IClamp with the specified duration, and an APCount to detect spikes.
    Uses NEURON's thresh.hoc to find threshold by bisection.

    :param cell: hoc cell
    :param sec: cell section for stimulation
    :param loc: location of stimulus
    :param duration: stimulus duration
    :param delay: stimulus delay
    :param initial_amp: initial stimulus amplitude (nA)
    """

    if sec is None:
        sec = list(cell.soma)[0]
    
    iclamp = h.IClamp(sec(loc))
    setattr(iclamp,'del',delay)
    iclamp.dur = duration
    iclamp.amp = initial_amp

    apcount = h.APCount(sec(loc))
    apcount.thresh = -20
    apcount.time = 0.

    h.tstop = duration+delay
    h.cvode_active (1)

    h.load_file("nrngui.hoc")  
    h.load_file("thresh.hoc")  ## nrn/lib/hoc
    thr = h.threshold(iclamp._ref_amp)

    return thr

<|MERGE_RESOLUTION|>--- conflicted
+++ resolved
@@ -1456,26 +1456,6 @@
             weights_namespace = None
             
         if (pop_name in env.cellAttributeInfo) and ('Synapse Attributes' in env.cellAttributeInfo[pop_name]):
-<<<<<<< HEAD
-            synapses_iter = read_cell_attribute_selection(env.data_file_path, pop_name, [gid], 'Synapse Attributes',
-                                                           comm=env.comm)
-
-            syn_attrs.init_syn_id_attrs_from_iter(synapses_iter)
-
-            if weights_namespace is not None and load_weights:
-                cell_weights_iter = read_cell_attribute_selection(env.data_file_path, pop_name, [gid],
-                                                                  weights_namespace, comm=env.comm)
-                if cell_weights_iter is not None:
-                    for gid, cell_weights_dict in cell_weights_iter:
-                        weights_syn_ids = cell_weights_dict['syn_id']
-                        for syn_name in (syn_name for syn_name in cell_weights_dict if syn_name != 'syn_id'):
-                            weights_values = cell_weights_dict[syn_name]
-                            syn_attrs.add_netcon_weights_from_iter(gid, syn_name, zip_longest(weights_syn_ids,
-                                                                                              weights_values))
-                            logger.info('get_biophys_cell: gid: %i; found %i %s synaptic weights' % \
-                                        (gid, len(cell_weights_dict[syn_name]), syn_name))
-
-=======
 	    synapses_iter = read_cell_attribute_selection (env.data_file_path, pop_name, [gid], \
                                                            'Synapse Attributes', comm=env.comm)
             
@@ -1497,7 +1477,6 @@
                         logger.info('get_biophys_cell: gid: %i; found %i %s synaptic weights' % \
                                     (gid, len(cell_weights_dict[syn_name]), syn_name))
                                     
->>>>>>> 3ba8b494
     else:
         if synapses_dict is not None:
             syn_attrs.init_syn_id_attrs(synapses_dict)
