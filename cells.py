from neuron import h
import copy
import datetime
import dentate
from dentate.neuron_utils import *
from dentate.utils import *
from neuroh5.h5py_io_utils import *
from neuroh5.io import read_projection_names
import synapses
import btmorph


soma_swc_type, axon_swc_type, basal_swc_type, apical_swc_type, trunk_swc_type, tuft_swc_type, ais_swc_type, \
hillock_swc_type = 1, 2, 3, 4, 5, 6, 7, 8

swc_type_dict = {'soma': soma_swc_type, 'axon': axon_swc_type, 'basal': basal_swc_type, 'apical': apical_swc_type,
                 'trunk': trunk_swc_type, 'tuft': tuft_swc_type, 'ais': ais_swc_type, 'hillock': hillock_swc_type}

ordered_sec_types = ['soma', 'hillock', 'ais', 'axon', 'basal', 'trunk', 'apical', 'tuft', 'spine_neck', 'spine_head']
syn_category_enumerator = {'excitatory': 0, 'inhibitory': 1, 'neuromodulatory': 2}


class HocCell(object):
    """
    A Python wrapper for neuronal cell objects specified in the NEURON language hoc.
    Extends btmorph.STree to provide an tree interface to facilitate:
    1) Iteration through connected neuronal compartments, and
    2) Specification of complex compartment attributes like gradients of ion channel density or synaptic properties.
    """
    def __init__(self, gid=0, population=None, hoc_cell=None, mech_file_path=None):
        """

        :param gid: int
        :param population: str
        :param hoc_cell: :class:'h.hocObject': instance of a NEURON cell template
        :param mech_file_path: str (path)
        """
        self._gid = gid
        self._population = population
        self.tree = btmorph.STree2()  # Builds a simple tree to store nodes of type 'SHocNode'
        self.count = 0  # Keep track of number of nodes
        self.nodes = {key: [] for key in swc_type_dict.keys() + ['spine_head', 'spine_neck']}
        self.mech_file_path = mech_file_path
        self.random = np.random.RandomState()
        self.random.seed(self.gid)
        self.spike_detector = None
        self.hoc_cell = hoc_cell
        if hoc_cell is not None:
            import_morphology_from_hoc(self, hoc_cell)
            if self.axon:
                self.spike_detector = connect2target(self, self.axon[-1].sec)
            elif self.soma:
                self.spike_detector = connect2target(self, self.soma[0].sec)
            if self.mech_file_path is not None:
                init_mechanisms(self, init_cable=True, from_file=True, mech_file_path=self.mech_file_path)

    def init_synaptic_mechanisms(self):
        """
        Attributes of potential synapses are stored in the synapse_mechanism_attributes dictionary within each node. Any
        time that synapse attributes are modified, this method can be called to synchronize those attributes with any
        synaptic point processes contained either within a parent section, or child spines.
        """
        for sec_type in ['soma', 'ais', 'basal', 'trunk', 'apical', 'tuft']:
            for node in self.get_nodes_of_subtype(sec_type):
                for syn in self.get_synapses(node):
                    if syn.id is not None and syn.id in node.synapse_mechanism_attributes:
                        for mech_name in (mech_name for mech_name in node.synapse_mechanism_attributes[syn.id]
                                          if mech_name in syn.targets):
                            for param_name, param_val in \
                                    node.synapse_mechanism_attributes[syn.id][mech_name].iteritems():
                                if hasattr(syn.target(mech_name), param_name):
                                    setattr(syn.target(mech_name), param_name, param_val)
                                elif hasattr(syn.netcon(mech_name), param_name):
                                    if param_name == 'weight':
                                        syn.netcon(mech_name).weight[0] = param_val
                                    else:
                                        setattr(syn.netcon(mech_name), param_name, param_val)

    def get_synapses(self, node, syn_type=None):
        """
        Returns a list of all synapse objects contained either directly in the specified node, or in attached spines.
        Can also filter by type of synaptic point process mechanism.
        :param node: :class:'SHocNode'
        :param syn_type: str
        :return: list of :class:'Synapse'
        """
        synapses = [syn for syn in node.synapses if syn_type is None or syn_type in syn.targets]
        for spine in node.spines:
            synapses.extend([syn for syn in spine.synapses if syn_type is None or syn_type in syn.targets])
        return synapses

    def sec_type_has_synapses(self, sec_type, syn_type=None):
        """
        Checks if any nodes of a given sec_type contain synapses, or spines with synapses. Can also check for a synaptic
        point process of a specific type.
        :param sec_type: str
        :param syn_type: str
        :return: boolean
        """
        for node in self.get_nodes_of_subtype(sec_type):
            if self.node_has_synapses(node, syn_type):
                return True
        return False

    def _get_closest_synapse(self, node, loc, syn_type=None, downstream=True):
        """
        This method finds the closest synapse to the specified location within or downstream of the provided node. Used
        for inheritance of synaptic mechanism parameters. Can also look upstream instead. Can also find the closest
        synapse containing a synaptic point_process of a specific type.
        :param node: :class:'SHocNode'
        :param loc: float
        :param syn_type: str
        :return: :class:'Synapse'
        """

        syn_list = [syn for syn in node.synapses if syn_type is None or syn_type in syn._syn]
        for spine in node.spines:
            syn_list.extend([syn for syn in spine.synapses if syn_type is None or syn_type in syn._syn])
        if not syn_list:
            if downstream:
                for child in [child for child in node.children if child.type == node.type]:
                    target_syn = self._get_closest_synapse(child, 0., syn_type)
                    if target_syn is not None:
                        return target_syn
                return None
            elif node.parent.type == node.type:
                return self._get_closest_synapse(node.parent, 1., syn_type, downstream=False)
            else:
                return None
        else:
            min_distance = 1.
            target_syn = None
            for syn in syn_list:
                distance = abs(syn.loc - loc)
                if distance < min_distance:
                    min_distance = distance
                    target_syn = syn
            return target_syn

    def _get_closest_synapse_attribute(self, node, loc, syn_category, syn_type=None, downstream=True):
        """
        This method finds the closest synapse_attribute to the specified location within or downstream of the specified
        node. Used for inheritance of synaptic mechanism parameters. Can also look upstream instead. Can also find the
        closest synapse_attribute specifying parameters of a synaptic point_process of a specific type.
        :param node: :class:'SHocNode'
        :param loc: float
        :param syn_category: str
        :param syn_type: str
        :param downstream: bool
        :return: tuple: (:class:'SHocNode', int) : node containing synapse, syn_id
        """
        min_distance = 1.
        target_index = None
        this_synapse_attributes = node.get_filtered_synapse_attributes(syn_category=syn_category, syn_type=syn_type)
        if this_synapse_attributes['syn_locs']:
            for i in xrange(len(this_synapse_attributes['syn_locs'])):
                this_syn_loc = this_synapse_attributes['syn_locs'][i]
                distance = abs(loc - this_syn_loc)
                if distance < min_distance:
                    min_distance = distance
                    target_index = this_synapse_attributes['syn_id'][i]
            return node, target_index
        else:
            if downstream:
                for child in (child for child in node.children if child.type not in ['spine_head', 'spine_neck']):
                    target_node, target_index = self._get_closest_synapse_attribute(child, 0., syn_category, syn_type)
                    if target_index is not None:
                        return target_node, target_index
                return node, None
            elif node.parent is not None:  # stop at the root
                return self._get_closest_synapse_attribute(node.parent, 1., syn_category, syn_type, downstream)
            else:
                return node, None

    def _modify_synaptic_mech_param(self, sec_type, mech_name=None, param_name=None, value=None, origin=None,
                                    slope=None, tau=None, xhalf=None, min=None, max=None, min_loc=None, max_loc=None,
                                    outside=None, syn_type=None, variance=None, replace=True, custom=None):

        """
        Attributes of synaptic point processes are stored in the synapse_mechanism_attributes dictionary of each node.
        This method first updates the mechanism dictionary, then replaces or creates synapse_mechanism_attributes in
        nodes of type sec_type. Handles special nested dictionary specification for synaptic parameters.
        :param sec_type: str
        :param mech_name: str
        :param param_name: str
        :param value: float
        :param origin: str
        :param slope: float
        :param tau: float
        :param xhalf: float
        :param min: float
        :param max: float
        :param min_loc: float
        :param max_loc: float
        :param outside: float
        :param syn_type: str
        :param variance: str
        :param replace: bool
        :param custom: dict
        """
        global verbose
        backup_content = None
        mech_content = None
        if syn_type is None:
            raise Exception('Cannot specify %s mechanism parameters without a specified type of synaptic point process.'
                            % mech_name)
        if not sec_type in self.nodes:
            raise Exception('Cannot specify %s mechanism: %s parameter: %s for unknown sec_type: %s' %
                            (mech_name, syn_type, param_name, sec_type))
        if not param_name is None:
            if value is None and origin is None:
                raise Exception('Cannot set %s mechanism: %s parameter: %s without a specified origin or value' %
                                (mech_name, syn_type, param_name))
            rules = {}
            if not origin is None:
                if not origin in self.nodes + ['parent', 'branch_origin']:
                    raise Exception('Cannot inherit %s mechanism: %s parameter: %s from unknown origin: %s' %
                                    (mech_name, syn_type, param_name, origin))
                else:
                    rules['origin'] = origin
            if not custom is None:
                rules['custom'] = custom
            if not value is None:
                rules['value'] = value
            if not slope is None:
                rules['slope'] = slope
            if not tau is None:
                rules['tau'] = tau
            if not xhalf is None:
                rules['xhalf'] = xhalf
            if not min is None:
                rules['min'] = min
            if not max is None:
                rules['max'] = max
            if not min_loc is None:
                rules['min_loc'] = min_loc
            if not max_loc is None:
                rules['max_loc'] = max_loc
            if not outside is None:
                rules['outside'] = outside
            if not variance is None:
                rules['variance'] = variance
            mech_content = {param_name: rules}
        # No mechanisms have been inserted into this type of section yet
        if not sec_type in self.mech_dict:
            self.mech_dict[sec_type] = {mech_name: {syn_type: mech_content}}
        # No synapse attributes have been specified in this type of section yet
        elif not mech_name in self.mech_dict[sec_type]:
            backup_content = copy.deepcopy(self.mech_dict[sec_type])
            self.mech_dict[sec_type][mech_name] = {syn_type: mech_content}
        # This synaptic mechanism has not yet been specified in this type of section
        elif not syn_type in self.mech_dict[sec_type][mech_name]:
            backup_content = copy.deepcopy(self.mech_dict[sec_type])
            self.mech_dict[sec_type][mech_name][syn_type] = mech_content
        # This synaptic mechanism has been specified, but no parameters have been specified
        elif self.mech_dict[sec_type][mech_name][syn_type] is None:
            backup_content = copy.deepcopy(self.mech_dict[sec_type])
            self.mech_dict[sec_type][mech_name][syn_type] = mech_content
        # This parameter has already been specified.
        elif param_name is not None and param_name in self.mech_dict[sec_type][mech_name][syn_type]:
            backup_content = copy.deepcopy(self.mech_dict[sec_type])
            # Determine whether to replace or extend the current dictionary entry.
            if replace:
                self.mech_dict[sec_type][mech_name][syn_type][param_name] = rules
            elif type(self.mech_dict[sec_type][mech_name][syn_type][param_name]) == dict:
                self.mech_dict[sec_type][mech_name][syn_type][param_name] = \
                    [self.mech_dict[sec_type][mech_name][syn_type][param_name], rules]
            elif type(self.mech_dict[sec_type][mech_name][syn_type][param_name]) == list:
                self.mech_dict[sec_type][mech_name][syn_type][param_name].append(rules)
        # This synaptic mechanism has been specified, but this parameter has not yet been specified
        elif param_name is not None:
            backup_content = copy.deepcopy(self.mech_dict[sec_type])
            self.mech_dict[sec_type][mech_name][syn_type][param_name] = rules

        for node in self.get_nodes_of_subtype(sec_type):
            try:
                self._modify_mechanism(node, mech_name, {syn_type: mech_content})
            except (AttributeError, NameError, ValueError, KeyError):
                if backup_content is None:
                    del self.mech_dict[sec_type]
                else:
                    self.mech_dict[sec_type] = copy.deepcopy(backup_content)
                if param_name is not None:
                    raise Exception('Problem specifying %s mechanism: %s parameter: %s in node: %s' %
                                    (mech_name, syn_type, param_name, node.name))
                else:
                    raise Exception('Problem specifying %s mechanism: %s in node: %s' %
                                    (mech_name, syn_type, node.name))

    def get_node_by_distance_to_soma(self, distance, sec_type):
        """
        Gets the first node of the given section type at least the given distance from a soma node.
        Not particularly useful, since it will always return the same node.
        :param distance: int or float
        :param sec_type: str
        :return: :class:'SHocNode'
        """
        nodes = self.nodes[sec_type]
        for node in nodes:
            if self.get_distance_to_node(self.tree.root, node) >= distance:
                return node
        raise Exception('No node is {} um from a soma node.'.format(distance))

    def get_path_length_swc(self, path):
        """
        Calculates the distance between nodes given a list of SNode2 nodes connected in a path.
        :param path: list : :class:'SNode2'
        :return: int or float
        """
        distance = 0.
        for i in xrange(len(path) - 1):
            distance += np.sqrt(np.sum((path[i].content['p3d'].xyz - path[i + 1].content['p3d'].xyz) ** 2.))
        return distance

    def get_node_length_swc(self, raw_node):
        """
        Calculates the distance between the center points of an SNode2 node and its parent.
        :param raw_node: :class:'SNode2'
        :return: float
        """
        if not raw_node.parent is None:
            return np.sqrt(np.sum((raw_node.content['p3d'].xyz - raw_node.parent.content['p3d'].xyz) ** 2.))
        else:
            return 0.

    def is_bifurcation(self, node, child_type):
        """
        Calculates if a node bifurcates into at least two children of specified type.
        :param node: :class:'SHocNode'
        :param child_type: string
        :return: bool
        """
        return len([child for child in node.children if child.type == child_type]) >= 2

    def set_stochastic_synapses(self, value):
        """
        This method turns stochastic filtering of presynaptic release on or off for all synapses contained in this cell.
        :param value: int in [0, 1]
        """
        for nodelist in self.nodes.itervalues():
            for node in nodelist:
                for syn in node.synapses:
                    syn.stochastic = value

    def insert_spines(self, sec_type_list=None):
        """
        This method inserts explicit 'spine_head' and 'spine_neck' compartments at every pre-specified excitatory
        synapse location.
        :param syn_category: str
        :param sec_type_list: list of str
        """
        syn_category = 'excitatory'
        if sec_type_list is None:
            sec_type_list = ['basal', 'trunk', 'apical', 'tuft']
        for sec_type in sec_type_list:
            for node in self.get_nodes_of_subtype(sec_type):
                for loc in node.get_filtered_synapse_attributes(syn_category=syn_category)['syn_locs']:
                    self.insert_spine(node, loc)
        self._reinit_mech(self.spine)

    def append_synapse_attributes_by_density(self, node, density, syn_category):
        """
        Given a mean synapse density in /um, return a list of synapse locations at the specified density.
        :param node: :class:'SHocNode'
        :param density: float: mean density in /um
        :param syn_category: str
        """
        L = node.sec.L
        beta = 1. / density
        interval = self.random.exponential(beta)
        while interval < L:
            loc = interval / L
            node.append_synapse_attribute(syn_category, loc)
            interval += self.random.exponential(beta)

    def append_synapse_attributes_by_layer(self, node, density_dict, syn_category):
        """
        This method populates a node with putative synapse locations of the specified type following layer-specific
        rules for synapse density.
        TODO: Create a consistent way to specify and interpret rules and gradients in the density_dict.
        :param node: :class:'SHocNode'
        :param density_dict: dict
        :param syn_category: str
        """
        if node.get_layer() is None:
            raise Exception('Cannot specify synapse density by layer without first specifying dendritic layers.')
        distance = 0.
        x = 0.
        L = node.sec.L
        point_index = 0
        while distance <= L:
            layer = node.get_layer(x)
            while layer not in density_dict:
                while point_index < node.sec.n3d() and node.sec.arc3d(point_index) <= distance:
                    point_index += 1
                if point_index >= node.sec.n3d():
                    break
                distance = node.sec.arc3d(point_index)
                x = distance / L
                layer = node.get_layer(x)
            if layer not in density_dict:
                break
            density = density_dict[layer]
            interval = self.random.exponential(1. / density)
            distance += interval
            if distance > L:
                break
            x = distance / L
            node.append_synapse_attribute(syn_category, x)

    def insert_spine(self, node, parent_loc, child_loc=0):
        """
        Spines consist of two hoc sections: a cylindrical spine head and a cylindrical spine neck.
        :param node: :class:'SHocNode'
        :param parent_loc: float
        :param child_loc: int
        """
        neck = self.make_section('spine_neck')
        neck.connect(node, parent_loc, child_loc)
        neck.sec.L = 1.58
        neck.sec.diam = 0.077
        self._init_cable(neck)
        head = self.make_section('spine_head')
        head.connect(neck)
        node.spines.append(head)
        head.sec.L = 0.5  # open cylinder, matches surface area of sphere with diam = 0.5
        head.sec.diam = 0.5
        self._init_cable(head)

    def insert_synapses_in_spines(self, sec_type_list=None, syn_types=None, stochastic=False):
        """
        Inserts synapse of the specified type(s) in spines attached to nodes of the specified sec_types.
        :param sec_type_list: str
        :param syn_types: list of str
        :param stochastic: int
        """
        syn_category = 'excitatory'
        if sec_type_list is None:
            sec_type_list = ['basal', 'trunk', 'apical', 'tuft']
        if syn_types is None:
            syn_types = ['AMPA_KIN', 'NMDA_KIN5']
        for sec_type in sec_type_list:
            for node in self.get_nodes_of_subtype(sec_type):
                for i, syn_id in enumerate(node.get_filtered_synapse_attributes(syn_category=syn_category)['syn_id']):
                    spine = node.spines[i]
                    syn = Synapse(self, spine, type_list=syn_types, stochastic=stochastic, loc=0.5, id=syn_id)
        self.init_synaptic_mechanisms()

    def insert_synapses(self, syn_category=None, syn_types=None, sec_type_list=None, stochastic=False):
        """
        Inserts synapses of specified type(s) in nodes of the specified sec_types at the pre-determined putative
        synapse locations.
        :param syn_category: str
        :param syn_types: list of str
        :param sec_type_list: list of str
        :param stochastic: int
        """
        if syn_category is None:
            syn_category = 'excitatory'
        if sec_type_list is None:
            if syn_category == 'excitatory':
                sec_type_list = ['basal', 'trunk', 'apical', 'tuft']
            elif syn_category == 'inhibitory':
                sec_type_list = ['soma', 'ais', 'basal', 'trunk', 'apical', 'tuft']
        if syn_types is None:
            if syn_category == 'excitatory':
                syn_types = ['AMPA_KIN', 'NMDA_KIN5']
            elif syn_category == 'inhibitory':
                syn_types = ['GABA_A_KIN']
        for sec_type in sec_type_list:
            for node in self.get_nodes_of_subtype(sec_type):
                this_synapse_attribute = node.get_filtered_synapse_attributes(syn_category=syn_category)
                for syn_id  in this_synapse_attribute['syn_id']:
                    syn = Synapse(self, node, type_list=syn_types, stochastic=stochastic, id=syn_id)
        self.init_synaptic_mechanisms()

    @property
    def gid(self):
        return self._gid

    @property
    def population(self):
        return self._population

    @property
    def soma(self):
        return self.nodes['soma']

    @property
    def axon(self):
        return self.nodes['axon']

    @property
    def basal(self):
        return self.nodes['basal']

    @property
    def apical(self):
        return self.nodes['apical']

    @property
    def trunk(self):
        return self.nodes['trunk']

    @property
    def tuft(self):
        return self.nodes['tuft']

    @property
    def spine(self):
        return self.nodes['spine_head']

    @property
    def spine_head(self):
        return self.nodes['spine_head']

    @property
    def spine_neck(self):
        return self.nodes['spine_neck']

    @property
    def ais(self):
        return self.nodes['ais']

    @property
    def hillock(self):
        return self.nodes['hillock']


# ------------------------------Extend SNode2 to interact with NEURON hoc sections------------------------


class SHocNode(btmorph.btstructs2.SNode2):
    """
    Extends SNode2 with some methods for storing and retrieving additional information in the node's content
    dictionary related to running NEURON models specified in the hoc language.
    """

    def __init__(self, index=0):
        """
        :param index: int : unique node identifier
        """
        btmorph.btstructs2.SNode2.__init__(self, index)
        self.content['spines'] = []
        self.content['spine_count'] = []

    def get_sec(self):
        """
        Returns the hoc section associated with this node, stored in the node's content dictionary.
        :return: :class:'neuron.h.Section'
        """
        if 'sec' in self.content:
            return self.content['sec']
        else:
            raise Exception('This node does not yet have an associated hoc section.')

    def set_sec(self, sec):
        """
        Stores the hoc section associated with this node in the node's content dictionary.
        :param sec: :class:'neuron.h.Section'
        """
        self.content['sec'] = sec

    sec = property(get_sec, set_sec)

    def reinit_diam(self):
        """
        For a node associated with a hoc section that is a tapered cylinder, every time the spatial resolution
        of the section (nseg) is changed, the section diameters must be reinitialized. This method checks the
        node's content dictionary for diameter boundaries and recalibrates the hoc section associated with this node.
        """
        if not self.get_diam_bounds() is None:
            [diam1, diam2] = self.get_diam_bounds()
            h('diam(0:1)={}:{}'.format(diam1, diam2), sec=self.sec)

    def get_filtered_synapse_attributes(self, syn_category=None, syn_type=None, layer=None):
        """
        Return dictionary containing attributes for all potential synapses that meet the query criterion. syn_category
        and layer can be specified as lists for a broad search.
        :param syn_category: str or list of str
        :param syn_type: str
        :param layer: int or list of int
        :return: dict
        """
        if type(syn_category) is list:
            syn_category_set = {syn_category_enumerator[item] for item in syn_category}
        elif syn_category is not None:
            syn_category_set = {syn_category_enumerator[syn_category]}
        if type(layer) is list:
            layer_set = set(layer)
        elif layer is not None:
            layer_set = {layer}
        filtered_attributes = {'syn_locs': [], 'syn_category': [], 'layer': [], 'syn_id': []}
        for i in xrange(len(self.synapse_attributes['syn_locs'])):
            this_syn_id = self.synapse_attributes['syn_id'][i]
            this_syn_loc = self.synapse_attributes['syn_locs'][i]
            this_syn_category = self.synapse_attributes['syn_category'][i]
            if not (syn_category is None or this_syn_category in syn_category_set):
                continue
            this_layer = self.get_layer(this_syn_loc)
            if not (layer is None or this_layer in layer_set):
                continue
            if not (syn_type is None or (this_syn_id in self.synapse_mechanism_attributes
                                         and syn_type in self.synapse_mechanism_attributes[this_syn_id])):
                continue
            filtered_attributes['syn_locs'].append(this_syn_loc)
            filtered_attributes['syn_category'].append(this_syn_category)
            filtered_attributes['layer'].append(this_layer)
            filtered_attributes['syn_id'].append(this_syn_id)
        return filtered_attributes

    def get_diam_bounds(self):
        """
        If the hoc section associated with this node is a tapered cylinder, this method returns a list containing
        the values of the diameters at the 0 and 1 ends of the section, stored in the node's content dictionary.
        Otherwise, it returns None (for non-conical cylinders).
        :return: (list: int) or None
        """
        if 'diam' in self.content:
            return self.content['diam']
        else:
            return None

    def set_diam_bounds(self, diam1, diam2):
        """
        For a node associated with a hoc section that is a tapered cylinder, this stores a list containing the values
        of the diameters at the 0 and 1 ends of the section in the node's content dictionary.
        :param diam1: int
        :param diam2: int
        """
        self.content['diam'] = [diam1, diam2]
        self.reinit_diam()

    def get_type(self):
        """
        NEURON sections are assigned a node type for convenience in order to later specify membrane mechanisms and
        properties for each type of compartment.
        :return: str
        """
        if 'type' in self.content:
            return self.content['type']
        else:
            raise Exception('This node does not yet have a defined type.')

    def set_type(self, type):
        """
        Checks that type is a string in the list of defined section types, and stores the value in the node's content
        dictionary.
        :param type: str
        """
        if type in swc_type_dict:
            self.content['type'] = type
        else:
            raise Exception('That is not a defined type of section.')

    type = property(get_type, set_type)

    def get_layer(self, x=None):
        """
        NEURON sections can be assigned a layer type for convenience in order to later specify synaptic mechanisms and
        properties for each layer. If 3D points are used to specify cell morphology, each element in the list
        corresponds to the layer of the 3D point with the same index.
        :param x: float in [0, 1] : optional relative location in section
        :return: list or float or None
        """
        if 'layer' in self.content:
            if x is None:
                return self.content['layer']
            elif self.sec.n3d() == 0:
                return self.content['layer'][0]
            else:
                for i in xrange(self.sec.n3d()):
                    if self.sec.arc3d(i) / self.sec.L >= x:
                        return self.content['layer'][i]
        else:
            return None

    def append_layer(self, layer):
        """
        NEURON sections can be assigned a layer type for convenience in order to later specify synaptic mechanisms and
        properties for each layer. If 3D points are used to specify cell morphology, each element in the list
        corresponds to the layer of the 3D point with the same index.
        :param layer: int
        """
        if 'layer' in self.content:
            self.content['layer'].append(layer)
        else:
            self.content['layer'] = [layer]

    @property
    def name(self):
        """
        Returns a str containing the name of the hoc section associated with this node. Consists of a type descriptor
        and an index identifier.
        :return: str
        """
        if 'type' in self.content:
            return '{0.type}{0.index}'.format(self)
        else:
            raise Exception('This node does not yet have a defined type.')

    @property
    def spines(self):
        """
        Returns a list of the spine head sections attached to the hoc section associated with this node.
        :return: list of :class:'SHocNode' of sec_type == 'spine_head'
        """
        return [head for neck in self.children if neck.type == 'spine_neck' for head in neck.children
                if head.type == 'spine_head']

    @property
    def spine_count(self):
        """
        Returns a list of the number of excitatory synaptic connections to the hoc section associated with this node.
        :return: list of int
        """
        return self.content['spine_count']

    @property
    def connection_loc(self):
        """
        Returns the location along the parent section of the connection with this section, except if the sec_type
        is spine_head, in which case it reports the connection_loc of the spine neck.
        :return: int or float
        """
        if self.type == 'spine_head':
            self.parent.sec.push()
        else:
            self.sec.push()
        loc = h.parent_connection()
        h.pop_section()
        return loc


# --------------------------------------------------------------------------------------------------------- #


def append_section(cell, sec_type, sec_idx, sec=None):
    """
    Places the specified hoc section within the tree structure of the Python HocCell wrapper. If sec is None, creates
    a new hoc section.
    :param cell: :class:'HocCell'
    :param sec_type: str
    :param sec: :class:'h.Section'
    :return node: :class:'SHocNode'
    """
    node = SHocNode(sec_idx)
    if cell.count == 0:
        cell.tree.root = node
    cell.count += 1
    node.type = sec_type
    cell.nodes[sec_type].append(node)
    if sec is None:
        node.sec = h.Section(name=node.name, cell=cell)
    else:
        node.sec = sec
    return node


def connect_nodes(parent, child, parent_loc=1., child_loc=0., connect_hoc_sections=True):
    """
    Connects this SHocNode node to a parent node, and if specified, establishes a connection between their associated
    hoc sections.
    :param parent: :class:'SHocNode'
    :param child: :class:'SHocNode'
    :param parent_loc: float in [0,1] : connect to this end of the parent hoc section
    :param child_loc: float in [0,1] : connect this end of the child hoc section
    :param connect_hoc_sections: bool
    """
    child.parent = parent
    parent.add_child(child)
    if connect_hoc_sections:
        child.sec.connect(parent.sec, parent_loc, child_loc)


def append_child_sections(cell, parent_node, child_sec_list, sec_type_map):
    """
    Traverses the subtree of a parent section, and places each child hoc section within the tree structure of the
    Python HocCell wrapper
    :param cell: :class:'HocCell'
    :param parent_node: :class:'SHocNode'
    :param child_sec_list: list of :class:'h.Section'
    :param sec_type_map: dict {str: str}
    """
    for child in child_sec_list:
        sec_type, sec_idx = sec_type_map[child.hname()]
        node = append_section(cell, sec_type, sec_idx, child)
        connect_nodes(parent_node, node, connect_hoc_sections=False)
        append_child_sections(cell, node, child.children(), sec_type_map)


def get_dendrite_origin(cell, node, parent_type=None):
    """
    This method determines the section type of the given node, and returns the node representing the primary branch
    point for the given section type. Basal and trunk sections originate at the soma, and apical and tuft dendrites
    originate at the trunk. For spines, recursively calls with parent node to identify the parent branch first.
    :param node: :class:'SHocNode'
    :return: :class:'SHocNode'
    """
    sec_type = node.type
    if sec_type in ['spine_head', 'spine_neck']:
        return get_dendrite_origin(node.parent, parent_type)
    elif parent_type is not None:
        return get_node_along_path_to_root(node.parent, parent_type)
    elif sec_type in ['basal', 'trunk', 'hillock', 'ais', 'axon']:
        return get_node_along_path_to_root(node, 'soma')
    elif sec_type in ['apical', 'tuft']:
        if 'trunk' in cell.nodes and 'trunk' in cell.mech_dict:
            return get_node_along_path_to_root(node, 'trunk')
        else:
            return get_node_along_path_to_root(node, 'soma')
    elif sec_type == 'soma':
        return node


def get_node_along_path_to_root(node, sec_type):
    """
    This method follows the path from the given node to the root node, and returns the first node with section type
    sec_type.
    :param node: :class:'SHocNode'
    :param sec_type: str
    :return: :class:'SHocNode'
    """
    parent = node
    while not parent is None:
        if parent.type == 'soma' and not sec_type == 'soma':
            parent = None
        elif parent.type == sec_type:
            return parent
        else:
            parent = parent.parent
    raise Exception('The path from node: {} to root does not contain sections of type: {}'.format(node.name,
                                                                                                  sec_type))


def inherit_mech_param(cell, donor, mech_name, param_name, syn_type=None):
    """
    When the mechanism dictionary specifies that a node inherit a parameter value from a donor node, this method
    returns the value of that parameter found in the section or final segment of the donor node. For synaptic
    mechanism parameters, searches for the closest synapse_attribute in the donor node. If the donor node does not
    contain synapse_mechanism_attributes due to location constraints, this method searches first child nodes, then
    nodes along the path to root.
    :param donor: :class:'SHocNode'
    :param mech_name: str
    :param param_name: str
    :param syn_type: str
    :return: float
    """
    # accesses the last segment of the section
    loc = donor.sec.nseg / (donor.sec.nseg + 1.)
    try:
        if mech_name in ['cable', 'ions']:
            if mech_name == 'cable' and param_name == 'Ra':
                return getattr(donor.sec, param_name)
            else:
                return getattr(donor.sec(loc), param_name)
        elif 'synapse' in mech_name:
            # first look downstream for a nearby synapse, then upstream.
            syn_category = mech_name.split(' ')[0]
            target_node, target_index = get_closest_synapse_attribute(donor, 1., syn_category, syn_type,
                                                                            downstream=True)
            if target_index is None and donor.parent is not None:
                target_node, target_index = get_closest_synapse_attribute(donor.parent, 1., syn_category,
                                                                                syn_type, downstream=False)
            if target_index is not None \
                    and param_name in target_node.synapse_mechanism_attributes[target_index][syn_type]:
                return target_node.synapse_mechanism_attributes[target_index][syn_type][param_name]
            else:
                return None
        else:
            return getattr(getattr(donor.sec(loc), mech_name), param_name)
    except (AttributeError, NameError, KeyError):
        if syn_type is None:
            print 'Exception: Problem inheriting mechanism: {} parameter: {} from sec_type: {}'.format(
                mech_name, param_name, donor.type)
        else:
            print 'Exception: Problem inheriting %s mechanism: %s parameter: %s from sec_type: %s' % \
                  (mech_name, syn_type, param_name, donor.type)
        raise KeyError


def get_spatial_res(cell, node):
    """
    Checks the mechanism dictionary if the section type of this node has a specified spatial resolution factor.
    Used to scale the number of segments per section in the hoc model by a factor of an exponent of 3.
    :param node: :class:'SHocNode
    :return: int
    """
    try:  # if spatial_res has not been specified for the origin type of section, it defaults to 0
        rules = cell.mech_dict[node.type]['cable']['spatial_res']
    except KeyError:
        return 0
    if 'value' in rules:
        return rules['value']
    elif 'origin' in rules:
        if rules['origin'] in cell.nodes:  # if this sec_type also inherits the value, continue following the path
            return get_spatial_res(cell, get_node_along_path_to_root(node, rules['origin']))
        else:
            print 'Exception: Spatial resolution cannot be inherited from sec_type: {}'.format(rules['origin'])
            raise KeyError
    else:
        print 'Exception: Cannot set spatial resolution without a specified origin or value'
        raise KeyError


def modify_mech_param(cell, sec_type, mech_name, param_name=None, value=None, origin=None, slope=None, tau=None,
                      xhalf=None, min=None, max=None, min_loc=None, max_loc=None, outside=None, syn_type=None,
                      variance=None, replace=True, custom=None):
    """
    Modifies or inserts new membrane mechanisms into hoc sections of type sec_type. First updates the mechanism
    dictionary, then sets the corresponding hoc parameters. This method is meant to be called manually during
    initial model specification, or during parameter optimization. For modifications to persist across simulations,
    the mechanism dictionary must be saved to a file using self.export_mech_dict() and re-imported during HocCell
    initialization.
    :param sec_type: str
    :param mech_name: str
    :param param_name: str
    :param value: float
    :param origin: str
    :param slope: float
    :param tau: float
    :param xhalf: float
    :param min: float
    :param max: float
    :param min_loc: float
    :param max_loc: float
    :param outside: float
    :param syn_type: str
    :param variance: str
    :param replace: bool
    :param custom: dict
    """
    global verbose
    if 'synapse' in mech_name:
        update_synaptic_mech_param(sec_type, mech_name, param_name, value, origin, slope, tau, xhalf, min,
                                         max, min_loc, max_loc, outside, syn_type, variance, replace, custom)
        return
    backup_content = None
    mech_content = None
    if not sec_type in cell.nodes.keys():
        raise Exception('Cannot specify mechanism: {} parameter: {} for unknown sec_type: {}'.format(mech_name,
                                                                                                     param_name,
                                                                                                     sec_type))
    if param_name is None:
        if mech_name in ['cable', 'ions']:
            raise Exception('No parameter specified for mechanism: {}'.format(mech_name))
    if not param_name is None:
        if value is None and origin is None:
            raise Exception('Cannot set mechanism: {} parameter: {} without a specified origin or value'.format(
                mech_name, param_name))
        rules = {}
        if not origin is None:
            if not origin in cell.nodes.keys() + ['parent', 'branch_origin']:
                raise Exception('Cannot inherit mechanism: {} parameter: {} from unknown origin: {}'.format(
                    mech_name, param_name, origin))
            else:
                rules['origin'] = origin
        if not custom is None:
            rules['custom'] = custom
        if not value is None:
            rules['value'] = value
        if not slope is None:
            rules['slope'] = slope
        if not tau is None:
            rules['tau'] = tau
        if not xhalf is None:
            rules['xhalf'] = xhalf
        if not min is None:
            rules['min'] = min
        if not max is None:
            rules['max'] = max
        if not min_loc is None:
            rules['min_loc'] = min_loc
        if not max_loc is None:
            rules['max_loc'] = max_loc
        if not outside is None:
            rules['outside'] = outside
        # currently only implemented for synaptic parameters
        if not variance is None:
            rules['variance'] = variance
        mech_content = {param_name: rules}
    # No mechanisms have been inserted into this type of section yet
    if not sec_type in cell.mech_dict:
        cell.mech_dict[sec_type] = {mech_name: mech_content}
    # This mechanism has not yet been inserted into this type of section
    elif not mech_name in cell.mech_dict[sec_type]:
        backup_content = copy.deepcopy(cell.mech_dict[sec_type])
        cell.mech_dict[sec_type][mech_name] = mech_content
    # This mechanism has been inserted, but no parameters have been specified
    elif cell.mech_dict[sec_type][mech_name] is None:
        backup_content = copy.deepcopy(cell.mech_dict[sec_type])
        cell.mech_dict[sec_type][mech_name] = mech_content
    # This parameter has already been specified
    elif param_name is not None and param_name in cell.mech_dict[sec_type][mech_name]:
        backup_content = copy.deepcopy(cell.mech_dict[sec_type])
        # Determine whether to replace or extend the current dictionary entry.
        if replace:
            cell.mech_dict[sec_type][mech_name][param_name] = rules
        elif type(cell.mech_dict[sec_type][mech_name][param_name]) == dict:
            cell.mech_dict[sec_type][mech_name][param_name] = [cell.mech_dict[sec_type][mech_name][param_name],
                                                               rules]
        elif type(cell.mech_dict[sec_type][mech_name][param_name]) == list:
            cell.mech_dict[sec_type][mech_name][param_name].append(rules)
    # This mechanism has been inserted, but this parameter has not yet been specified
    elif param_name is not None:
        backup_content = copy.deepcopy(cell.mech_dict[sec_type])
        cell.mech_dict[sec_type][mech_name][param_name] = rules

    try:
        # all membrane mechanisms in sections of type sec_type must be reinitialized after changing cable properties
        if mech_name == 'cable':
            if param_name in ['Ra', 'cm', 'spatial_res']:
                update_all_mechanisms_by_sec_type(cell, sec_type, reset_cable=True)
            else:
                print 'Exception: Unknown cable property: {}'.format(param_name)
                raise KeyError
        else:
            for node in cell.nodes[sec_type]:
                try:
                    update_mechanism_by_node(cell, node, mech_name, mech_content)
                except (AttributeError, NameError, ValueError, KeyError):
                    raise KeyError
    except KeyError:
        if backup_content is None:
            del cell.mech_dict[sec_type]
        else:
            cell.mech_dict[sec_type] = copy.deepcopy(backup_content)
        if not param_name is None:
            raise Exception('Problem specifying mechanism: %s parameter: %s in node: %s' %
                            (mech_name, param_name, node.name))
        else:
            raise Exception('Problem specifying mechanism: %s in node: %s' %
                            (mech_name, node.name))


def import_morphology_from_hoc(cell, hoc_cell):
    """
    Append sections from an existing instance of a NEURON cell template to a Python cell wrapper.
    :param cell: :class:'HocCell'
    :param hoc_cell: :class:'h.hocObject': instance of a NEURON cell template
    """
    sec_types = ['soma', 'axon', 'basal', 'apical', 'trunk', 'tuft', 'ais', 'hillock']
    sec_idx_names = ['somaidx', 'axonidx', 'basalidx', 'apicalidx', 'trunkidx', 'tuftidx', 'aisidx', 'hilidx']
    sec_type_map = {}
    for sec_type, sec_idx_name in zip(sec_types, sec_idx_names):
        if hasattr(hoc_cell, sec_type):
            this_sec_list = list(getattr(hoc_cell, sec_type))
            if hasattr(hoc_cell, sec_idx_name):
                sec_idx_list = list(getattr(hoc_cell, sec_idx_name))
            else:
                raise Exception('%s is not an attribute of the hoc cell.' %sec_idx_name)
            if sec_type == 'soma':
                root_sec = this_sec_list[0]
                root_idx = int(sec_idx_list[0])
            for i, sec in enumerate(this_sec_list):
                if (i+1) > len(sec_idx_list):
                    sec_idx = int(sec_idx_list[0])
                else:
                    sec_idx = int(sec_idx_list[i])
                sec_type_map[sec.hname()] = (sec_type, sec_idx)
    try:
        root_node = append_section(cell, 'soma', root_idx, root_sec)
    except Exception:
        raise KeyError('import_morphology_from_hoc: problem locating soma section to act as root')
    append_child_sections(cell, root_node, root_sec.children(), sec_type_map)


def connect2target(cell, sec, loc=1., param='_ref_v', delay=None, weight=None, threshold=None, target=None):
    """
    Converts analog voltage in the specified section to digital spike output. Initializes and returns an h.NetCon
    object with voltage as a reference parameter connected to the specified target.
    :param cell: :class:'HocCell'
    :param sec: :class:'h.Section'
    :param loc: float
    :param param: str
    :param delay: float
    :param weight: float
    :param threshold: float
    :param target: object that can receive spikes
    :return: :class:'h.NetCon'
    """
    if cell.spike_detector is not None:
        if delay is None:
            delay = cell.spike_detector.delay
        if weight is None:
            weight = cell.spike_detector.weight[0]
        if threshold is None:
            threshold = cell.spike_detector.threshold
    else:
        if delay is None:
            delay = 0.
        if weight is None:
            weight = 1.
        if threshold is None:
            threshold = -30.
    this_netcon = h.NetCon(getattr(sec(loc), param), target, sec=sec)
    this_netcon.delay = delay
    this_netcon.weight[0] = weight
    this_netcon.threshold = threshold
    return this_netcon


def import_mech_dict_from_yaml(cell, mech_file_path=None):
    """
    Imports from a .yaml file a dictionary specifying parameters of NEURON cable properties, density mechanisms, and
    point processes for each type of section in a HocCell.
    :param cell: :class:'HocCell'
    :param mech_file_path: str (path)
    """
    if mech_file_path is None:
        if cell.mech_file_path is None:
            raise ValueError('import_mechanisms_from_yaml: missing mech_file_path')
        elif not os.path.isfile(cell.mech_file_path):
            raise ValueError('import_mechanisms_from_yaml: invalid mech_file_path: %s' % cell.mech_file_path)
    elif not os.path.isfile(mech_file_path):
        raise ValueError('import_mechanisms_from_yaml: invalid mech_file_path: %s' % mech_file_path)
    else:
        cell.mech_file_path = mech_file_path
    cell.mech_dict = read_from_yaml(cell.mech_file_path)


def init_mechanisms(cell, reset_cable=True, from_file=False, mech_file_path=None, cm_correct=False, g_pas_correct=False,
                    cell_attr_dict=None, sec_index_map=None, env=None):
    """
    Consults a dictionary specifying parameters of NEURON cable properties, density mechanisms, and point processes for
    each type of section in a HocCell. Traverses through the tree of SHocNode nodes following order of inheritance and
    properly sets membrane mechanism parameters, including gradients and inheritance of parameters from nodes along the
    path from root. It is not necessary to reset cable parameters again after specification of morphology, but it can be
    done later with the reset_cable flag.
    :param cell: :class:'HocCell'
    :param reset_cable: bool
    :param from_file: bool
    :param mech_file_path: str (path)
    """
    if from_file:
        if mech_file_path is None:
            mech_file_path = cell.mech_file_path
        if os.path.isfile(mech_file_path):
            import_mech_dict_from_yaml(cell, mech_file_path)
        else:
            raise Exception('mech_file_path is not a valid path.')
    for sec_type in ordered_sec_types:
        if sec_type in cell.mech_dict and sec_type in cell.nodes:
            if cell.nodes[sec_type]:
                update_all_mechanisms_by_sec_type(cell, sec_type, reset_cable=reset_cable)
    if cm_correct or g_pas_correct:
        if cell_attr_dict is None or sec_index_map is None or env is None:
            raise Exception('Must give cell_attr_dict, sec_index_map, and env as parameters in order to'
                            'correct for spines.')
    if reset_cable and cm_correct:
        correct_cm_for_spines(cell, cell_attr_dict, sec_index_map, env)
    if g_pas_correct:
        correct_g_pas_for_spines(cell, cell_attr_dict, sec_index_map, env)


def update_all_mechanisms_by_sec_type(cell, sec_type, reset_cable=False):
    """
    This method loops through all sections of the specified type, and consults the mechanism dictionary to update
    mechanism properties. If the reset_cable flag is True, cable parameters are re-initialize first, then the
    ion channel mechanisms are updated.
    :param cell: :class:'HocCell'
    :param sec_type: str
    :param reset_cable: bool
    """
    if sec_type in cell.nodes and sec_type in cell.mech_dict:
        for node in cell.nodes[sec_type]:
            # cable properties must be set first, as they can change nseg, which will affect insertion of membrane
            # mechanism gradients
            if reset_cable and 'cable' in cell.mech_dict[sec_type]:
                reset_cable_by_node(cell, node)
            for mech_name in (mech_name for mech_name in cell.mech_dict[sec_type]
                              if not mech_name in ['cable', 'ions']):
                update_mechanism_by_node(cell, node, mech_name, cell.mech_dict[sec_type][mech_name])
            # ion-related parameters do not exist until after membrane mechanisms have been inserted
            if 'ions' in cell.mech_dict[sec_type]:
                update_mechanism_by_node(cell, node, 'ions', cell.mech_dict[sec_type]['ions'])


def reset_cable_by_node(cell, node):
    """
    Consults a dictionary specifying parameters of NEURON cable properties such as axial resistance ('Ra'),
    membrane specific capacitance ('cm'), and a spatial resolution parameter to specify the number of separate
    segments per section in a HocCell
    :param cell: :class:'HocCell'
    :param node: :class:'SHocNode'
    """
    sec_type = node.type
    if sec_type in cell.mech_dict and 'cable' in cell.mech_dict[sec_type]:
        mech_content = cell.mech_dict[sec_type]['cable']
        if mech_content is not None:
            update_mechanism_by_node(cell, node, 'cable', mech_content)
    else:
        init_nseg(node.sec)


def update_mechanism_by_sec_type(cell, sec_type, mech_name):
    """
    During parameter optimization, it is often convenient to reinitialize all the parameters for a single mechanism
    in a subset of compartments. For example, g_pas in basal dendrites that inherit the value from the soma after
    modifying the value in the soma compartment.
    :param sec_type: str
    :param mech_name: str
    :return:
    """
    if sec_type in cell.mech_dict and mech_name in cell.mech_dict[sec_type]:
        for node in cell.nodes[sec_type]:
            update_mechanism_by_node(cell, node, mech_name, cell.mech_dict[sec_type][mech_name])


def update_mechanism_by_node(cell, node, mech_name, mech_content):
    """
    This method loops through all the parameters for a single mechanism specified in the mechanism dictionary and
    calls parse_mech_content to interpret the rules and set the values for the given node.
    :param node: :class:'SHocNode'
    :param mech_name: str
    :param mech_content: dict
    """
    if mech_content is not None:
        if 'synapse' in mech_name:
            update_synapse_attributes_by_node(cell, node, mech_name, mech_content)
        else:
            for param_name in mech_content:
                # accommodate either a dict, or a list of dicts specifying multiple location constraints for
                # a single parameter
                if isinstance(mech_content[param_name], dict):
                    parse_mech_content(cell, node, mech_name, param_name, mech_content[param_name])
                elif isinstance(mech_content[param_name], Iterable):
                    for mech_content_entry in mech_content[param_name]:
                        parse_mech_content(cell, node, mech_name, param_name, mech_content_entry)
    else:
        node.sec.insert(mech_name)


def parse_mech_content(cell, node, mech_name, param_name, rules, syn_type=None):
    """
        This method loops through all the segments in a node and sets the value(s) for a single mechanism parameter by
        interpreting the rules specified in the mechanism dictionary. Properly handles ion channel gradients and
        inheritance of values from the closest segment of a specified type of section along the path from root. Also
        handles rules with distance boundaries, and rules to set synapse attributes. Gradients can be specified as
        linear, exponential, or sigmoidal. Custom functions can also be provided to specify arbitrary distributions.
        :param node: :class:'SHocNode'
        :param mech_name: str
        :param param_name: str
        :param rules: dict
        :param syn_type: str
    """
    if 'synapse' in mech_name:
        if syn_type is None:
            raise Exception('Cannot set %s mechanism parameter: %s without a specified point process' %
                            (mech_name, param_name))
    # an 'origin' with no 'value' inherits a starting parameter from the origin sec_type
    # a 'value' with no 'origin' is independent of other sec_types
    # an 'origin' with a 'value' uses the origin sec_type only as a reference point for applying a
    # distance-dependent gradient
    if 'origin' in rules:
        if rules['origin'] == 'parent':
            if node.type == 'spine_head':
                donor = node.parent.parent.parent
            elif node.type == 'spine_neck':
                donor = node.parent.parent
            else:
                donor = node.parent
        elif rules['origin'] == 'branch_origin':
            donor = get_dendrite_origin(cell, node)
        elif rules['origin'] in cell.nodes:
            donor = get_node_along_path_to_root(node, rules['origin'])
        else:
            if 'synapse' in mech_name:
                raise Exception('%s mechanism: %s parameter: %s cannot inherit from unknown origin: %s' %
                                (mech_name, syn_type, param_name, rules['origin']))
            else:
                raise Exception('Mechanism: {} parameter: {} cannot inherit from unknown origin: {}'.format(
                    mech_name, param_name, rules['origin']))
    else:
        donor = None
    if 'value' in rules:
        baseline = rules['value']
    elif donor is None:
        if 'synapse' in mech_name:
            raise Exception('Cannot set %s mechanism: %s parameter: %s without a specified origin or value' %
                            (mech_name, syn_type, param_name))
        else:
            raise Exception('Cannot set mechanism: {} parameter: {} without a specified origin or value'.format(
                mech_name, param_name))
    else:
        if (mech_name == 'cable') and (param_name == 'spatial_res'):
            baseline = get_spatial_res(cell, donor)
        elif 'synapse' in mech_name:
            baseline = inherit_mech_param(cell, donor, mech_name, param_name, syn_type)
            if baseline is None:
                raise Exception('Cannot inherit %s mechanism: %s parameter: %s from sec_type: %s' %
                                (mech_name, syn_type, param_name, donor.type))
        else:
            baseline = inherit_mech_param(cell, donor, mech_name, param_name)
    if mech_name == 'cable':  # cable properties can be inherited, but cannot be specified as gradients
        if param_name == 'spatial_res':
            init_nseg(node.sec, baseline)
        else:
            setattr(node.sec, param_name, baseline)
            init_nseg(node.sec, get_spatial_res(cell, node))
        node.reinit_diam()
    else:
        if 'custom' in rules:
            if rules['custom']['method'] in globals() and callable(globals()[rules['custom']['method']]):
                method_to_call = globals()[rules['custom']['method']]
                method_to_call(cell, node, mech_name, param_name, baseline, rules, syn_type, donor)
            else:
                raise Exception('The custom method %s is not defined for this cell type.' %
                                rules['custom']['method'])
        elif 'min_loc' in rules or 'max_loc' in rules or 'slope' in rules:
            if 'synapse' in mech_name:
                if donor is None:
                    raise Exception('Cannot specify %s mechanism: %s parameter: %s without a provided origin' %
                                    (mech_name, syn_type, param_name))
                else:
                    _specify_synaptic_parameter(node, mech_name, param_name, baseline, rules, syn_type, donor)
            else:
                if donor is None:
                    raise Exception('Cannot specify mechanism: %s parameter: %s without a provided origin' %
                                    (mech_name, param_name))
                specify_mech_parameter(cell, node, mech_name, param_name, baseline, rules, donor)
        elif mech_name == 'ions':
            setattr(node.sec, param_name, baseline)
        elif 'synapse' in mech_name:
            _specify_synaptic_parameter(node, mech_name, param_name, baseline, rules, syn_type)
        else:
            node.sec.insert(mech_name)
            setattr(node.sec, param_name + "_" + mech_name, baseline)


def specify_mech_parameter(cell, node, mech_name, param_name, baseline, rules, donor=None):
    """

    :param node: :class:'SHocNode'
    :param mech_name: str
    :param param_name: str
    :param baseline: float
    :param rules: dict
    :param donor: :class:'SHocNode' or None
    """
    if donor is None:
        raise Exception('Cannot specify mechanism: {} parameter: {} without a provided origin'.format(
            mech_name, param_name))
    if 'min_loc' in rules:
        min_distance = rules['min_loc']
    else:
        min_distance = None
    if 'max_loc' in rules:
        max_distance = rules['max_loc']
    else:
        max_distance = None
    min_seg_distance = get_distance_to_node(cell, donor, node, 0.5 / node.sec.nseg)
    max_seg_distance = get_distance_to_node(cell, donor, node, (0.5 + node.sec.nseg - 1) / node.sec.nseg)
    # if any part of the section is within the location constraints, insert the mechanism, and specify
    # the parameter at the segment level
    if (min_distance is None or max_seg_distance >= min_distance) and \
            (max_distance is None or min_seg_distance <= max_distance):
        if not mech_name == 'ions':
            node.sec.insert(mech_name)
        if min_distance is None:
            min_distance = 0.
        for seg in node.sec:
            seg_loc = get_distance_to_node(cell, donor, node, seg.x)
            if seg_loc >= min_distance and (max_distance is None or seg_loc <= max_distance):
                if 'slope' in rules:
                    seg_loc -= min_distance
                    if 'tau' in rules:
                        if 'xhalf' in rules:  # sigmoidal gradient
                            offset = baseline - rules['slope'] / (1. + np.exp(rules['xhalf'] / rules['tau']))
                            value = offset + rules['slope'] /\
                                             (1. + np.exp((rules['xhalf'] - seg_loc) / rules['tau']))
                        else:  # exponential gradient
                            offset = baseline - rules['slope']
                            value = offset + rules['slope'] * np.exp(seg_loc / rules['tau'])
                    else:  # linear gradient
                        value = baseline + rules['slope'] * seg_loc
                    if 'min' in rules and value < rules['min']:
                        value = rules['min']
                    elif 'max' in rules and value > rules['max']:
                        value = rules['max']
                else:
                    value = baseline
            # by default, if only some segments in a section meet the location constraints, the parameter inherits
            # the mechanism's default value. if another value is desired, it can be specified via an 'outside' key
            # in the mechanism dictionary entry
            elif 'outside' in rules:
                value = rules['outside']
            else:
                value = None
            if value is not None:
                if mech_name == 'ions':
                    setattr(seg, param_name, value)
                else:
                    setattr(getattr(seg, mech_name), param_name, value)

#Need to write get_synapse_attributes -- was this supposed to be similar to node.get_filtered_synapse_attributes?
#Was update synapse supposed to be an updated version of specify_synaptic_parameter?
def update_synapse_attributes_by_node(cell, node, mech_name, mech_content):
    """
    Consults a dictionary to specify properties of synapses of the specified category. Only sets values in a nodes
    dictionary of synapse attributes. Must then call 'update_synapses' to modify properties of underlying hoc
    point process and netcon objects.
    :param node: :class:'SHocNode'
    :param mech_name: str
    :param mech_content: dict
    """
    syn_category = mech_name.split(' ')[0]
    # Only specify synapse attributes if this category of synapses has been specified in this node
    if get_synapse_attributes(node, syn_category=syn_category)['syn_locs']:
        for syn_type in mech_content:
            if mech_content[syn_type] is not None:
                for param_name in mech_content[syn_type]:
                    # accommodate either a dict, or a list of dicts specifying multiple location constraints for
                    # a single parameter
                    if isinstance(mech_content[syn_type][param_name], dict):
                        parse_mech_content(cell, node, mech_name, param_name, mech_content[syn_type][param_name], syn_type)
                    elif isinstance(mech_content[syn_type][param_name], Iterable):
                        for mech_content_entry in mech_content[syn_type][param_name]:
                            parse_mech_content(cell, node, mech_name, param_name, mech_content_entry, syn_type)




def specify_synaptic_parameter(cell, node, mech_name, param_name, baseline, rules, syn_type, donor=None):
    """
    This method interprets an entry from the mechanism dictionary to set parameters for synapse_mechanism_attributes
    contained in this node. Appropriately implements slopes and inheritances.
    :param node: :class:'SHocNode'
    :param mech_name: str
    :param param_name: str
    :param baseline: float
    :param rules: dict
    :param syn_type: str
    :param donor: :class:'SHocNode' or None
    """
    syn_category = mech_name.split(' ')[0]
    if 'min_loc' in rules:
        min_distance = rules['min_loc']
    else:
        min_distance = 0.
    if 'max_loc' in rules:
        max_distance = rules['max_loc']
    else:
        max_distance = None
    if 'variance' in rules and rules['variance'] == 'normal':
        normal = True
    else:
        normal = False
    this_synapse_attributes = node.get_filtered_synapse_attributes(syn_category=syn_category)
    for i in xrange(len(this_synapse_attributes['syn_locs'])):
        loc = this_synapse_attributes['syn_locs'][i]
        this_syn_id = this_synapse_attributes['syn_id'][i]
        if this_syn_id not in node.synapse_mechanism_attributes:
            node.synapse_mechanism_attributes[this_syn_id] = {}
        if syn_type not in node.synapse_mechanism_attributes[this_syn_id]:
            node.synapse_mechanism_attributes[this_syn_id][syn_type] = {}
        if donor is None:
            value = baseline
        else:
            distance = get_distance_to_node(cell, donor, node, loc)
            # If only some synapses in a section meet the location constraints, the synaptic parameter will
            # maintain its default value in all other locations. values for other locations must be specified
            # with an additional entry in the mechanism dictionary.
            if distance >= min_distance and (max_distance is None or distance <= max_distance):
                if 'slope' in rules:
                    distance -= min_distance
                    if 'tau' in rules:
                        if 'xhalf' in rules:  # sigmoidal gradient
                            offset = baseline - rules['slope'] / (1. + np.exp(rules['xhalf'] / rules['tau']))
                            value = offset + rules['slope'] / (1. + np.exp((rules['xhalf'] - distance) /
                                                                           rules['tau']))
                        else:  # exponential gradient
                            offset = baseline - rules['slope']
                            value = offset + rules['slope'] * np.exp(distance / rules['tau'])
                    else:  # linear gradient
                        value = baseline + rules['slope'] * distance
                    if 'min' in rules and value < rules['min']:
                        value = rules['min']
                    elif 'max' in rules and value > rules['max']:
                        value = rules['max']
                else:
                    value = baseline
        if normal:
            value = cell.random.normal(value, value / 6.)
        node.synapse_mechanism_attributes[this_syn_id][syn_type][param_name] = value


def export_mech_dict(cell, mech_file_path=None, output_dir=None):
    """
    Following modifications to the mechanism dictionary either during model specification or parameter optimization,
    this method stores the current mech_dict to a pickle file stamped with the date and time. This allows the
    current set of mechanism parameters to be recalled later.
    :param mech_file_path: str (path)
    :param output_dir: str (path)
    """
    if mech_file_path is None:
        mech_file_name = 'mech_dict_' + datetime.datetime.today().strftime('%Y%m%d_%H%M') + '.yaml'
        if output_dir is None:
            mech_file_path = mech_file_name
        elif os.path.isdir(output_dir):
            mech_file_path = output_dir+'/'+mech_file_name
    write_to_yaml(mech_file_path, cell.mech_dict)
    print "Exported mechanism dictionary to " + mech_file_path


def get_nodes_of_subtype(cell, sec_type):
    """
    This method searches the node dictionary for nodes of a given sec_type and returns them in a list. Used during
    specification of membrane mechanisms.
    :param sec_type: str
    :return: list of :class:'SHocNode'
    """
    if sec_type in cell.nodes:
        return cell.nodes[sec_type]


def init_nseg(sec, spatial_res=0):
    """
    Initializes the number of segments in this section (nseg) based on the AC length constant. Must be re-initialized
    whenever basic cable properties Ra or cm are changed. The spatial resolution parameter increases the number of
    segments per section by a factor of an exponent of 3.
    :param sec: :class:'h.Section'
    :param spatial_res: int
    """
    sugg_nseg = d_lambda_nseg(sec)
    #print sec.hname(), sec.nseg, sugg_nseg
    sugg_nseg *= 3 ** spatial_res
    sec.nseg = int(sugg_nseg)


def reinit_diam(node):
    """
    For a node associated with a hoc section that is a tapered cylinder, every time the spatial resolution
    of the section (nseg) is changed, the section diameters must be reinitialized. This method checks the
    node's content dictionary for diameter boundaries and recalibrates the hoc section associated with this node.
    """
    if not node.get_diam_bounds() is None:
        [diam1, diam2] = node.get_diam_bounds()
        h('diam(0:1)={}:{}'.format(diam1, diam2), sec=node.sec)


def count_spines_per_seg(node, cell_attr_dict, sec_index_map, env):
    """

    :param node:
    :return:
    """
    node.content['spine_count'] = []
    filtered_syns = filtered_synapse_attributes(cell_attr_dict, np.array(sec_index_map[node.index]), env,
                                                syn_category='excitatory', output='syn_locs')
    this_syn_locs = np.array(filtered_syns['syn_locs'])
    seg_width = 1. / node.sec.nseg
    for i, seg in enumerate(node.sec):
        num_spines = len(np.where((this_syn_locs >= i * seg_width) & (this_syn_locs < (i + 1) * seg_width))[0])
        node.content['spine_count'].append(num_spines)


def correct_node_g_pas(node, cell, cell_attr_dict, sec_index_map, env):
    """
    If not explicitly modeling spine compartments for excitatory synapses, this method scales g_pas in this
    dendritic section proportional to the number of excitatory synapses contained in the section.
    """
    SA_spine = math.pi * (1.58 * 0.077 + 0.5 * 0.5)
    if len(node.spine_count) != node.sec.nseg:
        count_spines_per_seg(node, cell_attr_dict, sec_index_map, env)
    for i, segment in enumerate(node.sec):
        SA_seg = segment.area()
        num_spines = node.spine_count[i]
        soma_g_pas = cell.mech_dict['soma']['pas']['g']['value']
        gpas_correction_factor = (SA_seg * node.sec(segment.x).g_pas + num_spines * SA_spine * soma_g_pas) / \
                                 (SA_seg * node.sec(segment.x).g_pas)
        node.sec(segment.x).g_pas *= gpas_correction_factor
<<<<<<< HEAD
=======
        # print 'gpas correction factor for %s seg %i: %.3f' %(node.name, i, gpas_correction_factor)
>>>>>>> e8bcf901


def correct_node_cm(node, cell_attr_dict, sec_index_map, env):
    """
    If not explicitly modeling spine compartments for excitatory synapses, this method scales cm in this
    dendritic section proportional to the number of excitatory synapses contained in the section.
    """
    # arrived at via optimization. spine neck appears to shield dendrite from spine head contribution to membrane
    # capacitance and time constant
    cm_fraction = 0.40
    SA_spine = math.pi * (1.58 * 0.077 + 0.5 * 0.5)
    if len(node.spine_count) != node.sec.nseg:
        count_spines_per_seg(node, cell_attr_dict, sec_index_map, env)
    for i, segment in enumerate(node.sec):
        SA_seg = segment.area()
        num_spines = node.spine_count[i]
        cm_correction_factor = (SA_seg + cm_fraction * num_spines * SA_spine) / SA_seg
        node.sec(segment.x).cm *= cm_correction_factor


def correct_g_pas_for_spines(cell, cell_attr_dict, sec_index_map, env):
    """
    If not explicitly modeling spine compartments for excitatory synapses, this method scales g_pas in all
    dendritic sections proportional to the number of excitatory synapses contained in each section.
    """
    for sec_type in ['basal', 'trunk', 'apical', 'tuft']:
        for node in get_nodes_of_subtype(cell, sec_type):
            correct_node_g_pas(node, cell, cell_attr_dict, sec_index_map, env)


def correct_cm_for_spines(cell, cell_attr_dict, sec_index_map, env):
    """

    :param cell:
    :param cell_attr_dict:
    :return:
    """
    for loop in xrange(2):
        for sec_type in ['basal', 'trunk', 'apical', 'tuft']:
            for node in get_nodes_of_subtype(cell, sec_type):
                correct_node_cm(node, cell_attr_dict, sec_index_map, env)
                if loop == 0:
                    init_nseg(node.sec)
                    reinit_diam(node)
        if loop == 0:
            init_mechanisms(cell, reset_cable=False, cm_correct=False, g_pas_correct=False, cell_attr_dict=cell_attr_dict,
                            sec_index_map=sec_index_map, env=env)


def get_distance_to_node(cell, root, node, loc=None):
    """
    Returns the distance from the given location on the given node to its connection with a root node.
    :param root: :class:'SHocNode'
    :param node: :class:'SHocNode'
    :param loc: float
    :return: int or float
    """
    length = 0.
    if node in cell.soma:
        return length
    if not loc is None:
        length += loc * node.sec.L
    if root in cell.soma:
        while not node.parent in cell.soma:
            node.sec.push()
            loc = h.parent_connection()
            h.pop_section()
            node = node.parent
            length += loc * node.sec.L
    elif node_in_subtree(cell, root, node):
        while not node.parent is root:
            node.sec.push()
            loc = h.parent_connection()
            h.pop_section()
            node = node.parent
            length += loc * node.sec.L
    else:
        return None  # node is not connected to root
    return length


def node_in_subtree(cell, root, node):
    """
    Checks if a node is contained within a subtree of root.
    :param root: 'class':SNode2 or SHocNode
    :param node: 'class':SNode2 or SHocNode
    :return: boolean
    """
    nodelist = []
    cell.tree._gather_nodes(root, nodelist)
    if node in nodelist:
        return True
    else:
        return False


def get_branch_order(cell, node):
    """
    Calculates the branch order of a SHocNode node. The order is defined as 0 for all soma, axon, and apical trunk
    dendrite nodes, but defined as 1 for basal dendrites that branch from the soma, and apical and tuft dendrites
    that branch from the trunk. Increases by 1 after each additional branch point. Makes sure not to count spines.
    :param node: :class:'SHocNode'
    :return: int
    """
    if node.type in ['soma', 'hillock', 'ais', 'axon']:
        return 0
    elif node.type == 'trunk':
        children = [child for child in node.parent.children if not child.type == 'spine_neck']
        if len(children) > 1 and children[0].type == 'trunk' and children[1].type == 'trunk':
            return 1
        else:
            return 0
    else:
        order = 0
        path = [branch for branch in cell.tree.path_between_nodes(node, get_dendrite_origin(cell, node)) if
                not branch.type in ['soma', 'trunk']]
        for node in path:
            if is_terminal(node):
                order += 1
            elif len([child for child in node.parent.children if not child.type == 'spine_neck']) > 1:
                order += 1
            elif node.parent.type == 'trunk':
                order += 1
        return order


def is_terminal(node):
    """
    Calculates if a node is a terminal dendritic branch.
    :param node: :class:'SHocNode'
    :return: bool
    """
    if node.type in ['soma', 'hillock', 'ais', 'axon']:
        return False
    else:
        return not bool([child for child in node.children if not child.type == 'spine_neck'])


def zero_na(cell):
    """
    Set na channel conductances to zero in all compartments. Used during parameter optimization.
    """
    for sec_type in ['soma', 'hillock', 'ais', 'axon', 'apical']:
        for na_type in (na_type for na_type in ['nas_kin', 'nat_kin', 'nas', 'nax'] if na_type in
                cell.mech_dict[sec_type]):
            modify_mech_param(cell, sec_type, na_type, 'gbar', 0.)


def custom_gradient_by_branch_order(cell, node, mech_name, param_name, baseline, rules, syn_type, donor=None):
    """

    :param node: :class:'SHocNode'
    :param mech_name: str
    :param param_name: str
    :param baseline: float
    :param rules: dict
    :param syn_type: str
    :param donor: :class:'SHocNode' or None
    """
    branch_order = int(rules['custom']['branch_order'])
    if get_branch_order(cell, node) >= branch_order:
        if 'synapse' in mech_name:
            specify_synaptic_parameter(node, mech_name, param_name, baseline, rules, syn_type, donor)
        else:
            specify_mech_parameter(cell, node, mech_name, param_name, baseline, rules, donor)


def custom_gradient_by_terminal(cell, node, mech_name, param_name, baseline, rules, syn_type, donor=None):
    """

    :param node: :class:'SHocNode'
    :param mech_name: str
    :param param_name: str
    :param baseline: float
    :param rules: dict
    :param syn_type: str
    :param donor: :class:'SHocNode' or None
    """
    if is_terminal(node):
        start_val = baseline
        if 'min' in rules:
            end_val = rules['min']
            direction = -1
        elif 'max' in rules:
            end_val = rules['max']
            direction = 1
        else:
            raise Exception('custom_gradient_by_terminal: no min or max target value specified for mechanism: %s '
                            'parameter: %s' % (mech_name, param_name))
        slope = (end_val - start_val)/node.sec.L
        if 'slope' in rules:
            if direction < 0.:
                slope = min(rules['slope'], slope)
            else:
                slope = max(rules['slope'], slope)
        for seg in node.sec:
            value = start_val + slope * seg.x * node.sec.L
            if direction < 0:
                if value < end_val:
                    value = end_val
            else:
                if value < end_val:
                    value = end_val
            setattr(getattr(seg, mech_name), param_name, value)


# -------------------------------------------------------------------------------------------------------------------- #


def get_node_attribute (name, content, sec, secnodes, x=None):
    """

    :param name:
    :param content:
    :param sec:
    :param secnodes:
    :param x:
    :return:
    """
    if content.has_key(name):
        if x is None:
            return content[name]
        elif sec.n3d() == 0:
            return content[name][0]
        else:
            for i in xrange(sec.n3d()):
                if sec.arc3d(i)/sec.L >= x:
                    return content[name][secnodes[i]]
    else:
        return None


def make_neurotree_cell (template_class, local_id=0, gid=0, dataset_path="", neurotree_dict={}):
    """

    :param template_class:
    :param local_id:
    :param gid:
    :param dataset_path:
    :param neurotree_dict:
    :return:
    """
    vx       = neurotree_dict['x']
    vy       = neurotree_dict['y']
    vz       = neurotree_dict['z']
    vradius  = neurotree_dict['radius']
    vlayer   = neurotree_dict['layer']
    vsection = neurotree_dict['section']
    secnodes = neurotree_dict['section_topology']['nodes']
    vsrc     = neurotree_dict['section_topology']['src']
    vdst     = neurotree_dict['section_topology']['dst']
    swc_type = neurotree_dict['swc_type']
    cell     = template_class (local_id, gid, dataset_path, vlayer, vsrc, vdst, secnodes, vx, vy, vz, vradius, swc_type)
    return cell


def make_cell(template_class, local_id=0, gid=0, dataset_path=""):
    """

    :param template_class:
    :param local_id:
    :param gid:
    :param dataset_path:
    :return:
    """
    cell = template_class (local_id, gid, dataset_path)
    return cell


def subset_syns_by_source(syn_id_list, cell_attr_dict, syn_index_map, postsyn_gid, env):
    source_id2name = {id: name for (name, id) in env.pop_dict.iteritems()}
    subset_source_names = {}
    for syn_id in syn_id_list:
        source_id = cell_attr_dict[postsyn_gid]['source'][syn_index_map[postsyn_gid][syn_id]]
        source_name = source_id2name[source_id]
        if source_name not in subset_source_names:
            subset_source_names[source_name] = [syn_id]
        else:
            subset_source_names[source_name].append(syn_id)
    return subset_source_names


def insert_syn_subset(cell, syn_attrs_dict, cell_attr_dict, postsyn_gid, subset_source_names, env, pop_name):
    synapse_config = env.celltypes[pop_name]['synapses']
    if synapse_config.has_key('spines'):
        spines = synapse_config['spines']
    else:
        spines = False

    if synapse_config.has_key('unique'):
        unique = synapse_config['unique']
    else:
        unique = False

    for source_name, subset_syn_ids in subset_source_names.iteritems():
        subset_syn_ids = np.array(subset_syn_ids)
        edge_count = 0
        kinetics_dict = env.connection_generator[pop_name][source_name].synapse_kinetics
        postsyn_cell = cell.hoc_cell
        cell_syn_dict = cell_attr_dict[postsyn_gid]
        cell_syn_types = cell_syn_dict['syn_types']
        cell_swc_types = cell_syn_dict['swc_types']
        cell_syn_locs = cell_syn_dict['syn_locs']
        cell_syn_sections = cell_syn_dict['syn_secs']

        edge_syn_ps_dict = synapses.mk_syns(postsyn_gid, postsyn_cell, subset_syn_ids, cell_syn_types, cell_swc_types,
                                          cell_syn_locs, cell_syn_sections, kinetics_dict, env,
                                          add_synapse=synapses.add_unique_synapse if unique else synapses.add_shared_synapse,
                                          spines=spines)
        for (syn_id, syn_ps_dict) in edge_syn_ps_dict.iteritems():
            for (syn_mech, syn_ps) in syn_ps_dict.iteritems():
                syn_attrs_dict[postsyn_gid][syn_id][syn_mech]['syn target'] = syn_ps
        if env.verbose:
            if int(env.pc.id()) == 0:
                if edge_count == 0:
                    for sec in list(postsyn_cell.all):
                        h.psection(sec=sec)


def mk_subset_netcons(cell, syn_attrs_dict, postsyn_gid, subset_source_names, env, pop_name):
    """

    :return:
    """
    datasetPath = os.path.join(env.datasetPrefix, env.datasetName)
    connectivityFilePath = os.path.join(datasetPath, env.modelConfig['Connection Data'])

    edge_count = 0
    for source_name, subset_syn_ids in subset_source_names.iteritems():
        edge_attr_index_map = get_edge_attributes_index_map(env.comm, connectivityFilePath, source_name, pop_name)
        edge_attr_tuple = select_edge_attributes(postsyn_gid, env.comm, connectivityFilePath, edge_attr_index_map,
                                                 source_name, pop_name, ['Synapses', 'Connections'])

        presyn_gids = edge_attr_tuple[0]
        edge_syn_ids = edge_attr_tuple[1]['Synapses']['syn_id']
        edge_dists = edge_attr_tuple[1]['Connections']['distance']

        edge_idxs = np.where(np.isin(edge_syn_ids, subset_syn_ids))
        subset_presyn_gids = presyn_gids[edge_idxs]
        subset_edge_dists = edge_dists[edge_idxs]

        connection_dict = env.connection_generator[pop_name][source_name].connection_properties

        for (presyn_gid, edge_syn_id, distance) in itertools.izip(presyn_gids, edge_syn_ids, edge_dists):
            syn_ps_dict = edge_syn_ps_dict[edge_syn_id] #may need to get edge_syn_ps_dict from mk_syns
            for (syn_mech, syn_ps) in syn_ps_dict.iteritems():
                connection_syn_mech_config = connection_dict[syn_mech]
                #In full-scale model, we would need to read in weight information from the neuroh5 file
                weight = connection_syn_mech_config['weight']
                delay = (distance / connection_syn_mech_config['velocity']) + 0.1
                if type(weight) is float:
                    nc = mk_nc_syn(env.pc, h.nclist, presyn_gid, postsyn_gid, syn_ps, weight, delay)
                else:
                    nc = mk_nc_syn_wgtvector(env.pc, h.nclist, presyn_gid, postsyn_gid, syn_ps, weight, delay)
                syn_attrs_dict[postsyn_gid][edge_syn_id][syn_ps.name] = {'netcon': nc, 'attrs': {}}

        edge_count += len(presyn_gids)


# -----------------------------------------------------------
# Synapse wrapper

def build_syn_attrs_dict(cell_attr_dict, gid):
    syn_attrs_dict = {syn_id: {} for syn_id in cell_attr_dict[gid]['syn_ids']}
    syn_index_map = {syn_id: idx for idx, syn_id in enumerate(cell_attr_dict[gid]['syn_ids'])}
    return syn_attrs_dict, syn_index_map


def fill_source_info(connectivityFilePath, cell_attr_dict, syn_index_map, gid, pop_name, env):
    cell_attr_dict[gid]['source'] = np.full(len(cell_attr_dict[gid]['syn_ids']), np.nan)
    source_names = []
    for (source_name, this_pop_name) in read_projection_names(connectivityFilePath, comm=env.comm):
        if this_pop_name == pop_name and source_name in env.connection_generator[pop_name].keys():
            source_names.append(source_name)
            source_id = int(env.pop_dict[source_name])
            edge_attr_index_map = get_edge_attributes_index_map(env.comm, connectivityFilePath, source_name, pop_name)
            edge_attr_tuple = select_edge_attributes(gid, env.comm, connectivityFilePath, edge_attr_index_map,
                                                     source_name, 'GC', ['Synapses'])
            for syn_id in edge_attr_tuple[1]['Synapses']['syn_id']:
                cell_attr_dict[gid]['source'][syn_index_map[gid][syn_id]] = int(source_id)
    return source_names


def fill_syn_mech_names(syn_attrs_dict, syn_index_map, cell_attr_dict, gid, pop_name, env):
    source_id2name = {id: name for (name, id) in env.pop_dict.iteritems()}
    for (syn_id, syn_dict) in syn_attrs_dict[gid].iteritems():
        source_id = cell_attr_dict[gid]['source'][syn_index_map[gid][syn_id]]
        source_name = source_id2name[source_id]
        syn_kinetic_params = env.connection_generator[pop_name][source_name].synapse_kinetics
        for (syn_mech, params) in syn_kinetic_params.iteritems():
            syn_attrs_dict[gid][syn_id][syn_mech] = {'attrs': {}}


def build_sec_index_map(cell_attr_dict, gid):
    from collections import defaultdict
    sec_index_map = defaultdict(list)
    for idx, sec_idx in enumerate(cell_attr_dict[gid]['syn_secs']):
        sec_index_map[sec_idx].append(idx)
    return sec_index_map


def filtered_synapse_attributes(cell_attr_dict, syn_idxs, env, syn_category=None, layers=None, output=None, sorted=False):
    """

    :param cell_attr_dict:
    :param syn_idxs:
    :param syn_category: str or list of str
    :param layer: int or list of ints
    :param output: str or list of str (each string must be a key in cell_attr_dict, ex. 'syn_locs')
    :param sorted: bool
    :return:
    """
    if syn_category is not None:
        if not isinstance(syn_category, (list,)):
            syn_category = [syn_category]
        correct_idxs = np.array([], dtype='i8')
        for category in syn_category:
            syn_type_list = cell_attr_dict['syn_types'][syn_idxs]
            where = np.where(syn_type_list==env.syntypes_dict[category])
            correct_idxs = np.concatenate((correct_idxs, where[0]))
        syn_idxs = syn_idxs[correct_idxs]
    if layers is not None:
        if not isinstance(layers, (list,)):
            layers = [layers]
        correct_idxs = []
        for layer in layers:
            syn_layer_list = cell_attr_dict['syn_layers'][syn_idxs]
            where = np.where(syn_layer_list==layer)
            correct_idxs = np.concatenate((correct_idxs, where[0]))
        syn_idxs = syn_idxs[correct_idxs]
    if sorted:
        syn_idxs = np.sort(syn_idxs)
    out = {}
    if not isinstance(output, (list,)):
        output = [output]
    for output_type in output:
        out[output_type] = cell_attr_dict[output_type][syn_idxs]
    return out<|MERGE_RESOLUTION|>--- conflicted
+++ resolved
@@ -1570,10 +1570,7 @@
         gpas_correction_factor = (SA_seg * node.sec(segment.x).g_pas + num_spines * SA_spine * soma_g_pas) / \
                                  (SA_seg * node.sec(segment.x).g_pas)
         node.sec(segment.x).g_pas *= gpas_correction_factor
-<<<<<<< HEAD
-=======
         # print 'gpas correction factor for %s seg %i: %.3f' %(node.name, i, gpas_correction_factor)
->>>>>>> e8bcf901
 
 
 def correct_node_cm(node, cell_attr_dict, sec_index_map, env):
@@ -1736,7 +1733,7 @@
     branch_order = int(rules['custom']['branch_order'])
     if get_branch_order(cell, node) >= branch_order:
         if 'synapse' in mech_name:
-            specify_synaptic_parameter(node, mech_name, param_name, baseline, rules, syn_type, donor)
+            _specify_synaptic_parameter(node, mech_name, param_name, baseline, rules, syn_type, donor)
         else:
             specify_mech_parameter(cell, node, mech_name, param_name, baseline, rules, donor)
 
