
import itertools
from collections import defaultdict
import numpy as np
from scipy import signal, interpolate
import matplotlib.pyplot as plt
import matplotlib.cm as cm
import matplotlib.tri as tri
from matplotlib import gridspec, mlab, rcParams
from mpl_toolkits.mplot3d import Axes3D
from mpl_toolkits.axes_grid1 import make_axes_locatable
from mpi4py import MPI
import h5py
from neuroh5.io import read_population_ranges, read_population_names, read_cell_attributes, NeuroH5CellAttrGen
import spikedata, statedata, stimulus

color_list = ["#00FF00", "#0000FF", "#FF0000", "#01FFFE", "#FFA6FE",
              "#FFDB66", "#006401", "#010067", "#95003A", "#007DB5", "#FF00F6", "#FFEEE8", "#774D00",
              "#90FB92", "#0076FF", "#D5FF00", "#FF937E", "#6A826C", "#FF029D", "#FE8900", "#7A4782",
              "#7E2DD2", "#85A900", "#FF0056", "#A42400", "#00AE7E", "#683D3B", "#BDC6FF", "#263400",
              "#BDD393", "#00B917", "#9E008E", "#001544", "#C28C9F", "#FF74A3", "#01D0FF", "#004754",
              "#E56FFE", "#788231", "#0E4CA1", "#91D0CB", "#BE9970", "#968AE8", "#BB8800", "#43002C",
              "#DEFF74", "#00FFC6", "#FFE502", "#620E00", "#008F9C", "#98FF52", "#7544B1", "#B500FF",
              "#00FF78", "#FF6E41", "#005F39", "#6B6882", "#5FAD4E", "#A75740", "#A5FFD2", "#FFB167", 
              "#009BFF", "#E85EBE"]

selectivity_type_dict = {'MPP': stimulus.selectivity_grid, 'LPP': stimulus.selectivity_place_field}




def show_figure():
    try:
        plt.show(block=False)
    except:
        plt.show()


def ifilternone(iterable):
    for x in iterable:
        if not (x is None):
            yield x
            
def flatten(iterables):
    return (elem for iterable in ifilternone(iterables) for elem in iterable)


def plot_vertex_metric(connectivity_path, coords_path, vertex_metrics_namespace, distances_namespace, destination, sources,
                       metric='Indegree', normed = False, fontSize=14, showFig = True, saveFig = False, verbose = False):
    """
    Plot vertex metric with respect to septo-temporal position (longitudinal and transverse arc distances to reference points).

    :param connectivity_path:
    :param coords_path:
    :param distances_namespace: 
    :param destination_pop: 

    """

    comm = MPI.COMM_WORLD

    dx = 100
    dy = 100
    
    (population_ranges, _) = read_population_ranges(comm, coords_path)

    destination_start = population_ranges[destination][0]
    destination_count = population_ranges[destination][1]

    with h5py.File(connectivity_path, 'r') as f:
        in_degrees = np.zeros((destination_count,))
        for source in sources:
            in_degrees = np.add(in_degrees, f['Nodes'][vertex_metrics_namespace]['%s %s -> %s' % (metric, source, destination)]['Attribute Value'][destination_start:destination_start+destination_count])
            
            
    if verbose:
        print 'read in degrees (%i elements)' % len(in_degrees)
        print 'max: %i min: %i' % (np.max(in_degrees), np.min(in_degrees))
        
    distances = read_cell_attributes(comm, coords_path, destination, namespace=distances_namespace)

    
    soma_distances = { k: (v['U Distance'][0], v['V Distance'][0]) for (k,v) in distances }
    del distances
    if verbose:
        print 'read distances (%i elements)' % len(soma_distances.keys())
    
    fig = plt.figure(1, figsize=plt.figaspect(1.) * 2.)
    ax = plt.gca()

    distance_U = np.asarray([ soma_distances[v+destination_start][0] for v in range(0,len(in_degrees)) ])
    distance_V = np.asarray([ soma_distances[v+destination_start][1] for v in range(0,len(in_degrees)) ])

    (H, xedges, yedges) = np.histogram2d(distance_U, distance_V, bins=[dx, dy], weights=in_degrees, normed=normed)
     # size of each bin in x and y dimensions
        
    if verbose:
        print 'Plotting in-degree distribution...'

    x_min = np.min(distance_U)
    x_max = np.max(distance_U)
    y_min = np.min(distance_V)
    y_max = np.max(distance_V)

    ax.axis([x_min, x_max, y_min, y_max])

    X, Y = np.meshgrid(xedges, yedges)
    pcm = ax.pcolormesh(X, Y, H.T)
    
    ax.set_xlabel('Arc distance (septal - temporal) (um)', fontsize=fontSize)
    ax.set_ylabel('Arc distance (supra - infrapyramidal)  (um)', fontsize=fontSize)
    ax.set_title('%s distribution for destination: %s sources: %s' % (metric, destination, ', '.join(sources)), fontsize=fontSize)
    ax.set_aspect('equal')
    fig.colorbar(pcm, ax=ax, shrink=0.5, aspect=20)
    
    if saveFig: 
        if isinstance(saveFig, basestring):
            filename = saveFig
        else:
            filename = destination+' %s.png' % metric
            plt.savefig(filename)

    if showFig:
        show_figure()
    
    return ax



def plot_population_density(population, soma_coords, distances_namespace, max_u, max_v, bin_size=100., showFig = True, saveFig = False, verbose=True):
    """

    :param population: str
    :param soma_coords: dict of array
    :param u: array
    :param v: array
    :param distance_U: array
    :param distance_V: array
    :param max_u: float: u_distance
    :param max_v: float: v_distance
    :param bin_size: float
    :return:
    """
    fig1 = plt.figure()
    ax = fig1.add_subplot(111, projection='3d')
    pop_size = len(soma_coords[population]['x'])
    indexes = random.sample(range(pop_size), min(pop_size, 5000))
    ax.scatter(soma_coords[population]['x'][indexes], soma_coords[population]['y'][indexes],
               soma_coords[population]['z'][indexes], alpha=0.1, linewidth=0)
    scaling = np.array([getattr(ax, 'get_{}lim'.format(dim))() for dim in 'xyz'])
    ax.auto_scale_xyz(*[[np.min(scaling), np.max(scaling)]] * 3)
    ax.set_xlabel('X (um)')
    ax.set_ylabel('Y (um)')
    ax.set_zlabel('Z (um)')

    step_sizes = [int(max_u / bin_size), int(max_v / bin_size)]
    plt.figure(figsize=plt.figaspect(1.)*2.)
    population_indexes_u = get_array_index(u, soma_coords[population]['u'])
    population_indexes_v = get_array_index(v, soma_coords[population]['v'])
    H, u_edges, v_edges = np.histogram2d(distance_U[population_indexes_u, population_indexes_v],
                                         distance_V[population_indexes_u, population_indexes_v], step_sizes)
    H = np.rot90(H)
    H = np.flipud(H)
    Hmasked = np.ma.masked_where(H == 0, H)
    ax = plt.gca()
    pcm = ax.pcolormesh(u_edges, v_edges, Hmasked)
    ax.set_xlabel('Arc distance (septal - temporal) (um)')
    ax.set_ylabel('Arc distance (supra - infrapyramidal)  (um)')
    ax.set_title(population)
    ax.set_aspect('equal', 'box')
    clean_axes(ax)
    divider = make_axes_locatable(ax)
    cax = divider.append_axes("right", size="3%", pad=0.05)
    cbar = plt.colorbar(pcm, cax=cax)
    cbar.ax.set_ylabel('Counts')

    if saveFig: 
        if isinstance(saveFig, basestring):
            filename = saveFig
        else:
            filename = distances_namespace+' '+'density.png'
            plt.savefig(filename)

    if showFig:
        show_figure()

    return ax


## Plot intracellular voltage trace
def plot_intracellular_state (input_path, namespace_id, include = ['eachPop'], timeRange = None, timeVariable='t', variable='v', maxUnits = 1, unitNo = None,
                              orderInverse = False, labels = None, lw = 3, marker = '|', figSize = (15,8), fontSize = 14, saveFig = None, 
                              showFig = True, verbose = False): 
    ''' 
    Line plot of intracellular state variable (default: v). Returns the figure handle.

    input_path: file with spike data
    namespace_id: attribute namespace for spike events
    timeRange ([start:stop]): Time range of spikes shown; if None shows all (default: None)
    timeVariable: Name of variable containing spike times (default: 't')
    variable: Name of state variable (default: 'v')
    maxUnits (int): maximum number of units from each population that will be plotted  (default: 1)
    orderInverse (True|False): Invert the y-axis order (default: False)
    labels = ('legend', 'overlay'): Show population labels in a legend or overlayed on one side of raster (default: 'legend')
    lw (integer): Line width for each spike (default: 3)
    marker (char): Marker for each spike (default: '|')
    fontSize (integer): Size of text font (default: 14)
    figSize ((width, height)): Size of figure (default: (15,8))
    saveFig (None|True|'fileName'): File name where to save the figure (default: None)
    showFig (True|False): Whether to show the figure or not (default: True)
    '''

    comm = MPI.COMM_WORLD

    (population_ranges, N) = read_population_ranges(comm, input_path)
    population_names  = read_population_names(comm, input_path)

    pop_num_cells = {}
    for k in population_names:
        pop_num_cells[k] = population_ranges[k][1]

    # Replace 'eachPop' with list of populations
    if 'eachPop' in include: 
        include.remove('eachPop')
        for pop in population_names:
            include.append(pop)

    data = statedata.read_state (comm, input_path, include, namespace_id, timeVariable=timeVariable,
                                 variable=variable, timeRange=timeRange, verbose=verbose,
                                 maxUnits = maxUnits, unitNo = unitNo)

    states     = data['states']
    
    pop_colors = { pop_name: color_list[ipop%len(color_list)] for ipop, pop_name in enumerate(states.keys()) }
    
    # Plot spikes
    fig, ax1 = plt.subplots(figsize=figSize)

    if verbose:
        print('Creating state plot...')

    stplots = []
    
    # Plot spikes
    fig, ax1 = plt.subplots(figsize=figSize)
        
    for (pop_name, pop_states) in states.iteritems():
        
        for (gid, cell_states) in pop_states.iteritems():

            gs = gridspec.GridSpec(2, 1, height_ratios=[2,1])
            ax1=plt.subplot(gs[0])

            stplots.append(ax1.plot(cell_states[0], cell_states[1], linewidth=lw, marker=marker, c=pop_colors[pop_name], alpha=0.5, label=pop_name))
            
    ax1.set_xlim(timeRange)

    ax1.set_xlabel('Time (ms)', fontsize=fontSize)
    ax1.set_ylabel(variable, fontsize=fontSize)
    ax1.set_xlim(timeRange)
    
    # Add legend
    pop_labels = pop_name
    
    if labels == 'legend':
        legend_labels = pop_labels
        lgd = plt.legend(stplots, legend_labels, fontsize=fontSize, scatterpoints=1, markerscale=5.,
                         loc='upper right', bbox_to_anchor=(1.2, 1.0))
        ## From https://stackoverflow.com/questions/30413789/matplotlib-automatic-legend-outside-plot
        ## draw the legend on the canvas to assign it real pixel coordinates:
        plt.gcf().canvas.draw()
        ## transformation from pixel coordinates to Figure coordinates:
        transfig = plt.gcf().transFigure.inverted()
        ## Get the legend extents in pixels and convert to Figure coordinates.
        ## Pull out the farthest extent in the x direction since that is the canvas direction we need to adjust:
        lgd_pos = lgd.get_window_extent()
        lgd_coord = transfig.transform(lgd_pos)
        lgd_xmax = lgd_coord[1, 0]
        ## Do the same for the Axes:
        ax_pos = plt.gca().get_window_extent()
        ax_coord = transfig.transform(ax_pos)
        ax_xmax = ax_coord[1, 0]
        ## Adjust the Figure canvas using tight_layout for
        ## Axes that must move over to allow room for the legend to fit within the canvas:
        shift = 1 - (lgd_xmax - ax_xmax)
        plt.gcf().tight_layout(rect=(0, 0, shift, 1))
        
        if orderInverse:
            plt.gca().invert_yaxis()

        # save figure
        if saveFig: 
            if isinstance(saveFig, basestring):
                filename = saveFig
            else:
                filename = namespace_id+' '+'state.png'
                plt.savefig(filename)
                
    # show fig 
    if showFig:
        show_figure()
    
    return fig


## Plot spike raster
def plot_spike_raster (input_path, namespace_id, include = ['eachPop'], timeRange = None, timeVariable='t', maxSpikes = int(1e6),
                       orderInverse = False, labels = 'legend', popRates = False,
                       spikeHist = None, spikeHistBin = 5, lw = 3, marker = '|', figSize = (15,8), fontSize = 14, saveFig = None, 
                       showFig = True, verbose = False): 
    ''' 
    Raster plot of network spike times. Returns the figure handle.

    input_path: file with spike data
    namespace_id: attribute namespace for spike events
    timeRange ([start:stop]): Time range of spikes shown; if None shows all (default: None)
    timeVariable: Name of variable containing spike times (default: 't')
    maxSpikes (int): maximum number of spikes that will be plotted  (default: 1e6)
    orderInverse (True|False): Invert the y-axis order (default: False)
    labels = ('legend', 'overlay'): Show population labels in a legend or overlayed on one side of raster (default: 'legend')
    popRates = (True|False): Include population rates (default: False)
    spikeHist (None|'overlay'|'subplot'): overlay line over raster showing spike histogram (spikes/bin) (default: False)
    spikeHistBin (int): Size of bin in ms to use for histogram (default: 5)
    lw (integer): Line width for each spike (default: 3)
    marker (char): Marker for each spike (default: '|')
    fontSize (integer): Size of text font (default: 14)
    figSize ((width, height)): Size of figure (default: (15,8))
    saveFig (None|True|'fileName'): File name where to save the figure (default: None)
    showFig (True|False): Whether to show the figure or not (default: True)
    '''

    comm = MPI.COMM_WORLD

    (population_ranges, N) = read_population_ranges(comm, input_path)
    population_names  = read_population_names(comm, input_path)

    pop_num_cells = {}
    for k in population_names:
        pop_num_cells[k] = population_ranges[k][1]

    # Replace 'eachPop' with list of populations
    if 'eachPop' in include: 
        include.remove('eachPop')
        for pop in population_names:
            include.append(pop)

    spkdata = spikedata.read_spike_events (comm, input_path, include, namespace_id, timeVariable=timeVariable,
                                           timeRange=timeRange, verbose=verbose)

    spkpoplst        = spkdata['spkpoplst']
    spkindlst        = spkdata['spkindlst']
    spktlst          = spkdata['spktlst']
    num_cell_spks    = spkdata['num_cell_spks']
    pop_active_cells = spkdata['pop_active_cells']
    tmin             = spkdata['tmin']
    tmax             = spkdata['tmax']
    
    timeRange = [tmin, tmax]

    # Calculate spike histogram if requested
    if spikeHist:
        all_spkts = np.concatenate(spktlst, axis=0)
        histoCount, bin_edges = np.histogram(all_spkts, bins = np.arange(timeRange[0], timeRange[1], spikeHistBin))
        histoT = bin_edges[:-1]+spikeHistBin/2

    maxN = 0
    minN = N
    if popRates:
        avg_rates = {}
        tsecs = (timeRange[1]-timeRange[0])/1e3 
        for i,pop_name in enumerate(spkpoplst):
            pop_num = len(pop_active_cells[pop_name])
            maxN = max(maxN, max(pop_active_cells[pop_name]))
            minN = min(minN, min(pop_active_cells[pop_name]))
            if pop_num > 0:
                if num_cell_spks[pop_name] == 0:
                    avg_rates[pop_name] = 0
                else:
                    avg_rates[pop_name] = num_cell_spks[pop_name] / pop_num / tsecs
        
    
    pop_colors = { pop_name: color_list[ipop%len(color_list)] for ipop, pop_name in enumerate(spkpoplst) }
    
    # Plot spikes
    fig, ax1 = plt.subplots(figsize=figSize)

    if verbose:
        print('Creating raster plot...')

    sctplots = []
    
    if spikeHist is None:

        for (pop_name, pop_spkinds, pop_spkts) in itertools.izip (spkpoplst, spkindlst, spktlst):

            if maxSpikes is not None:
                if int(maxSpikes) < len(pop_spkinds):
                    if verbose:
                        print('  Displaying only randomly sampled %i out of %i spikes for population %s' % (maxSpikes, len(pop_spkts), pop_name))
                    sample_inds = np.random.randint(0, len(pop_spkinds)-1, size=int(maxSpikes))
                    pop_spkts   = pop_spkts[sample_inds]
                    pop_spkinds = pop_spkinds[sample_inds]

            sctplots.append(ax1.scatter(pop_spkts, pop_spkinds, s=10, linewidths=lw, marker=marker, c=pop_colors[pop_name], alpha=0.5, label=pop_name))
        
        ax1.set_xlim(timeRange)

        ax1.set_xlabel('Time (ms)', fontsize=fontSize)
        ax1.set_ylabel('Cell Index', fontsize=fontSize)
        ax1.set_xlim([tmin, tmax])
        ax1.set_ylim(minN-1, maxN+1)
        
    elif spikeHist == 'subplot':

        gs = gridspec.GridSpec(2, 1, height_ratios=[2,1])
        ax1=plt.subplot(gs[0])
        
        for (pop_name, pop_spkinds, pop_spkts) in itertools.izip (spkpoplst, spkindlst, spktlst):

            if maxSpikes is not None:
                if int(maxSpikes) < len(pop_spkinds):
                    if verbose:
                        print('  Displaying only randomly sampled %i out of %i spikes for population %s' % (maxSpikes, len(pop_spkts), pop_name))
                    sample_inds = np.random.randint(0, len(pop_spkinds)-1, size=int(maxSpikes))
                    pop_spkts   = pop_spkts[sample_inds]
                    pop_spkinds = pop_spkinds[sample_inds]

            sctplots.append(ax1.scatter(pop_spkts, pop_spkinds, s=10, linewidths=lw, marker=marker, c=pop_colors[pop_name], alpha=0.5, label=pop_name))
            
        ax1.set_xlim(timeRange)

        ax1.set_xlabel('Time (ms)', fontsize=fontSize)
        ax1.set_ylabel('Cell Index', fontsize=fontSize)
        ax1.set_xlim(timeRange)
        ax1.set_ylim(minN-1, maxN+1)

        # Add legend
        if popRates:
            pop_labels = [pop_name + ' (%i active; %.3g Hz)' % (len(pop_active_cells[pop_name]), avg_rates[pop_name]) for pop_name in spkpoplst if pop_name in avg_rates]
        else:
            pop_labels = [pop_name + ' (%i active)' % (len(pop_active_cells[pop_name]))]
            
        if labels == 'legend':
            legend_labels = pop_labels
            lgd = plt.legend(sctplots, legend_labels, fontsize=fontSize, scatterpoints=1, markerscale=5.,
                             loc='upper right', bbox_to_anchor=(1.2, 1.0))
            ## From https://stackoverflow.com/questions/30413789/matplotlib-automatic-legend-outside-plot
            ## draw the legend on the canvas to assign it real pixel coordinates:
            plt.gcf().canvas.draw()
            ## transformation from pixel coordinates to Figure coordinates:
            transfig = plt.gcf().transFigure.inverted()
            ## Get the legend extents in pixels and convert to Figure coordinates.
            ## Pull out the farthest extent in the x direction since that is the canvas direction we need to adjust:
            lgd_pos = lgd.get_window_extent()
            lgd_coord = transfig.transform(lgd_pos)
            lgd_xmax = lgd_coord[1, 0]
            ## Do the same for the Axes:
            ax_pos = plt.gca().get_window_extent()
            ax_coord = transfig.transform(ax_pos)
            ax_xmax = ax_coord[1, 0]
            ## Adjust the Figure canvas using tight_layout for
            ## Axes that must move over to allow room for the legend to fit within the canvas:
            shift = 1 - (lgd_xmax - ax_xmax)
            plt.gcf().tight_layout(rect=(0, 0, shift, 1))

            
        
        # Plot spike hist
        if spikeHist == 'overlay':
            ax2 = ax1.twinx()
            ax2.plot (histoT, histoCount, linewidth=0.5)
            ax2.set_ylabel('Spike count', fontsize=fontSize) # add yaxis label in opposite side
            ax2.set_xlim(timeRange)
        elif spikeHist == 'subplot':
            ax2=plt.subplot(gs[1])
            ax2.plot (histoT, histoCount, linewidth=1.0)
            ax2.set_xlabel('Time (ms)', fontsize=fontSize)
            ax2.set_ylabel('Spike count', fontsize=fontSize)
            ax2.set_xlim(timeRange)

        if orderInverse:
            plt.gca().invert_yaxis()

        # save figure
        if saveFig: 
            if isinstance(saveFig, basestring):
                filename = saveFig
            else:
                filename = namespace_id+' '+'raster.png'
                plt.savefig(filename)
                
    # show fig 
    if showFig:
        show_figure()
    
    return fig


## Plot spike rates
def plot_spike_rates (input_path, namespace_id, include = ['eachPop'], timeRange = None, timeVariable='t', orderInverse = False, labels = 'legend', 
                      spikeRateBin = 25.0, lw = 3, marker = '|', figSize = (15,8), fontSize = 14, saveFig = None, showFig = True, verbose = False): 
    ''' 
    Plot of network firing rates. Returns the figure handle.

    input_path: file with spike data
    namespace_id: attribute namespace for spike events
    timeRange ([start:stop]): Time range of spikes shown; if None shows all (default: None)
    timeVariable: Name of variable containing spike times (default: 't')
    orderInverse (True|False): Invert the y-axis order (default: False)
    labels = ('legend', 'overlay'): Show population labels in a legend or overlayed on one side of raster (default: 'legend')
    spikeRateBin (int): Size of bin in ms to use for rate computation (default: 5)
    lw (integer): Line width for each spike (default: 3)
    marker (char): Marker for each spike (default: '|')
    fontSize (integer): Size of text font (default: 14)
    figSize ((width, height)): Size of figure (default: (15,8))
    saveFig (None|True|'fileName'): File name where to save the figure (default: None)
    showFig (True|False): Whether to show the figure or not (default: True)
    '''

    comm = MPI.COMM_WORLD

    (population_ranges, N) = read_population_ranges(comm, input_path)
    population_names  = read_population_names(comm, input_path)

    pop_num_cells = {}
    for k in population_names:
        pop_num_cells[k] = population_ranges[k][1]

    # Replace 'eachPop' with list of populations
    if 'eachPop' in include: 
        include.remove('eachPop')
        for pop in population_names:
            include.append(pop)

    spkdata = spikedata.read_spike_events (comm, input_path, include, namespace_id, timeVariable=timeVariable,
                                           timeRange=timeRange, verbose=verbose)

    spkpoplst        = spkdata['spkpoplst']
    spkindlst        = spkdata['spkindlst']
    spktlst          = spkdata['spktlst']
    num_cell_spks    = spkdata['num_cell_spks']
    pop_active_cells = spkdata['pop_active_cells']
    tmin             = spkdata['tmin']
    tmax             = spkdata['tmax']

    timeRange = [tmin, tmax]

    # Calculate binned spike rates
    
    if verbose:
        print('Calculating spike rates...')

    time_bins  = np.arange(timeRange[0], timeRange[1], spikeRateBin)

    spkrate_dict = {}
    for subset, spkinds, spkts in itertools.izip(spkpoplst, spkindlst, spktlst):
        spkdict = spikedata.make_spike_dict(spkinds, spkts)
        rate_bin_dict = spikedata.spike_bin_rates(time_bins, spkdict, t_start=timeRange[0], t_stop=timeRange[1])
        i = 0
        rate_dict = {}
        for ind, (count_bins, rate_bins) in rate_bin_dict.iteritems():
            rates       = np.asarray(rate_bins)
            peak        = np.mean(rates[np.where(rates >= np.percentile(rates, 90.))[0]])
            peak_index  = np.where(rates == np.max(rates))[0][0]
            rate_dict[i] = { 'rate': rates, 'peak': peak, 'peak_index': peak_index }
            i = i+1
        spkrate_dict[subset] = rate_dict
        if verbose:
            print('Calculated spike rates for %i cells in population %s' % (len(rate_dict), subset))

                    
    # Plot spikes
    fig, ax1 = plt.subplots(figsize=figSize)

    if verbose:
        print('Creating rate plot...')

    for (iplot, subset) in enumerate(spkpoplst):

        pop_rates = spkrate_dict[subset]
        
        peak_lst = []
        for ind, rate_dict in pop_rates.iteritems():
            rate       = rate_dict['rate']
            peak_index = rate_dict['peak_index']
            peak_lst.append(peak_index)

        ind_peak_lst = list(enumerate(peak_lst))
        del(peak_lst)
        ind_peak_lst.sort(key=lambda (i, x): x, reverse=orderInverse)

        rate_lst = [ pop_rates[i]['rate'] for i, _ in ind_peak_lst ]
        del(ind_peak_lst)
        
        rate_matrix = np.matrix(rate_lst)
        del(rate_lst)

        color = color_list[iplot%len(color_list)]

        plt.subplot(len(spkpoplst),1,iplot+1)  # if subplot, create new subplot
        plt.title (str(subset), fontsize=fontSize)

        im = plt.imshow(rate_matrix, origin='lower', aspect='auto', #interpolation='bicubic',
                        extent=[timeRange[0], timeRange[1], 0, rate_matrix.shape[0]], cmap=cm.jet)

        if iplot == 0: 
            plt.ylabel('Relative Cell Index', fontsize=fontSize)
        if iplot == len(spkpoplst)-1:
            plt.xlabel('Time (ms)', fontsize=fontSize)

        cbar = plt.colorbar(im)
        cbar.ax.set_ylabel('Firing Rate (Hz)', fontsize=fontSize)
        

                
    # show fig 
    if showFig:
        show_figure()
    
    return fig

## Plot spike histogram
def plot_spike_histogram (input_path, namespace_id, include = ['eachPop'], timeVariable='t', timeRange = None, 
                          popRates = False, binSize = 5., smooth = 0, quantity = 'rate',
                          figSize = (15,8), overlay=True, graphType='bar',
                          fontSize = 14, lw = 3, saveFig = None, showFig = True, verbose = False): 
    ''' 
    Plots spike histogram. Returns figure handle.

        - input_path: file with spike data
        - namespace_id: attribute namespace for spike events
        - include (['eachPop'|<population name>]): List of data series to include. 
            (default: ['eachPop'] - expands to the name of each population)
        - timeVariable: Name of variable containing spike times (default: 't')
        - timeRange ([start:stop]): Time range of spikes shown; if None shows all (default: None)
        - binSize (int): Size in ms of each bin (default: 5)
        - overlay (True|False): Whether to overlay the data lines or plot in separate subplots (default: True)
        - graphType ('line'|'bar'): Type of graph to use (line graph or bar plot) (default: 'line')
        - quantity ('rate'|'count'): Quantity of y axis (firing rate in Hz, or spike count) (default: 'rate')
        - figSize ((width, height)): Size of figure (default: (10,8))
        - fontSize (integer): Size of text font (default: 14)
        - lw (integer): Line width for each spike (default: 3)
        - saveFig (None|True|'fileName'): File name where to save the figure;
            if set to True uses filename from simConfig (default: None)
        - showFig (True|False): Whether to show the figure or not (default: True)
    '''
    comm = MPI.COMM_WORLD

    (population_ranges, N) = read_population_ranges(comm, input_path)
    population_names  = read_population_names(comm, input_path)

    pop_num_cells = {}
    for k in population_names:
        pop_num_cells[k] = population_ranges[k][1]

    
    # Replace 'eachPop' with list of populations
    if 'eachPop' in include: 
        include.remove('eachPop')
        for pop in population_names:
            include.append(pop)

    spkdata = spikedata.read_spike_events (comm, input_path, include, namespace_id, timeVariable=timeVariable,
                                           timeRange=timeRange, verbose=verbose)

    spkpoplst        = spkdata['spkpoplst']
    spkindlst        = spkdata['spkindlst']
    spktlst          = spkdata['spktlst']
    num_cell_spks    = spkdata['num_cell_spks']
    pop_active_cells = spkdata['pop_active_cells']
    tmin             = spkdata['tmin']
    tmax             = spkdata['tmax']

    timeRange = [tmin, tmax]

    avg_rates = {}
    maxN = 0
    minN = N
    if popRates:
        tsecs = (timeRange[1]-timeRange[0])/1e3 
        for i,pop_name in enumerate(spkpoplst):
            pop_num = len(pop_active_cells[pop_name])
            maxN = max(maxN, max(pop_active_cells[pop_name]))
            minN = min(minN, min(pop_active_cells[pop_name]))
            if pop_num > 0:
                if num_cell_spks[pop_name] == 0:
                    avg_rates[pop_name] = 0
                else:
                    avg_rates[pop_name] = num_cell_spks[pop_name] / pop_num / tsecs
            
    # Y-axis label
    if quantity == 'rate':
        yaxisLabel = 'Mean cell firing rate (Hz)'
    elif quantity == 'count':
        yaxisLabel = 'Spike count'
    elif quantity == 'active':
        yaxisLabel = 'Active cell count'
    else:
        print 'Invalid quantity value %s', (quantity)
        return

    # create fig
    fig, axes = plt.subplots(len(spkpoplst), 1, figsize=figSize, sharex=True)
        
            
    if verbose:
        print('Calculating spike rates...')
        

    time_bins  = np.arange(timeRange[0], timeRange[1], binSize)

    hist_dict = {}
    for subset, spkinds, spkts in itertools.izip(spkpoplst, spkindlst, spktlst):
        spkdict = spikedata.make_spike_dict(spkinds, spkts)
        rate_bin_dict = spikedata.spike_bin_rates(time_bins, spkdict, t_start=timeRange[0], t_stop=timeRange[1])
        del(spkdict)
        bin_dict      = defaultdict(lambda: {'rates':0.0, 'counts':0, 'active': 0})
        for (ind, (counts, rates)) in rate_bin_dict.iteritems():
             for ibin in xrange(0, time_bins.size):
                if counts[ibin] > 0:
                    d = bin_dict[ibin]
                    d['rates']  += rates[ibin-1]
                    d['counts'] += counts[ibin-1]
                    d['active'] += 1
        hist_dict[subset] = bin_dict
        if verbose:
            print('Calculated spike rates for %i cells in population %s' % (len(rate_bin_dict), subset))
            
    del spkindlst, spktlst

    if verbose:
        print('Plotting spike histogram...')

    # Plot separate line for each entry in include
    for iplot, subset in enumerate(spkpoplst):

        histoT = time_bins+binSize/2
        bin_dict = hist_dict[subset]

        if quantity=='rate':
            histoCount = np.asarray([bin_dict[ibin]['rates'] / bin_dict[ibin]['active'] for ibin in xrange(0, time_bins.size)])
        elif quantity=='active':
            histoCount = np.asarray([bin_dict[ibin]['active'] for ibin in xrange(0, time_bins.size)])
        else:
            histoCount = np.asarray([bin_dict[ibin]['counts'] for ibin in xrange(0, time_bins.size)])

        del bin_dict
        del hist_dict[subset]
        
        color = color_list[iplot%len(color_list)]

        if not overlay:
            if popRates:
                label = str(subset)  + ' (%i active; %.3g Hz)' % (len(pop_active_cells[subset]), avg_rates[subset])
            else:
                label = str(subset)  + ' (%i active)' % (len(pop_active_cells[subset]))
            plt.subplot(len(spkpoplst),1,iplot+1)
            plt.title (label, fontsize=fontSize)
            
        if smooth:
            hsignal = signal.savgol_filter(histoCount, window_length=2*(len(histoCount)/16) + 1, polyorder=smooth) 
        else:
            hsignal = histoCount
        
        if graphType == 'line':
            plt.plot (histoT, hsignal, linewidth=lw, color = color)
        elif graphType == 'bar':
            plt.bar(histoT, hsignal, width = binSize, color = color)

        if iplot == 0:
            plt.ylabel(yaxisLabel, fontsize=fontSize)
        if iplot == len(spkpoplst)-1:
            plt.xlabel('Time (ms)', fontsize=fontSize)
        else:
            plt.tick_params(labelbottom='off')

        #axes[iplot].xaxis.set_visible(False)
            
        plt.xlim(timeRange)

    if len(spkpoplst) < 5:  # if apply tight_layout with many subplots it inverts the y-axis
        try:
            plt.tight_layout()
        except:
            pass

    # Add legend
    if overlay:
        for i,subset in enumerate(spkpoplst):
            plt.plot(0,0,color=color_list[i%len(color_list)],label=str(subset))
        plt.legend(fontsize=fontSize, bbox_to_anchor=(1.04, 1), loc=2, borderaxespad=0.)
        maxLabelLen = min(10,max([len(str(l)) for l in include]))
        plt.subplots_adjust(right=(0.9-0.012*maxLabelLen))


    if saveFig: 
        if isinstance(saveFig, basestring):
            filename = saveFig
        else:
            filename = namespace_id+' '+'histogram.png'
        plt.savefig(filename)

    if showFig:
        show_figure()

    return fig



## Plot spike distribution per cell
def plot_spike_distribution_per_cell (input_path, namespace_id, include = ['eachPop'], timeVariable='t', timeRange = None, 
                                      overlay=True, quantity = 'rate', figSize = (15,8),
                                      fontSize = 14, lw = 3, saveFig = None, showFig = True, verbose = False): 
    ''' 
    Plots distributions of spike rate/count. Returns figure handle.

        - input_path: file with spike data
        - namespace_id: attribute namespace for spike events
        - include (['eachPop'|<population name>]): List of data series to include. 
            (default: ['eachPop'] - expands to the name of each population)
        - timeVariable: Name of variable containing spike times (default: 't')
        - timeRange ([start:stop]): Time range of spikes shown; if None shows all (default: None)
        - overlay (True|False): Whether to overlay the data lines or plot in separate subplots (default: True)
        - quantity ('rate'|'count'): Quantity of y axis (firing rate in Hz, or spike count) (default: 'rate')
        - figSize ((width, height)): Size of figure (default: (10,8))
        - fontSize (integer): Size of text font (default: 14)
        - lw (integer): Line width for each spike (default: 3)
        - saveFig (None|True|'fileName'): File name where to save the figure;
            if set to True uses filename from simConfig (default: None)
        - showFig (True|False): Whether to show the figure or not (default: True)
    '''
    comm = MPI.COMM_WORLD


    (population_ranges, N) = read_population_ranges(comm, input_path)
    population_names  = read_population_names(comm, input_path)

    pop_num_cells = {}
    for k in population_names:
        pop_num_cells[k] = population_ranges[k][1]

    
    # Replace 'eachPop' with list of populations
    if 'eachPop' in include: 
        include.remove('eachPop')
        for pop in population_names:
            include.append(pop)

    spkdata = spikedata.read_spike_events (comm, input_path, include, namespace_id, timeVariable=timeVariable,
                                           timeRange=timeRange, verbose=verbose)

    spkpoplst        = spkdata['spkpoplst']
    spkindlst        = spkdata['spkindlst']
    spktlst          = spkdata['spktlst']
    num_cell_spks    = spkdata['num_cell_spks']
    pop_active_cells = spkdata['pop_active_cells']
    tmin             = spkdata['tmin']
    tmax             = spkdata['tmax']

    timeRange = [tmin, tmax]
            
    # Y-axis label
    if quantity == 'rate':
        yaxisLabel = 'Cell firing rate (Hz)'
    elif quantity == 'count':
        yaxisLabel = 'Spike count'
    else:
        print 'Invalid quantity value %s', (quantity)
        return

    # create fig
    fig, axes = plt.subplots(len(spkpoplst), 1, figsize=figSize, sharex=True)

    if verbose:
        print('Plotting spike distribution...')
        
    # Plot separate line for each entry in include
    for iplot, subset in enumerate(spkpoplst):

        spkts    = spktlst[iplot]
        spkinds  = spkindlst[iplot]

        u, counts = np.unique(spkinds, return_counts=True)
        if quantity == 'rate':
            rate_dict = spike_rates(spkinds, spkts)
            rates = [rate_dict[ind] for ind in u]

        color = color_list[iplot%len(color_list)]

        if not overlay:
            label = str(subset)  + ' (%i active)' % (len(pop_active_cells[subset]))
            plt.subplot(len(spkpoplst),1,iplot+1)
            plt.title (label, fontsize=fontSize)
            
        if quantity == 'rate':
            y = rates
        elif quantity == 'count':
            y = counts

        plt.plot(u,y)
        
        if iplot == 0:
            plt.ylabel(yaxisLabel, fontsize=fontSize)
        if iplot == len(spkpoplst)-1:
            plt.xlabel('Cell index', fontsize=fontSize)
        else:
            plt.tick_params(labelbottom='off')


    if len(spkpoplst) < 5:  # if apply tight_layout with many subplots it inverts the y-axis
        try:
            plt.tight_layout()
        except:
            pass

    # Add legend
    if overlay:
        for i,subset in enumerate(spkpoplst):
            plt.plot(0,0,color=color_list[i%len(color_list)],label=str(subset))
        plt.legend(fontsize=fontSize, bbox_to_anchor=(1.04, 1), loc=2, borderaxespad=0.)
        maxLabelLen = min(10,max([len(str(l)) for l in include]))
        plt.subplots_adjust(right=(0.9-0.012*maxLabelLen))


    if saveFig: 
        if isinstance(saveFig, basestring):
            filename = saveFig
        else:
            filename = namespace_id+' '+'distribution.png'
        plt.savefig(filename)

    if showFig:
        show_figure()

    return fig


## Plot spike distribution per time
def plot_spike_distribution_per_time (input_path, namespace_id, include = ['eachPop'],
                                      timeBinSize = 50.0, binCount = 10,
                                      timeVariable='t', timeRange = None, 
                                      overlay=True, quantity = 'rate', alpha_fill = 0.2, figSize = (15,8),
                                      fontSize = 14, lw = 3, saveFig = None, showFig = True, verbose = False): 
    ''' 
    Plots distributions of spike rate/count. Returns figure handle.

        - input_path: file with spike data
        - namespace_id: attribute namespace for spike events
        - include (['eachPop'|<population name>]): List of data series to include. 
            (default: ['eachPop'] - expands to the name of each population)
        - timeVariable: Name of variable containing spike times (default: 't')
        - timeRange ([start:stop]): Time range of spikes shown; if None shows all (default: None)
        - overlay (True|False): Whether to overlay the data lines or plot in separate subplots (default: True)
        - quantity ('rate'|'count'): Units of x axis (firing rate in Hz, or spike count) (default: 'rate')
        - figSize ((width, height)): Size of figure (default: (10,8))
        - fontSize (integer): Size of text font (default: 14)
        - lw (integer): Line width for each spike (default: 3)
        - saveFig (None|True|'fileName'): File name where to save the figure;
            if set to True uses filename from simConfig (default: None)
        - showFig (True|False): Whether to show the figure or not (default: True)
    '''
    comm = MPI.COMM_WORLD


    (population_ranges, N) = read_population_ranges(comm, input_path)
    population_names  = read_population_names(comm, input_path)

    pop_num_cells = {}
    for k in population_names:
        pop_num_cells[k] = population_ranges[k][1]

    
    # Replace 'eachPop' with list of populations
    if 'eachPop' in include: 
        include.remove('eachPop')
        for pop in population_names:
            include.append(pop)

    spkdata = spikedata.read_spike_events (comm, input_path, include, namespace_id, timeVariable=timeVariable,
                                           timeRange=timeRange, verbose=verbose)

    spkpoplst        = spkdata['spkpoplst']
    spkindlst        = spkdata['spkindlst']
    spktlst          = spkdata['spktlst']
    num_cell_spks    = spkdata['num_cell_spks']
    pop_active_cells = spkdata['pop_active_cells']
    tmin             = spkdata['tmin']
    tmax             = spkdata['tmax']

    timeRange = [tmin, tmax]
            
    # Y-axis label
    if quantity == 'rate':
        xaxisLabel = 'Cell firing rate (Hz)'
    elif quantity == 'count':
        xaxisLabel = 'Spike count'
    else:
        print 'Invalid quantity value %s', (quantity)
        return

    # create fig
    fig, axes = plt.subplots(len(spkpoplst), 1, figsize=figSize, sharex=True)

    # Plot separate line for each entry in include
    for iplot, subset in enumerate(spkpoplst):

        spkts         = spktlst[iplot]
        spkinds       = spkindlst[iplot]
        bins          = np.arange(timeRange[0], timeRange[1], timeBinSize)
        spkdict       = spikedata.make_spike_dict(spkinds, spkts)
<<<<<<< HEAD
        rate_bin_dict = spikedata.spike_bin_rates(bins, spkdict, t_start=timeRange[0], t_stop=timeRange[1])
        max_count     = np.zeros(bins.size-1)
        max_rate      = np.zeros(bins.size-1)
=======
        rate_bin_dict = spikedata.spike_bin_rates(bins, spkdict)
        max_count     = np.zeros(bins.size)
        max_rate      = np.zeros(bins.size)
>>>>>>> 946fcf91
        bin_dict      = defaultdict(lambda: {'counts': [], 'rates': []})
        for ind, (count_bins, rate_bins) in rate_bin_dict.iteritems():
            counts     = count_bins
            rates      = rate_bins
            for ibin in xrange(1, bins.size+1):
                if counts[ibin-1] > 0:
                    d = bin_dict[ibin]
                    d['counts'].append(counts[ibin-1])
                    d['rates'].append(rates[ibin-1])
            max_count  = np.maximum(max_count, np.asarray(count_bins))
            max_rate   = np.maximum(max_rate, np.asarray(rate_bins))

        histlst  = []
        for ibin in sorted(bin_dict.keys()):
            d = bin_dict[ibin]
            counts = d['counts']
            rates = d['rates']
            if quantity == 'rate':
                histoCount, bin_edges = np.histogram(np.asarray(rates), bins = binCount, range=(0.0, float(max_rate[ibin-1])))
            else:
                histoCount, bin_edges = np.histogram(np.asarray(counts), bins = binCount, range=(0.0, float(max_count[ibin-1])))
            histlst.append(histoCount)

            
        bin_centers = 0.5*(bin_edges[1:] + bin_edges[:-1])
        
        if not overlay:
            label = str(subset)  + ' (%i active)' % (len(pop_active_cells[subset]))
            plt.subplot(len(spkpoplst),1,iplot+1)
            plt.title (label, fontsize=fontSize)

        hist_mean = []
        hist_std  = []
        for i in xrange(0, binCount):
            binvect = np.asarray([hist[i] for hist in histlst])
            hist_mean.append(np.mean(binvect))
            hist_std.append(np.std(binvect))
            
        color = color_list[iplot%len(color_list)]

        ymin = np.asarray(hist_mean) - hist_std
        ymax = np.asarray(hist_mean) + hist_std

        x = np.linspace(bin_centers.min(),bin_centers.max(),100)
        y_smooth    = np.clip(interpolate.spline(bin_centers, hist_mean, x), 0, None)
        ymax_smooth = np.clip(interpolate.spline(bin_centers, ymax, x), 0, None)
        ymin_smooth = np.clip(interpolate.spline(bin_centers, ymin, x), 0, None)
        plt.plot(x, y_smooth, color=color)
        plt.fill_between(x, ymax_smooth, ymin_smooth, color=color, alpha=alpha_fill)
        
        if iplot == 0:
            plt.ylabel('Cell Count', fontsize=fontSize)
        if iplot == len(spkpoplst)-1:
            plt.xlabel(xaxisLabel, fontsize=fontSize)
        else:
            plt.tick_params(labelbottom='off')
        plt.autoscale(enable=True, axis='both', tight=True)
        plt.xticks(np.linspace(bin_centers.min(),bin_centers.max(),binCount))

    if len(spkpoplst) < 5:  # if apply tight_layout with many subplots it inverts the y-axis
        try:
            plt.tight_layout()
        except:
            pass

    # Add legend
    if overlay:
        for i,subset in enumerate(spkpoplst):
            plt.plot(0,0,color=color_list[i%len(color_list)],label=str(subset))
        plt.legend(fontsize=fontSize, bbox_to_anchor=(1.04, 1), loc=2, borderaxespad=0.)
        maxLabelLen = min(10,max([len(str(l)) for l in include]))
        plt.subplots_adjust(right=(0.9-0.012*maxLabelLen))


    if saveFig: 
        if isinstance(saveFig, basestring):
            filename = saveFig
        else:
            filename = namespace_id+' '+'distribution.png'
        plt.savefig(filename)

    if showFig:
        show_figure()

    return fig


## Plot spatial information distribution
def plot_spatial_information (spike_input_path, spike_namespace_id, 
                              trajectory_path, trajectory_id, include = ['eachPop'],
                              positionBinSize = 5.0, binCount = 1000,
                              timeVariable='t', timeRange = None, 
                              alpha_fill = 0.2, figSize = (15,8), overlay = False,
                              fontSize = 14, lw = 3, saveFig = None,
                              showFig = True, verbose = False): 
    ''' 
    Plots distributions of spatial information per cell. Returns figure handle.

        - input_path: file with spike data
        - namespace_id: attribute namespace for spike events
        - include (['eachPop'|<population name>]): List of data series to include. 
            (default: ['eachPop'] - expands to the name of each population)
        - timeVariable: Name of variable containing spike times (default: 't')
        - timeRange ([start:stop]): Time range of spikes shown; if None shows all (default: None)
        - overlay (True|False): Whether to overlay the data lines or plot in separate subplots (default: True)
        - quantity ('rate'|'count'): Units of x axis (firing rate in Hz, or spike count) (default: 'rate')
        - figSize ((width, height)): Size of figure (default: (10,8))
        - fontSize (integer): Size of text font (default: 14)
        - lw (integer): Line width for each spike (default: 3)
        - saveFig (None|True|'fileName'): File name where to save the figure;
            if set to True uses filename from simConfig (default: None)
        - showFig (True|False): Whether to show the figure or not (default: True)
    '''
    comm = MPI.COMM_WORLD

    trajectory = stimulus.read_trajectory (comm, trajectory_path, trajectory_id, verbose=False)

    (population_ranges, N) = read_population_ranges(comm, spike_input_path)
    population_names  = read_population_names(comm, spike_input_path)

    pop_num_cells = {}
    for k in population_names:
        pop_num_cells[k] = population_ranges[k][1]

    
    # Replace 'eachPop' with list of populations
    if 'eachPop' in include: 
        include.remove('eachPop')
        for pop in population_names:
            include.append(pop)

    spkdata = spikedata.read_spike_events (comm, spike_input_path, include, spike_namespace_id,
                                           timeVariable=timeVariable, timeRange=timeRange,
                                           verbose=verbose)

    spkpoplst        = spkdata['spkpoplst']
    spkindlst        = spkdata['spkindlst']
    spktlst          = spkdata['spktlst']
    num_cell_spks    = spkdata['num_cell_spks']
    pop_active_cells = spkdata['pop_active_cells']
    tmin             = spkdata['tmin']
    tmax             = spkdata['tmax']

    timeRange = [tmin, tmax]
            
    # create fig
    fig, axes = plt.subplots(len(spkpoplst), 1, figsize=figSize, sharex=True)

    histlst = []
    # Plot separate line for each entry in include
    for iplot, subset in enumerate(spkpoplst):

        spkts         = spktlst[iplot]
        spkinds       = spkindlst[iplot]
        spkdict       = spikedata.make_spike_dict(spkinds, spkts)
        MI_dict       = spikedata.spatial_information(trajectory, spkdict, timeRange, positionBinSize)

        MI_lst  = []
        for ind in sorted(MI_dict.keys()):
            MI = MI_dict[ind]
            MI_lst.append(MI)
        del(MI_dict)

        MI_array = np.asarray(MI_lst, dtype=np.float32)
        del(MI_lst)
        
        if not overlay:
            label = str(subset)  + ' (%i active; mean MI %.2f bits)' % (len(pop_active_cells[subset]),np.mean(MI_array))
            plt.subplot(len(spkpoplst),1,iplot+1)
            plt.title (label, fontsize=fontSize)
            
        color = color_list[iplot%len(color_list)]

        MI_hist, bin_edges = np.histogram(MI_array, bins = binCount)
        bin_centers = 0.5*(bin_edges[1:] + bin_edges[:-1])

        #x = np.linspace(0,MI_array.size,num=binCount)
        #y_smooth = interpolate.spline(xrange(0,MI_array.size), MI_array, x)
        plt.bar(bin_centers, MI_hist, color=color, width=0.5)
        
        if iplot == 0:
            plt.ylabel('Cell Index', fontsize=fontSize)
        if iplot == len(spkpoplst)-1:
            plt.xlabel('Mutual Information [bits]', fontsize=fontSize)
        else:
            plt.tick_params(labelbottom='off')
        plt.autoscale(enable=True, axis='both', tight=True)

    if len(spkpoplst) < 5:  # if apply tight_layout with many subplots it inverts the y-axis
        try:
            plt.tight_layout()
        except:
            pass

    # Add legend
    if overlay:
        for i,subset in enumerate(spkpoplst):
            plt.plot(0,0,color=color_list[i%len(color_list)],label=str(subset))
        plt.legend(fontsize=fontSize, bbox_to_anchor=(1.04, 1), loc=2, borderaxespad=0.)
        maxLabelLen = min(10,max([len(str(l)) for l in include]))
        plt.subplots_adjust(right=(0.9-0.012*maxLabelLen))


    if saveFig: 
        if isinstance(saveFig, basestring):
            filename = saveFig
        else:
            filename = namespace_id+' '+'information.png'
        plt.savefig(filename)

    if showFig:
        show_figure()

    return fig




def plot_rate_PSD (input_path, namespace_id, include = ['eachPop'], timeRange = None, timeVariable='t', 
                   binSize = 5, Fs = 200, nperseg = 128, smooth = 0, overlay = True,
                   figSize = (8,8), fontSize = 14, lw = 3, saveFig = None, showFig = True, verbose = False): 
    ''' 
    Plots firing rate power spectral density (PSD). Returns figure handle.
        - input_path: file with spike data
        - namespace_id: attribute namespace for spike events
        - include (['eachPop'|<population name>]): List of data series to include. 
            (default: ['eachPop'] - expands to the name of each population)
        - timeRange ([start:stop]): Time range of spikes shown; if None shows all (default: None)
        - timeVariable: Name of variable containing spike times (default: 't')
        - binSize (int): Size in ms of each bin (default: 5)
        - Fs (float): sampling frequency
        - nperseg (int): Length of each segment. 
        - overlay (True|False): Whether to overlay the data lines or plot in separate subplots (default: True)
        - figSize ((width, height)): Size of figure (default: (8,8))
        - fontSize (integer): Size of text font (default: 14)
        - lw (integer): Line width for each spike (default: 3)
        - saveFig (None|True|'fileName'): File name where to save the figure;
            if set to True uses filename from simConfig (default: None)
        - showFig (True|False): Whether to show the figure or not (default: True)

    '''
    comm = MPI.COMM_WORLD

    (population_ranges, N) = read_population_ranges(comm, input_path)
    population_names  = read_population_names(comm, input_path)

    pop_num_cells = {}
    for k in population_names:
        pop_num_cells[k] = population_ranges[k][1]

    
    # Replace 'eachPop' with list of populations
    if 'eachPop' in include: 
        include.remove('eachPop')
        for pop in population_names:
            include.append(pop)

    spkdata = spikedata.read_spike_events (comm, input_path, include, namespace_id, timeVariable=timeVariable, 
                                           timeRange=timeRange, verbose=verbose)

    spkpoplst        = spkdata['spkpoplst']
    spkindlst        = spkdata['spkindlst']
    spktlst          = spkdata['spktlst']
    num_cell_spks    = spkdata['num_cell_spks']
    pop_active_cells = spkdata['pop_active_cells']
    tmin             = spkdata['tmin']
    tmax             = spkdata['tmax']

    timeRange = [tmin, tmax]

    # create fig
    fig, ax1 = plt.subplots(figsize=figSize)

    if verbose:
        print('Plotting firing rate power spectral density (PSD) ...')

    psds = []
    # Plot separate line for each entry in include
    for iplot, subset in enumerate(spkpoplst):

        spkts = spktlst[iplot]

        histoCount, bin_edges = np.histogram(spkts, bins = np.arange(timeRange[0], timeRange[1], binSize))

        if smooth:
            hsignal = signal.savgol_filter(histoCount * (1000.0 / binSize) / (len(pop_active_cells[subset])),
                                           window_length=nperseg/2 + 1, polyorder=smooth) # smoothen and convert to firing rate
        else:
            hsignal = histoCount * (1000.0 / binSize) / (len(pop_active_cells[subset])) # convert to firing rate
            
        win = signal.get_window('hanning',nperseg)
        freqs, psd = signal.welch(hsignal, fs=Fs, nperseg=nperseg, noverlap=(nperseg // 2),
                                  scaling='density', window=win)
        
        psd = 10*np.log10(psd)
        peak_index  = np.where(psd == np.max(psd))[0]
        
        color = color_list[iplot%len(color_list)]

        if not overlay:
            label = str(subset)
            plt.subplot(len(spkpoplst),1,iplot+1)
            plt.title ('%s (peak: %.3g Hz)' % (label, freqs[peak_index]), fontsize=fontSize)

        plt.plot(freqs, psd, linewidth=lw, color=color)
        
        if iplot == 0:
            plt.ylabel('Power Spectral Density (dB/Hz)', fontsize=fontSize) # add yaxis in opposite side
        if iplot == len(spkpoplst)-1:
            plt.xlabel('Frequency (Hz)', fontsize=fontSize)
        plt.xlim([0, (Fs/2)-1])

        psds.append(psd)
        
    if len(spkpoplst) < 5:  # if apply tight_layout with many subplots it inverts the y-axis
        try:
            plt.tight_layout()
        except:
            pass

    # save figure
    if saveFig: 
        if isinstance(saveFig, basestring):
            filename = saveFig
        else:
            filename = namespace_id+'_'+'ratePSD.png'
        plt.savefig(filename)

    # show fig 
    if showFig:
        show_figure()

    return fig, psds



def plot_stimulus_rate (input_path, namespace_id, include,
                        figSize = (8,8), fontSize = 14, saveFig = None, showFig = True,
                        verbose = False): 
    ''' 

        - input_path: file with stimulus data
        - namespace_id: attribute namespace for stimulus
        - include (['eachPop'|<population name>]): List of data series to include. 
            (default: ['eachPop'] - expands to the name of each population)
        - figSize ((width, height)): Size of figure (default: (8,8))
        - fontSize (integer): Size of text font (default: 14)
        - lw (integer): Line width for each spike (default: 3)
        - saveFig (None|True|'fileName'): File name where to save the figure;
            if set to True uses filename from simConfig (default: None)
        - showFig (True|False): Whether to show the figure or not (default: True)

    '''
    comm = MPI.COMM_WORLD

    fig, axes = plt.subplots(1, len(include), figsize=figSize)

    M = 0
    for iplot, population in enumerate(include):
        rate_lst = []
        if verbose:
            print 'Reading vector stimulus data for population %s...' % population 
        for (gid, rate, _, _) in stimulus.read_stimulus(comm, input_path, namespace_id, population):
            rate_lst.append(rate)

        M = max(M, len(rate))
        N = len(rate_lst)
        rate_matrix = np.matrix(rate_lst)
        del(rate_lst)

        if verbose:
            print 'Plotting stimulus data for population %s...' % population 

        if len(include) > 1:
            axes[iplot].set_title(population, fontsize=fontSize)
            axes[iplot].imshow(rate_matrix, origin='lower', aspect='auto', cmap=cm.coolwarm)
            axes[iplot].set_xlim([0, M])
            axes[iplot].set_ylim(-1, N+1)
            
        else:
            axes.set_title(population, fontsize=fontSize)
            axes.imshow(rate_matrix, origin='lower', aspect='auto', cmap=cm.coolwarm)
            axes.set_xlim([0, M])
            axes.set_ylim(-1, N+1)    
            

    axes.set_xlabel('Time (ms)', fontsize=fontSize)
    axes.set_ylabel('Firing Rate', fontsize=fontSize)
    
    # save figure
    if saveFig: 
        if isinstance(saveFig, basestring):
            filename = saveFig
        else:
            filename = namespace_id+'_'+'ratemap.png'
        plt.savefig(filename)

    # show fig 
    if showFig:
        show_figure()


        
def plot_stimulus_spatial_rate_map (input_path, coords_path, stimulus_namespace, distances_namespace, include,
                                    normed = False, figSize = (8,8), fontSize = 14, saveFig = None, showFig = True,
                                    verbose = False): 
    ''' 

        - input_path: file with stimulus data
        - stimulus_namespace: attribute namespace for stimulus
        - distances_namespace: attribute namespace for longitudinal and transverse distances
        - include (['eachPop'|<population name>]): List of data series to include. 
            (default: ['eachPop'] - expands to the name of each population)
        - figSize ((width, height)): Size of figure (default: (8,8))
        - fontSize (integer): Size of text font (default: 14)
        - lw (integer): Line width for each spike (default: 3)
        - saveFig (None|True|'fileName'): File name where to save the figure;
            if set to True uses filename from simConfig (default: None)
        - showFig (True|False): Whether to show the figure or not (default: True)

    '''
    comm = MPI.COMM_WORLD

    fig, axes = plt.subplots(1, len(include), figsize=figSize)

    for iplot, population in enumerate(include):
        rate_sum_dict = {}
        if verbose:
            print 'Reading vector stimulus data for population %s...' % population 
        for (gid, rate, _, _) in stimulus.read_stimulus(comm, input_path, stimulus_namespace, population):
            rate_sum_dict[gid] = np.sum(rate)
        
        if verbose:
            print 'read rates (%i elements)' % len(rate_sum_dict.keys())

        distances = read_cell_attributes(comm, coords_path, population, namespace=distances_namespace)
    
        soma_distances = { k: (v['U Distance'][0], v['V Distance'][0]) for (k,v) in distances }
        del distances
        
        if verbose:
            print 'read distances (%i elements)' % len(soma_distances.keys())

        distance_U = np.asarray([ soma_distances[gid][0] for gid in rate_sum_dict.keys() ])
        distance_V = np.asarray([ soma_distances[gid][1] for gid in rate_sum_dict.keys() ])
        rate_sums  = np.asarray([ rate_sum_dict[gid] for gid in rate_sum_dict.keys() ])

        x_min = np.min(distance_U)
        x_max = np.max(distance_U)
        y_min = np.min(distance_V)
        y_max = np.max(distance_V)

        (H, xedges, yedges) = np.histogram2d(distance_U, distance_V, bins=[250, 100], weights=rate_sums, normed=normed)
    
        if verbose:
            print 'Plotting stimulus spatial distribution...'

        X, Y = np.meshgrid(xedges, yedges)
        if (len(include) > 1):
            pcm = axes[iplot].pcolormesh(X, Y, H.T)

            axes[iplot].axis([x_min, x_max, y_min, y_max])
            axes[iplot].set_aspect('equal')
            
            axes[iplot].set_xlabel('Arc distance (septal - temporal) (um)', fontsize=fontSize)
            axes[iplot].set_ylabel('Arc distance (supra - infrapyramidal)  (um)', fontsize=fontSize)
            fig.colorbar(pcm, ax=axes[iplot], shrink=0.5, aspect=20)
            
        else:
            pcm = axes.pcolormesh(X, Y, H.T)

            axes.axis([x_min, x_max, y_min, y_max])
            axes.set_aspect('equal')
    
            axes.set_xlabel('Arc distance (septal - temporal) (um)', fontsize=fontSize)
            axes.set_ylabel('Arc distance (supra - infrapyramidal)  (um)', fontsize=fontSize)
            fig.colorbar(pcm, ax=axes, shrink=0.5, aspect=20)

    # save figure
    if saveFig: 
        if isinstance(saveFig, basestring):
            filename = saveFig
        else:
            filename = stimulus_namespace+' '+'spatial ratemap.png'
        plt.savefig(filename)

    # show fig 
    if showFig:
        show_figure()

        
def plot_selectivity_rate_map (selectivity_path, selectivity_namespace, population, trajectory_id = None, cell_id = None,
                               lw = 5, figSize = (8,8), fontSize = 14, saveFig = None, showFig = True,
                               verbose = False): 
    ''' 

        - input_path: file with stimulus data
        - namespace_id: attribute namespace for stimulus
        - include (['eachPop'|<population name>]): List of data series to include. 
            (default: ['eachPop'] - expands to the name of each population)
        - figSize ((width, height)): Size of figure (default: (8,8))
        - fontSize (integer): Size of text font (default: 14)
        - lw (integer): Line width for each spike (default: 3)
        - saveFig (None|True|'fileName'): File name where to save the figure;
            if set to True uses filename from simConfig (default: None)
        - showFig (True|False): Whether to show the figure or not (default: True)

    '''
    comm = MPI.COMM_WORLD

    if trajectory_id is not None:
        trajectory = stimulus.read_trajectory (comm, selectivity_path, trajectory_id, verbose=False)
    else:
        trajectory = None

    selectivity_type = selectivity_type_dict[population]
    attr_gen = NeuroH5CellAttrGen(comm, selectivity_path, population, namespace=selectivity_namespace)
    (gid, selectivity_dict) = [attr_gen.next() for i in xrange(cell_id+1)][cell_id]

    arena_dimension = 100.  # minimum distance from origin to boundary (cm)
    spatial_resolution = 1.  # cm

    x = np.arange(-arena_dimension, arena_dimension, spatial_resolution)
    y = np.arange(-arena_dimension, arena_dimension, spatial_resolution)

    X, Y = np.meshgrid(x, y, indexing='ij')

    selectivity_dict['X Offset'] = np.asarray([0.])
    selectivity_dict['Y Offset'] = np.asarray([0.])
    response = stimulus.generate_spatial_ratemap(selectivity_type, selectivity_dict, X, Y,
                                                 grid_peak_rate=20., place_peak_rate=20.)
    fig = plt.figure(1, figsize=figSize)
    ax  = plt.gca()
    
    ax.set_title(population, fontsize=fontSize)
    ax.set_xlabel('Spatial position (cm)', fontsize=fontSize)
    ax.set_ylabel('Spatial position (cm)', fontsize=fontSize)

    pcm = ax.pcolormesh(X, Y, response)

    if trajectory:
        ax.plot(trajectory[0], trajectory[1], linewidth=lw)
    # save figure
    if saveFig: 
        if isinstance(saveFig, basestring):
            filename = saveFig
        else:
            filename = '%s %s rate map.png' % (population, selectivity_namespace)
        plt.savefig(filename)

    # show fig 
    if showFig:
        show_figure()
        

        
## Plot spike auto-correlation
def plot_spike_histogram_autocorr (input_path, namespace_id, include = ['eachPop'], timeRange = None, timeVariable='t', binSize = 25, graphType = 'matrix', lag=1,
                                   maxCells = None, xlim = None, lw = 3, marker = '|', figSize = (15,8), fontSize = 14, saveFig = None, showFig = True, verbose = False): 
    ''' 
    Plot of spike histogram correlations. Returns the figure handle.

    input_path: file with spike data
    namespace_id: attribute namespace for spike events
    timeRange ([start:stop]): Time range of spikes shown; if None shows all (default: None)
    timeVariable: Name of variable containing spike times (default: 't')
    binSize (int): Size of bin in ms to use for spike count and rate computations (default: 5)
    lw (integer): Line width for each spike (default: 3)
    marker (char): Marker for each spike (default: '|')
    fontSize (integer): Size of text font (default: 14)
    figSize ((width, height)): Size of figure (default: (15,8))
    saveFig (None|True|'fileName'): File name where to save the figure (default: None)
    showFig (True|False): Whether to show the figure or not (default: True)
    '''

    comm = MPI.COMM_WORLD

    (population_ranges, N) = read_population_ranges(comm, input_path)
    population_names  = read_population_names(comm, input_path)

    pop_num_cells = {}
    for k in population_names:
        pop_num_cells[k] = population_ranges[k][1]

    # Replace 'eachPop' with list of populations
    if 'eachPop' in include: 
        include.remove('eachPop')
        for pop in population_names:
            include.append(pop)

    spkdata = spikedata.read_spike_events (comm, input_path, include, namespace_id, timeVariable=timeVariable,
                                           timeRange=timeRange, verbose=verbose)

    spkpoplst        = spkdata['spkpoplst']
    spkindlst        = spkdata['spkindlst']
    spktlst          = spkdata['spktlst']
    num_cell_spks    = spkdata['num_cell_spks']
    pop_active_cells = spkdata['pop_active_cells']
    tmin             = spkdata['tmin']
    tmax             = spkdata['tmax']
    
    if verbose:
        print('Calculating spike correlations...')

    corr_dict = spikedata.histogram_autocorrelation(spkdata, binSize=binSize, maxElems=maxCells, lag=lag)
        
    # Plot spikes
    fig, axes = plt.subplots(len(spkpoplst), 1, figsize=figSize, sharex=True)

    if verbose:
        print('Creating autocorrelation plots...')

    X_max = None
    X_min = None
    for (iplot, subset) in enumerate(spkpoplst):

        pop_corr = corr_dict[subset]
        
        if len(spkpoplst) > 1:
            axes[iplot].set_title (str(subset), fontsize=fontSize)
        else:
            axes.set_title (str(subset), fontsize=fontSize)

        if graphType == 'matrix':
            im = axes[iplot].imshow(pop_corr, origin='lower', aspect='auto', interpolation='none', cmap=cm.jet)
            cbar = plt.colorbar(im)
            cbar.ax.set_ylabel('Correlation Coefficient', fontsize=fontSize)
        elif graphType == 'histogram':
            histoCount, bin_edges = np.histogram(pop_corr, bins = 100)
            corrBinSize = bin_edges[1] - bin_edges[0]
            histoX = bin_edges[:-1]+corrBinSize/2
            color = color_list[iplot%len(color_list)]
            if len(spkpoplst) > 1:
                b = axes[iplot].bar(histoX, histoCount, width = corrBinSize, color = color)
            else:
                b = axes.bar(histoX, histoCount, width = corrBinSize, color = color)
            if X_max is None:
                X_max = bin_edges[-1]
            else:
                X_max = max(X_max, bin_edges[-1])
            if X_min is None:
                X_min = bin_edges[0]
            else:
                X_min = max(X_min, bin_edges[0])
                
            if len(spkpoplst) > 1:
                axes[iplot].set_xlim([X_min, X_max])
            else:
                axes.set_xlim([X_min, X_max])
        else:
            im = axes[iplot].imshow(pop_corr, origin='lower', aspect='auto', interpolation='none', cmap=cm.jet)
            cbar = plt.colorbar(im)
            cbar.ax.set_ylabel('Correlation Coefficient', fontsize=fontSize)

        if graphType == 'matrix':
            if iplot == 0:
                axes[iplot].ylabel('Relative Cell Index', fontsize=fontSize)
            if iplot == len(spkpoplst)-1:
                axes[iplot].xlabel('Relative Cell Index', fontsize=fontSize)

                
    # show fig 
    if showFig:
        show_figure()
    
    return fig


## Plot spike cross-correlation
def plot_spike_histogram_corr (input_path, namespace_id, include = ['eachPop'], timeRange = None, timeVariable='t', binSize = 25, graphType = 'matrix',
                               maxCells = None, lw = 3, marker = '|', figSize = (15,8), fontSize = 14, saveFig = None, showFig = True, verbose = False): 
    ''' 
    Plot of spike histogram correlations. Returns the figure handle.

    input_path: file with spike data
    namespace_id: attribute namespace for spike events
    timeRange ([start:stop]): Time range of spikes shown; if None shows all (default: None)
    timeVariable: Name of variable containing spike times (default: 't')
    binSize (int): Size of bin in ms to use for spike count and rate computations (default: 5)
    lw (integer): Line width for each spike (default: 3)
    marker (char): Marker for each spike (default: '|')
    fontSize (integer): Size of text font (default: 14)
    figSize ((width, height)): Size of figure (default: (15,8))
    saveFig (None|True|'fileName'): File name where to save the figure (default: None)
    showFig (True|False): Whether to show the figure or not (default: True)
    '''

    comm = MPI.COMM_WORLD

    (population_ranges, N) = read_population_ranges(comm, input_path)
    population_names  = read_population_names(comm, input_path)

    pop_num_cells = {}
    for k in population_names:
        pop_num_cells[k] = population_ranges[k][1]

    # Replace 'eachPop' with list of populations
    if 'eachPop' in include: 
        include.remove('eachPop')
        for pop in population_names:
            include.append(pop)

    spkdata = spikedata.read_spike_events (comm, input_path, include, namespace_id, timeVariable=timeVariable,
                                           timeRange=timeRange, verbose=verbose)

    spkpoplst        = spkdata['spkpoplst']
    spkindlst        = spkdata['spkindlst']
    spktlst          = spkdata['spktlst']
    num_cell_spks    = spkdata['num_cell_spks']
    pop_active_cells = spkdata['pop_active_cells']
    tmin             = spkdata['tmin']
    tmax             = spkdata['tmax']
    
    if verbose:
        print('Calculating spike correlations...')

    corr_dict = spikedata.histogram_correlation(spkdata, binSize=binSize, maxElems=maxCells)
        
    # Plot spikes
    fig, axes = plt.subplots(len(spkpoplst), 1, figsize=figSize, sharex=True)

    if verbose:
        print('Creating correlation plots...')

    X_max = None
    X_min = None
    for (iplot, subset) in enumerate(spkpoplst):

        pop_corr = corr_dict[subset]

        if len(spkpoplst) > 1:
            axes[iplot].set_title (str(subset), fontsize=fontSize)
        else:
            axes.set_title (str(subset), fontsize=fontSize)
            
        if graphType == 'matrix':
            im = axes[iplot].imshow(pop_corr, origin='lower', aspect='auto', interpolation='none', cmap=cm.jet)
            cbar = plt.colorbar(im)
            cbar.ax.set_ylabel('Correlation Coefficient', fontsize=fontSize)
        elif graphType == 'histogram':
            np.fill_diagonal(pop_corr, 0.)
            mean_corr = np.apply_along_axis(lambda y: np.mean(y), 1, pop_corr)
            histoCount, bin_edges = np.histogram(mean_corr, bins = 100)
            corrBinSize = bin_edges[1] - bin_edges[0]
            histoX = bin_edges[:-1]+corrBinSize/2
            color = color_list[iplot%len(color_list)]
            if len(spkpoplst) > 1:
                b = axes[iplot].bar(histoX, histoCount, width = corrBinSize, color = color)
            else:
                b = axes.bar(histoX, histoCount, width = corrBinSize, color = color)
            if X_max is None:
                X_max = bin_edges[-1]
            else:
                X_max = max(X_max, bin_edges[-1])
            if X_min is None:
                X_min = bin_edges[0]
            else:
                X_min = max(X_min, bin_edges[0])

                
            if len(spkpoplst) > 1:
                axes[iplot].set_xlim([-0.5, 0.5])
            else:
                axes.set_xlim([-0.5, 0.5])
        else:
            im = axes[iplot].imshow(pop_corr, origin='lower', aspect='auto', interpolation='none', cmap=cm.jet)
            cbar = plt.colorbar(im)
            cbar.ax.set_ylabel('Correlation Coefficient', fontsize=fontSize)

        if graphType == 'matrix':
            if iplot == 0: 
                axes[iplot].ylabel('Relative Cell Index', fontsize=fontSize)
            if iplot == len(spkpoplst)-1:
                axes[iplot].xlabel('Relative Cell Index', fontsize=fontSize)

                
    # show fig 
    if showFig:
        show_figure()
    
    return fig<|MERGE_RESOLUTION|>--- conflicted
+++ resolved
@@ -1008,15 +1008,9 @@
         spkinds       = spkindlst[iplot]
         bins          = np.arange(timeRange[0], timeRange[1], timeBinSize)
         spkdict       = spikedata.make_spike_dict(spkinds, spkts)
-<<<<<<< HEAD
         rate_bin_dict = spikedata.spike_bin_rates(bins, spkdict, t_start=timeRange[0], t_stop=timeRange[1])
         max_count     = np.zeros(bins.size-1)
         max_rate      = np.zeros(bins.size-1)
-=======
-        rate_bin_dict = spikedata.spike_bin_rates(bins, spkdict)
-        max_count     = np.zeros(bins.size)
-        max_rate      = np.zeros(bins.size)
->>>>>>> 946fcf91
         bin_dict      = defaultdict(lambda: {'counts': [], 'rates': []})
         for ind, (count_bins, rate_bins) in rate_bin_dict.iteritems():
             counts     = count_bins
