
import itertools, math, numbers
from collections import defaultdict
from mpi4py import MPI
import numpy as np
import sys, os
from scipy import signal, interpolate
import matplotlib.pyplot as plt
import matplotlib as mpl
import matplotlib.cm as cm
import matplotlib.tri as tri
import matplotlib.lines as mlines
from matplotlib.offsetbox import AnchoredText
from matplotlib import gridspec, mlab, rcParams
from matplotlib.colors import BoundaryNorm
from matplotlib.colors import LogNorm
from matplotlib.ticker import MaxNLocator
from matplotlib.animation import FuncAnimation
from mpl_toolkits.mplot3d import Axes3D
from mpl_toolkits.axes_grid1 import make_axes_locatable
import h5py
from neuroh5.io import read_population_ranges, read_population_names, read_projection_names, read_cell_attributes, \
    bcast_cell_attributes, NeuroH5CellAttrGen, NeuroH5ProjectionGen, read_trees, read_tree_selection
import dentate.utils as utils
import dentate.statedata as statedata
from dentate.env import Env
from dentate.cells import *
from dentate.synapses import get_syn_mech_param, get_syn_filter_dict
from dentate.utils import get_module_logger, viewitems


try:
    import dentate.spikedata as spikedata
except ImportError as e:
    print('dentate.plot: problem importing module required by dentate.spikedata:', e)
try:
    import dentate.stimulus as stimulus
except ImportError as e:
    print('dentate.plot: problem importing module required by dentate.stimulus:', e)
try:
    from dentate.geometry import DG_volume, measure_distance_extents
except ImportError as e:
    print('dentate.plot: problem importing module required by dentate.geometry:', e)

# This logger will inherit its settings from the root logger, created in dentate.env
logger = get_module_logger(__name__)


color_list = ["#009BFF", "#E85EBE", "#00FF00", "#0000FF", "#FF0000", "#01FFFE", "#FFA6FE", 
              "#FFDB66", "#006401", "#010067", "#95003A", "#007DB5", "#FF00F6", "#FFEEE8", "#774D00",
              "#90FB92", "#0076FF", "#D5FF00", "#FF937E", "#6A826C", "#FF029D", "#FE8900", "#7A4782",
              "#7E2DD2", "#85A900", "#FF0056", "#A42400", "#00AE7E", "#683D3B", "#BDC6FF", "#263400",
              "#BDD393", "#00B917", "#9E008E", "#001544", "#C28C9F", "#FF74A3", "#01D0FF", "#004754",
              "#E56FFE", "#788231", "#0E4CA1", "#91D0CB", "#BE9970", "#968AE8", "#BB8800", "#43002C",
              "#DEFF74", "#00FFC6", "#FFE502", "#620E00", "#008F9C", "#98FF52", "#7544B1", "#B500FF",
              "#00FF78", "#FF6E41", "#005F39", "#6B6882", "#5FAD4E", "#A75740", "#A5FFD2", "#FFB167"]

rainbow_color_list = ["#9400D3", "#4B0082", "#00FF00", "#FFFF00", "#FF7F00", "#FF0000"]


def hex2rgb(hexcode):
    return tuple([ float(b)/255.0 for b in map(ord,hexcode[1:].decode('hex')) ])

mpl.rcParams['svg.fonttype'] = 'none'
mpl.rcParams['font.size'] = 14.
mpl.rcParams['font.sans-serif'] = 'Arial'
mpl.rcParams['text.usetex'] = False

selectivity_type_dict = {'MPP': stimulus.selectivity_grid, 'LPP': stimulus.selectivity_place_field}


def show_figure():
    try:
        plt.show(block=False)
    except:
        plt.show()


def ifilternone(iterable):
    for x in iterable:
        if not (x is None):
            yield x


def flatten(iterables):
    return (elem for iterable in ifilternone(iterables) for elem in iterable)


def plot_graph(x, y, z, start_idx, end_idx, edge_scalars=None, edge_color=None, **kwargs):
    """ Shows graph edges using Mayavi

        Parameters
        -----------
        x: ndarray
            x coordinates of the points
        y: ndarray
            y coordinates of the points
        z: ndarray
            z coordinates of the points
        edge_scalars: ndarray, optional
            optional data to give the color of the edges.
        kwargs:
            extra keyword arguments are passed to quiver3d.
    """
    from mayavi import mlab
    if edge_color is not None:
        kwargs['color'] = edge_color
    mlab.points3d(x[0],y[0],z[0],
                  mode='cone',
                  scale_factor=50,
                  **kwargs)
    vec = mlab.quiver3d(x[start_idx],
                        y[start_idx],
                        z[start_idx],
                        x[end_idx] - x[start_idx],
                        y[end_idx] - y[start_idx],
                        z[end_idx] - z[start_idx],
                        scalars=edge_scalars,
                        mode='2ddash',
                        scale_factor=1,
                        **kwargs)
    if edge_scalars is not None:
        vec.glyph.color_mode = 'color_by_scalar'
    return vec


def update_bins(bins, binsize, x):
    i = math.floor(x / binsize)
    if i in bins:
        bins[i] += 1
    else:
        bins[i] = 1

        
def finalize_bins(bins, binsize):
    imin = int(min(bins.keys()))
    imax = int(max(bins.keys()))
    a = [0] * (imax - imin + 1)
    b = [binsize * k for k in range(imin, imax + 1)]
    for i in range(imin, imax + 1):
        if i in bins:
            a[i - imin] = bins[i]
    return np.asarray(a), np.asarray(b)


def merge_bins(bins1, bins2, datatype):
    for i, count in viewitems(bins2):
        bins1[i] += count
    return bins1


def add_bins(bins1, bins2, datatype):
    for item in bins2:
        if item in bins1:
            bins1[item] += bins2[item]
        else:
            bins1[item] = bins2[item]
    return bins1


def plot_PP_metrics(env, coords_path, features_path, distances_namespace, population='MPP', cellType = 'grid', bin_size=250.,
                    metric='spacing', normed=False, graph_type = 'histogram2d', fontSize=14, showFig = True,
                    saveFig = False):
    """
    :param env:
    :param coords_path:
    :param features_path:
    :param distances_namespace:
    :param population:
    :param cellType:
    :param bin_size:
    :param metric:
    :param normed:
    :param graph_type:
    :param fontSize:
    :param showFig:
    :param saveFig:
    """
    if cellType == 'grid':
        input_features = 'Grid Input Features'
        cellType_label = 'grid input'
    elif cellType == 'place':
        input_features = 'Place Input Features'
        cellType_label = 'spatial input'
    if metric == 'spacing' and cellType == 'grid':
        attribute = 'Grid Spacing'
        cbar_label = 'Mean grid spacing (cm)'
        feature_label = 'grid spacing'
    elif metric == 'spacing' and cellType == 'place':
        attribute = 'Field Width'
        cbar_label = 'Mean field width (cm)'
        feature_label = 'spatial field width'
    if metric == 'num-fields':
        if cellType == 'grid':
            return
        elif cellType == 'place':
            attribute = 'Num Fields'
            cbar_label = 'Mean number of spatial fields'
            feature_label = 'number of spatial fields'
    if metric == 'orientation' and cellType == 'grid':
        attribute = 'Grid Orientation'
        cbar_label = 'Mean grid orientation (rad)'
        feature_label = 'grid orientation'
    elif metric == 'orientation' and cellType == 'place':
        return 

    attr_gen = read_cell_attributes(features_path, population, input_features)
    attr_dict = {}
    for (gid, features_dict) in attr_gen:
        attr_dict[gid] = features_dict[attribute]
    del attr_gen
    present_gids = attr_dict.keys()

    distances = read_cell_attributes(coords_path, population, distances_namespace)
    soma_distances = { k: (v['U Distance'][0], v['V Distance'][0]) for (k,v) in distances}
    del distances

    distance_U, distance_V = [], []
    attr_lst = []
    for gid in present_gids:
        distance_U.append(soma_distances[gid][0])
        distance_V.append(soma_distances[gid][1])
        attr_mean = np.mean(attr_dict[gid])
        attr_lst.append(attr_mean)

    distance_U = np.asarray(distance_U, dtype='float32')
    distance_V = np.asarray(distance_V, dtype='float32')

    distance_x_min = np.min(distance_U_array)
    distance_x_max = np.max(distance_U_array)
    distance_y_min = np.min(distance_V_array)
    distance_y_max = np.max(distance_V_array)
 
    ((x_min, x_max), (y_min, y_max)) = measure_distance_extents(env)

    dx = int((distance_x_max - distance_x_min) / bin_size)
    dy = int((distance_y_max - distance_y_min) / bin_size)

    fig = plt.figure(figsize=plt.figaspect(1.) * 2.)
    ax = plt.gca()
    ax.axis([x_min, x_max, y_min, y_max])
        
    (H1, xedges, yedges) = np.histogram2d(distance_U, distance_V, bins=[dx, dy], weights=attr_lst, normed=normed)
    (H2, xedges, yedges) = np.histogram2d(distance_U, distance_V, bins=[dx, dy])
    zeros = np.where(H2 == 0.0)
    H = np.zeros(H1.shape)
    nz = np.where(H2 > 0.0)
    H[nz] = np.divide(H1[nz], H2[nz])
    H[zeros] = None
    if normed:
        H[nz] = np.divide(H[nz], np.max(H[nz]))

    X, Y = np.meshgrid(xedges, yedges)
    pcm = ax.pcolormesh(X, Y, H.T, cmap='jet')
    cbar = fig.colorbar(pcm, ax=ax, shrink=0.48, aspect=20)
    cbar.set_label(cbar_label, rotation=270., labelpad=20.)
    
    ax.set_ylabel('Transverse distance (um)', fontsize=fontSize)
    ax.set_xlabel('Longitudinal distance (um)\n\nBin size: %i x %i um' % (bin_size, bin_size), fontsize=fontSize)
    ax.set_title('%s %s: %s' % (population, cellType_label, feature_label), fontsize=fontSize)
    ax.set_aspect('equal')
    
    if saveFig: 
        if isinstance(saveFig, str):
            filename = saveFig
        else:
            filename = '%s-%s-%s.png' % (population, cellType, metric)
        plt.savefig(filename)

    if showFig:
        show_figure()


def plot_vertex_metrics(connectivity_path, coords_path, vertex_metrics_namespace, distances_namespace, destination, sources,
                        bin_size = 50., metric='Indegree', normed = False, graph_type = 'histogram2d', fontSize=14, showFig = True, saveFig = False):
    """
    Plot vertex metric with respect to septo-temporal position (longitudinal and transverse arc distances to reference points).

    :param connectivity_path:
    :param coords_path:
    :param distances_namespace: 
    :param destination_pop: 

    """
    
    (population_ranges, _) = read_population_ranges(coords_path)

    destination_start = population_ranges[destination][0]
    destination_count = population_ranges[destination][1]

    if sources == ():
        sources = []
        for (src, dst) in read_projection_names(connectivity_path):
            if dst == destination:
                sources.append(src)
    
    degrees_dict = {}
    with h5py.File(connectivity_path, 'r') as f:
        for source in sources:
            degrees_dict[source] = f['Nodes'][vertex_metrics_namespace]['%s %s -> %s' % (metric, source, destination)]['Attribute Value'][0:destination_count]
            
    for source in sources:
        logger.info('projection: %s -> %s: max: %i min: %i mean: %i stdev: %i' % (source, destination, \
                                                                                  np.max(degrees_dict[source]), \
                                                                                  np.min(degrees_dict[source]), \
                                                                                  np.mean(degrees_dict[source]), \
                                                                                  np.std(degrees_dict[source])))
        
    distances = read_cell_attributes(coords_path, destination, namespace=distances_namespace)
    
    soma_distances = { k: (v['U Distance'][0], v['V Distance'][0]) for (k,v) in distances }
    del distances

    gids = sorted(soma_distances.keys())
    distance_U = np.asarray([ soma_distances[gid][0] for gid in gids ])
    distance_V = np.asarray([ soma_distances[gid][1] for gid in gids ])

    distance_x_min = np.min(distance_U_array)
    distance_x_max = np.max(distance_U_array)
    distance_y_min = np.min(distance_V_array)
    distance_y_max = np.max(distance_V_array)

    ((x_min, x_max), (y_min, y_max)) = measure_distance_extents(env)

    dx = int((distance_x_max - distance_x_min) / bin_size)
    dy = int((distance_y_max - distance_y_min) / bin_size)

    for source, degrees in viewitems(degrees_dict):
        
        fig = plt.figure(figsize=plt.figaspect(1.) * 2.)
        ax = plt.gca()
        ax.axis([x_min, x_max, y_min, y_max])

        if graph_type == 'histogram1d':
            bins_U = np.linspace(x_min, x_max, dx)
            bins_V = np.linspace(y_min, y_max, dy)
            hist_vals_U, bin_edges_U = np.histogram(distance_U, bins = bins_U, weights=degrees)
            hist_vals_V, bin_edges_V = np.histogram(distance_V, bins = bins_V, weights=degrees)
            gs  = gridspec.GridSpec(2, 1, height_ratios=[2,1])
            ax1 = plt.subplot(gs[0])
            ax1.bar (bin_edges_U[:-1], hist_vals_U, linewidth=1.0)
            ax1.set_title('Vertex metric distribution for %s' % (destination), fontsize=fontSize)
            ax2 = plt.subplot(gs[1])
            ax2.bar (bin_edges_V[:-1], hist_vals_V, linewidth=1.0)
            ax1.set_xlabel('Arc distance (septal - temporal) (um)', fontsize=fontSize)
            ax2.set_xlabel('Arc distance (supra - infrapyramidal)  (um)', fontsize=fontSize)
            ax1.set_ylabel('Number of edges', fontsize=fontSize)
            ax2.set_ylabel('Number of edges', fontsize=fontSize)
        elif graph_type == 'histogram2d':
            if normed:
                (H1, xedges, yedges) = np.histogram2d(distance_U, distance_V, bins=[dx, dy], weights=degrees, normed=normed)
                (H2, xedges, yedges) = np.histogram2d(distance_U, distance_V, bins=[dx, dy])
                H = np.zeros(H1.shape)
                nz = np.where(H2 > 0.0)
                H[nz] = np.divide(H1[nz], H2[nz])
                H[nz] = np.divide(H[nz], np.max(H[nz]))
            else:
                (H, xedges, yedges) = np.histogram2d(distance_U, distance_V, bins=[dx, dy], weights=degrees)
                 
            X, Y = np.meshgrid(xedges, yedges)
            pcm = ax.pcolormesh(X, Y, H.T)
            fig.colorbar(pcm, ax=ax, shrink=0.5, aspect=20)
        else:
            raise ValueError('Unknown graph type %s' % graph_type)
        
        ax.set_xlabel('Arc distance (septal - temporal) (um)', fontsize=fontSize)
        ax.set_ylabel('Arc distance (supra - infrapyramidal)  (um)', fontsize=fontSize)
        ax.set_title('%s distribution for destination: %s source: %s' % (metric, destination, source), fontsize=fontSize)
        ax.set_aspect('equal')
    
        if saveFig: 
            if isinstance(saveFig, str):
                filename = saveFig
            else:
                filename = '%s to %s %s.png' % (source, destination, metric)
                plt.savefig(filename)

        if showFig:
            show_figure()
    



def plot_vertex_dist(connectivity_path, coords_path, distances_namespace, destination, sources, 
                        bin_size=20.0, cache_size=100, fontSize=14, showFig = True, saveFig = False, comm = None):
    """
    Plot vertex distribution with respect to septo-temporal distance

    :param connectivity_path:
    :param coords_path:
    :param distances_namespace: 
    :param destination: 
    :param source: 

    """

    if comm is None:
        comm = MPI.COMM_WORLD

    rank = comm.Get_rank()
        
    (population_ranges, _) = read_population_ranges(coords_path)

    destination_start = population_ranges[destination][0]
    destination_count = population_ranges[destination][1]

    if rank == 0:
        logger.info('reading %s distances...' % destination)
    destination_soma_distances = bcast_cell_attributes(coords_path, destination, namespace=distances_namespace, comm=comm, root=0)
    

    destination_soma_distance_U = {}
    destination_soma_distance_V = {}
    for k,v in destination_soma_distances:
        destination_soma_distance_U[k] = v['U Distance'][0]
        destination_soma_distance_V[k] = v['V Distance'][0]

    del(destination_soma_distances)

    if sources == ():
        sources = []
        for (src, dst) in read_projection_names(connectivity_path):
            if dst == destination:
                sources.append(src)

    source_soma_distances = {}
    for s in sources:
        if rank == 0:
            logger.info('reading %s distances...' % s)
        source_soma_distances[s] = bcast_cell_attributes(coords_path, s, namespace=distances_namespace, comm=comm, root=0)

    
    source_soma_distance_U = {}
    source_soma_distance_V = {}
    for s in sources:
        this_source_soma_distance_U = {}
        this_source_soma_distance_V = {}
        for k,v in source_soma_distances[s]:
            this_source_soma_distance_U[k] = v['U Distance'][0]
            this_source_soma_distance_V[k] = v['V Distance'][0]
        source_soma_distance_U[s] = this_source_soma_distance_U
        source_soma_distance_V[s] = this_source_soma_distance_V
    del(source_soma_distances)

    logger.info('reading connections %s -> %s...' % (str(sources), destination))
    gg = [ NeuroH5ProjectionGen (connectivity_path, source, destination, cache_size=cache_size, comm=comm) for source in sources ]

    dist_bins = defaultdict(dict)
    dist_u_bins = defaultdict(dict)
    dist_v_bins = defaultdict(dict)
    
    for prj_gen_tuple in utils.zip_longest(*gg):
        destination_gid = prj_gen_tuple[0][0]
        if not all([prj_gen_elt[0] == destination_gid for prj_gen_elt in prj_gen_tuple]):
            raise Exception('destination %s: destination_gid %i not matched across multiple projection generators: %s' %
                            (destination, destination_gid, [prj_gen_elt[0] for prj_gen_elt in prj_gen_tuple]))

        if destination_gid is not None:
            logger.info('reading connections of gid %i' % destination_gid)
            for (source, (this_destination_gid,rest)) in itertools.izip(sources, prj_gen_tuple):
                this_source_soma_distance_U = source_soma_distance_U[source]
                this_source_soma_distance_V = source_soma_distance_V[source]
                this_dist_bins = dist_bins[source]
                this_dist_u_bins = dist_u_bins[source]
                this_dist_v_bins = dist_v_bins[source]
                (source_indexes, attr_dict) = rest
                dst_U = destination_soma_distance_U[destination_gid]
                dst_V = destination_soma_distance_V[destination_gid]
                for source_gid in source_indexes:
                    dist_u = dst_U - this_source_soma_distance_U[source_gid]
                    dist_v = dst_V - this_source_soma_distance_V[source_gid]
                    dist = abs(dist_u) + abs(dist_v)
                
                    update_bins(this_dist_bins, bin_size, dist)
                    update_bins(this_dist_u_bins, bin_size, dist_u)
                    update_bins(this_dist_v_bins, bin_size, dist_v)

    add_bins_op = MPI.Op.Create(add_bins, commute=True)
    for source in sources:
        dist_bins[source] = comm.reduce(dist_bins[source], op=add_bins_op)
        dist_u_bins[source] = comm.reduce(dist_u_bins[source], op=add_bins_op)
        dist_v_bins[source] = comm.reduce(dist_v_bins[source], op=add_bins_op)
                    
    if rank == 0:
        for source in sources:
            dist_hist_vals, dist_bin_edges = finalize_bins(dist_bins[source], bin_size)
            dist_u_hist_vals, dist_u_bin_edges = finalize_bins(dist_u_bins[source], bin_size)
            dist_v_hist_vals, dist_v_bin_edges = finalize_bins(dist_v_bins[source], bin_size)

            fig, (ax1, ax2, ax3) = plt.subplots(1, 3, figsize=(10,6))
            fig.suptitle('Distribution of connection distances for projection %s -> %s' % (source, destination), fontsize=fontSize)

            ax1.bar(dist_bin_edges, dist_hist_vals, width=bin_size)
            ax1.set_xlabel('Total distance (um)', fontsize=fontSize)
            ax1.set_ylabel('Number of connections', fontsize=fontSize)
        
            ax2.bar(dist_u_bin_edges, dist_u_hist_vals, width=bin_size)
            ax2.set_xlabel('Septal - temporal (um)', fontsize=fontSize)
            
            ax3.bar(dist_v_bin_edges, dist_v_hist_vals, width=bin_size)
            ax3.set_xlabel('Supra - infrapyramidal (um)', fontsize=fontSize)
            
            if saveFig: 
                if isinstance(saveFig, str):
                    filename = saveFig
                else:
                    filename = 'Connection distance %s to %s.png' % (source, destination)
                    plt.savefig(filename)
                    
            if showFig:
                show_figure()
                
    comm.barrier()


def plot_single_vertex_dist(env, connectivity_path, coords_path, distances_namespace, destination_gid,
                            destination, source, extent_type='local',
                            bin_size=20.0, fontSize=14, showFig = True, saveFig = False):
    """
    Plot vertex distribution with respect to septo-temporal distance for a single postsynaptic cell

    :param connectivity_path:
    :param coords_path:
    :param distances_namespace: 
    :param destination_gid: 
    :param destination: 
    :param source: 

    """
    
    (population_ranges, _) = read_population_ranges(coords_path)

    destination_start = population_ranges[destination][0]
    destination_count = population_ranges[destination][1]

    source_soma_distances = read_cell_attributes(coords_path, source, namespace=distances_namespace)
    destination_soma_distances = read_cell_attributes(coords_path, destination, namespace=distances_namespace)

    ((total_x_min,total_x_max),(total_y_min,total_y_max)) = measure_distance_extents(env)

    source_soma_distance_U = {}
    source_soma_distance_V = {}
    destination_soma_distance_U = {}
    destination_soma_distance_V = {}
    for k,v in source_soma_distances:
        source_soma_distance_U[k] = v['U Distance'][0]
        source_soma_distance_V[k] = v['V Distance'][0]
    for k,v in destination_soma_distances:
        destination_soma_distance_U[k] = v['U Distance'][0]
        destination_soma_distance_V[k] = v['V Distance'][0]

    del(source_soma_distances)
    del(destination_soma_distances)
                
    g = NeuroH5ProjectionGen (connectivity_path, source, destination, cache_size=50)

    source_dist_u = []
    source_dist_v = []
    for (this_destination_gid,rest) in g:
        if this_destination_gid == destination_gid:
            (source_indexes, attr_dict) = rest
            for source_gid in source_indexes:
                dist_u = source_soma_distance_U[source_gid]
                dist_v = source_soma_distance_V[source_gid]
                source_dist_u.append(dist_u)
                source_dist_v.append(dist_v)

            break

    source_dist_u_array = np.asarray(source_dist_u)
    source_dist_v_array = np.asarray(source_dist_v)

    source_x_min = np.min(source_dist_u_array)
    source_x_max = np.max(source_dist_u_array)
    source_y_min = np.min(source_dist_v_array)
    source_y_max = np.max(source_dist_v_array)
                          
    if extent_type == 'local':
        x_min = source_x_min
        x_max = source_x_max
        y_min = source_y_min
        y_max = source_y_max
    elif extent_type == 'global':
        x_min = total_x_min
        x_max = total_x_max
        y_min = total_y_min
        y_max = total_y_max
    else:
        raise RuntimeError('Unknown extent type %s' % str(extent_type))
        
                          

    dx = int((source_x_max - source_x_min) / bin_size)
    dy = int((source_y_max - source_y_min) / bin_size)

    (H, xedges, yedges) = np.histogram2d(source_dist_u_array, \
                                         source_dist_v_array, \
                                         bins=[dx, dy])

    X, Y = np.meshgrid(xedges, yedges)

    fig = plt.figure(1, figsize=plt.figaspect(1.) * 2.)
    ax = plt.gca()
    ax.axis([x_min, x_max, y_min, y_max])
    
    ax.plot(destination_soma_distance_U[destination_gid], \
            destination_soma_distance_V[destination_gid], \
            'r+', markersize=12, mew=3)
    
    pcm_boundaries = np.arange(0, np.max(H), .1)
    cmap_pls = plt.cm.get_cmap('PuBu',len(pcm_boundaries))
    pcm_colors = list(cmap_pls(np.arange(len(pcm_boundaries))))
    pcm_cmap = mpl.colors.ListedColormap(pcm_colors[:-1], "")
    pcm_cmap.set_under(pcm_colors[0])
    
    pcm = ax.pcolormesh(X, Y, H.T, cmap=pcm_cmap,
                        norm = mpl.colors.BoundaryNorm(pcm_boundaries, ncolors=len(pcm_boundaries)-1,
                                                       clip=False))
    clb = fig.colorbar(pcm, ax=ax, shrink=0.5, label='Number of connections')
    
    ax.set_aspect('equal')
    ax.set_facecolor(pcm_colors[0])
    ax.set_xlabel('Arc distance (septal - temporal) (um)', fontsize=fontSize)
    ax.set_ylabel('Arc distance (supra - infrapyramidal)  (um)', fontsize=fontSize)
    ax.set_title('Connectivity distribution of %s to %s for gid: %i' % (source, destination, destination_gid), \
                 fontsize=fontSize)
        
    if saveFig: 
        if isinstance(saveFig, str):
            filename = saveFig
        else:
            filename = 'Connection distance %s to %s gid %i.png' % (source, destination, destination_gid)
            plt.savefig(filename)

    if showFig:
        show_figure()
    

def plot_tree_metrics(env, forest_path, coords_path, population, metric_namespace='Tree Measurements', distances_namespace='Arc Distances', 
                       metric='dendrite_length', metric_index=0, percentile=None, fontSize=14, showFig = True, saveFig = False):
    """
    Plot tree length or area with respect to septo-temporal position (longitudinal and transverse arc distances).

    :param forest_path:
    :param coords_path:
    :param distances_namespace: 
    :param measures_namespace: 
    :param population: 

    """

    dx = 50
    dy = 50
    
        
    soma_distances = read_cell_attributes(coords_path, population, namespace=distances_namespace)
    
    tree_metrics = { k: v[metric][metric_index] for (k,v) in read_cell_attributes(forest_path, population, namespace=metric_namespace) }
        
    fig = plt.figure(1, figsize=plt.figaspect(1.) * 2.)
    ax = plt.gca()

    distance_U = {}
    distance_V = {}
    for k,v in soma_distances:
        distance_U[k] = v['U Distance'][0]
        distance_V[k] = v['V Distance'][0]
    
    sorted_keys = sorted(tree_metrics.keys())
    tree_metrics_array = np.array([tree_metrics[k] for k in sorted_keys])
    tree_metric_stats = (np.min(tree_metrics_array), np.max(tree_metrics_array), np.mean(tree_metrics_array))
    print(('min: %f max: %f mean: %f' % (tree_metric_stats)))

    if percentile is not None:
        percentile_value = np.percentile(tree_metrics_array, percentile)
        print('%f percentile value: %f' % (percentile, percentile_value))
        sample = np.where(tree_metrics_array >= percentile_value)
        tree_metrics_array = tree_metrics_array[sample]
        sorted_keys = np.asarray(sorted_keys)[sample]
        print(sorted_keys)
        
    
    distance_U_array = np.array([distance_U[k] for k in sorted_keys])
    distance_V_array = np.array([distance_V[k] for k in sorted_keys])

    ((x_min, x_max), (y_min, y_max)) = measure_distance_extents(env)

    (H, xedges, yedges) = np.histogram2d(distance_U_array, distance_V_array, \
                                         bins=[dx, dy], weights=tree_metrics_array)


    ax.axis([x_min, x_max, y_min, y_max])

    X, Y = np.meshgrid(xedges, yedges)
    pcm = ax.pcolormesh(X, Y, H.T)
    
    ax.set_xlabel('Arc distance (septal - temporal) (um)', fontsize=fontSize)
    ax.set_ylabel('Arc distance (supra - infrapyramidal)  (um)', fontsize=fontSize)
    ax.set_title('%s distribution for population: %s' % (metric, population), fontsize=fontSize)
    ax.set_aspect('equal')
    fig.colorbar(pcm, ax=ax, shrink=0.5, aspect=20)
    
    if saveFig: 
        if isinstance(saveFig, str):
            filename = saveFig
        else:
            filename = population+' %s.png' % metric
            plt.savefig(filename)

    if showFig:
        show_figure()
    
    return ax


def plot_positions(env, label, distances, bin_size=50., fontSize=14, showFig = True, saveFig = False, graph_type ='kde'):
    """
    Plot septo-temporal position (longitudinal and transverse arc distances).

    :param label: 
    :param distances: 

    """
        
    fig = plt.figure(1, figsize=plt.figaspect(1.) * 2.)
    ax = plt.gca()

    distance_U = {}
    distance_V = {}
    for k,v in distances:
        distance_U[k] = v['U Distance'][0]
        distance_V[k] = v['V Distance'][0]
    
    distance_U_array = np.asarray([distance_U[k] for k in sorted(distance_U.keys())])
    distance_V_array = np.asarray([distance_V[k] for k in sorted(distance_V.keys())])

    distance_x_min = np.min(distance_U_array)
    distance_x_max = np.max(distance_U_array)
    distance_y_min = np.min(distance_V_array)
    distance_y_max = np.max(distance_V_array)

    ((x_min, x_max), (y_min, y_max)) = measure_distance_extents(env)
    ax.axis([x_min, x_max, y_min, y_max])

    dx = int((distance_x_max - distance_x_min) / bin_size)
    dy = int((distance_y_max - distance_y_min) / bin_size)
    if graph_type == 'histogram1d':
        bins_U = np.linspace(x_min, x_max, dx)
        bins_V = np.linspace(y_min, y_max, dy)
        hist_vals_U, bin_edges_U = np.histogram(distance_U_array, bins = bins_U)
        hist_vals_V, bin_edges_V = np.histogram(distance_V_array, bins = bins_V)
        gs  = gridspec.GridSpec(2, 1, height_ratios=[2,1])
        ax1 = plt.subplot(gs[0])
        ax1.bar (bin_edges_U[:-1], hist_vals_U, linewidth=1.0)
        ax1.set_title('Position distribution for %s' % (label), fontsize=fontSize)
        ax2 = plt.subplot(gs[1])
        ax2.bar (bin_edges_V[:-1], hist_vals_V, linewidth=1.0)
        ax1.set_xlabel('Arc distance (septal - temporal) (um)', fontsize=fontSize)
        ax2.set_xlabel('Arc distance (supra - infrapyramidal)  (um)', fontsize=fontSize)
        ax1.set_ylabel('Number of cells', fontsize=fontSize)
        ax2.set_ylabel('Number of cells', fontsize=fontSize)
    elif graph_type == 'histogram2d':
        (H, xedges, yedges) = np.histogram2d(distance_U_array, distance_V_array, bins=[dx, dy])
        X, Y = np.meshgrid(xedges, yedges)
        Hint = H[:-1, :-1]
        levels = MaxNLocator(nbins=150).tick_values(Hint.min(), Hint.max())
        cmap = plt.get_cmap('jet')
        norm = BoundaryNorm(levels, ncolors=cmap.N, clip=True)
        p = ax.contourf(X[:-1,:-1] + bin_size/2, Y[:-1,:-1]+bin_size/2, H.T, levels=levels, cmap=cmap)
        fig.colorbar(p, ax=ax, shrink=0.5, aspect=20)
    elif graph_type == 'kde':
        X, Y, Z    = sigproc.gaussian_kde(distance_U_array, distance_V_array, bin_size)
        p    = ax.imshow(Z, origin='lower', aspect='auto', extent=[x_min, x_max, y_min, y_max])
        fig.colorbar(p, ax=ax, shrink=0.5, aspect=20)
    else:
        raise ValueError('Unknown graph type %s' % graph_type)
    ax.set_xlabel('Arc distance (septal - temporal) (um)', fontsize=fontSize)
    ax.set_ylabel('Arc distance (supra - infrapyramidal)  (um)', fontsize=fontSize)
    ax.set_title('Position distribution for %s' % (label), fontsize=fontSize)
    ax.set_aspect('equal')
    
    if saveFig: 
        if isinstance(saveFig, str):
            filename = saveFig
        else:
            filename = label+' Positions.png' 
            plt.savefig(filename)

    if showFig:
        show_figure()
    
    return ax


def plot_coordinates(coords_path, population, namespace, index = 0, graph_type = 'scatter', bin_size = 0.01, xyz = False,
                        fontSize=14, showFig = True, saveFig = False):
    """
    Plot coordinates

    :param coords_path:
    :param namespace: 
    :param population: 

    """
    
        
    soma_coords = read_cell_attributes(coords_path, population, namespace=namespace)
    
        
    fig = plt.figure(1, figsize=plt.figaspect(1.) * 2.)
    ax = plt.gca()

    coord_U = {}
    coord_V = {}
    if xyz:
        for k,v in soma_coords:
            coord_U[k] = v['X Coordinate'][index]
            coord_V[k] = v['Y Coordinate'][index]
    else:
        for k,v in soma_coords:
            coord_U[k] = v['U Coordinate'][index]
            coord_V[k] = v['V Coordinate'][index]
    
    coord_U_array = np.asarray([coord_U[k] for k in sorted(coord_U.keys())])
    coord_V_array = np.asarray([coord_V[k] for k in sorted(coord_V.keys())])

    x_min = np.min(coord_U_array)
    x_max = np.max(coord_U_array)
    y_min = np.min(coord_V_array)
    y_max = np.max(coord_V_array)

    dx = int((x_max - x_min) / bin_size)
    dy = int((y_max - y_min) / bin_size)

    if graph_type == 'scatter':
        ax.scatter(coord_U_array, coord_V_array, alpha=0.1, linewidth=0)
        ax.axis([x_min, x_max, y_min, y_max])
    elif graph_type == 'histogram2d':
        (H, xedges, yedges) = np.histogram2d(coord_U_array, coord_V_array, bins=[dx, dy])
        X, Y = np.meshgrid(xedges, yedges)
        Hint = H[:-1, :-1]
        levels = MaxNLocator(nbins=25).tick_values(Hint.min(), Hint.max())
        cmap = plt.get_cmap('jet')
        norm = BoundaryNorm(levels, ncolors=cmap.N, clip=True)
        p = ax.contourf(X[:-1,:-1] + bin_size/2, Y[:-1,:-1]+bin_size/2, H.T, levels=levels, cmap=cmap)
        fig.colorbar(p, ax=ax, shrink=0.5, aspect=20)
    else:
        raise ValueError('Unknown graph type %s' % graph_type)

    if xyz:
        ax.set_xlabel('X coordinate (um)', fontsize=fontSize)
        ax.set_ylabel('Y coordinate (um)', fontsize=fontSize)
    else:
        ax.set_xlabel('U coordinate (septal - temporal)', fontsize=fontSize)
        ax.set_ylabel('V coordinate (supra - infrapyramidal)', fontsize=fontSize)
        
    ax.set_title('Coordinate distribution for population: %s' % (population), fontsize=fontSize)
    
    if saveFig: 
        if isinstance(saveFig, str):
            filename = saveFig
        else:
            filename = population+' Coordinates.png' 
            plt.savefig(filename)

    if showFig:
        show_figure()
    
    return ax


def plot_projected_coordinates(coords_path, population, namespace, index = 0, graph_type = 'scatter', bin_size = 10.0, project = 3.1, rotate = None,
                               fontSize=14, showFig = True, saveFig = False):
    """
    Plot coordinates

    :param coords_path:
    :param namespace: 
    :param population: 

    """
    
        
    soma_coords = read_cell_attributes(coords_path, population, namespace=namespace)
    
        
    fig = plt.figure(1, figsize=plt.figaspect(1.) * 2.)
    ax = plt.gca()

    coord_X = {}
    coord_Y = {}
    for k,v in soma_coords:
        ucoord = v['U Coordinate'][index]
        vcoord = v['V Coordinate'][index]
        xyz = DG_volume (ucoord, vcoord, project, rotate=rotate)
        coord_X[k] = xyz[0,0]
        coord_Y[k] = xyz[0,1]
    
    coord_X_array = np.asarray([coord_X[k] for k in sorted(coord_X.keys())])
    coord_Y_array = np.asarray([coord_Y[k] for k in sorted(coord_Y.keys())])

    x_min = np.min(coord_X_array)
    x_max = np.max(coord_X_array)
    y_min = np.min(coord_Y_array)
    y_max = np.max(coord_Y_array)

    dx = int((x_max - x_min) / bin_size)
    dy = int((y_max - y_min) / bin_size)

    if graph_type == 'scatter':
        ax.scatter(coord_X_array, coord_Y_array, alpha=0.1, linewidth=0)
        ax.axis([x_min, x_max, y_min, y_max])
    elif graph_type == 'histogram2d':
        (H, xedges, yedges) = np.histogram2d(coord_X_array, coord_Y_array, bins=[dx, dy])
        X, Y = np.meshgrid(xedges, yedges)
        Hint = H[:-1, :-1]
        levels = MaxNLocator(nbins=25).tick_values(Hint.min(), Hint.max())
        cmap = plt.get_cmap('jet')
        norm = BoundaryNorm(levels, ncolors=cmap.N, clip=True)
        p = ax.contourf(X[:-1,:-1] + bin_size/2, Y[:-1,:-1]+bin_size/2, H.T, levels=levels, cmap=cmap)
        fig.colorbar(p, ax=ax, shrink=0.5, aspect=20)
    else:
        raise ValueError('Unknown graph type %s' % graph_type)

    ax.set_xlabel('X coordinate (um)', fontsize=fontSize)
    ax.set_ylabel('Y coordinate (um)', fontsize=fontSize)
        
    ax.set_title('Coordinate distribution for population: %s' % (population), fontsize=fontSize)
    
    if saveFig: 
        if isinstance(saveFig, str):
            filename = saveFig
        else:
            filename = population+' Coordinates.png' 
            plt.savefig(filename)

    if showFig:
        show_figure()
    
    return ax


def plot_reindex_positions(env, coords_path, population, distances_namespace='Arc Distances',
                           reindex_namespace='Tree Reindex', reindex_attribute='New Cell Index', 
                           fontSize=14, showFig = True, saveFig = False):
    """
    Plot septo-temporal position (longitudinal and transverse arc distances).

    :param coords_path:
    :param distances_namespace: 
    :param population: 

    """

    dx = 50
    dy = 50
    
        
    soma_distances = read_cell_attributes(coords_path, population, namespace=distances_namespace)
    cell_reindex = read_cell_attributes(coords_path, population, namespace=reindex_namespace)
    cell_reindex_dict = {}
    for k,v in cell_reindex:
        cell_reindex_dict[k] = v[reindex_attribute][0]
        
    fig = plt.figure(1, figsize=plt.figaspect(1.) * 2.)
    ax = plt.gca()

    distance_U = {}
    distance_V = {}
    for k,v in soma_distances:
        if k in cell_reindex_dict:
            distance_U[k] = v['U Distance'][0]
            distance_V[k] = v['V Distance'][0]
        
        
    distance_U_array = np.asarray([distance_U[k] for k in sorted(distance_U.keys())])
    distance_V_array = np.asarray([distance_V[k] for k in sorted(distance_V.keys())])

    ((x_min, x_max), (y_min, y_max)) = measure_distance_extents(env)

    (H, xedges, yedges) = np.histogram2d(distance_U_array, distance_V_array, bins=[dx, dy])

    ax.axis([x_min, x_max, y_min, y_max])

    X, Y = np.meshgrid(xedges, yedges)
    pcm = ax.pcolormesh(X, Y, H.T)
    
    ax.set_xlabel('Arc distance (septal - temporal) (um)', fontsize=fontSize)
    ax.set_ylabel('Arc distance (supra - infrapyramidal)  (um)', fontsize=fontSize)
    ax.set_title('Position distribution for population: %s' % (population), fontsize=fontSize)
    ax.set_aspect('equal')
    fig.colorbar(pcm, ax=ax, shrink=0.5, aspect=20)
    
    if saveFig: 
        if isinstance(saveFig, str):
            filename = saveFig
        else:
            filename = population+' Reindex Positions.png' 
            plt.savefig(filename)

    if showFig:
        show_figure()
    
    return ax


def plot_coords_in_volume(populations, coords_path, coords_namespace, config, scale=25., subvol=False):
    
    env = Env(config_file=config)

    rotate = env.geometry['Parametric Surface']['Rotation']
    min_extents = env.geometry['Parametric Surface']['Minimum Extent']
    max_extents = env.geometry['Parametric Surface']['Maximum Extent']

    layer_min_extent = None
    layer_max_extent = None
    for ((layer_name,max_extent),(_,min_extent)) in zip(viewitems(max_extents),viewitems(min_extents)):
        if layer_min_extent is None:
            layer_min_extent = np.asarray(min_extent)
        else:
            layer_min_extent = np.minimum(layer_min_extent, np.asarray(min_extent))
        if layer_max_extent is None:
            layer_max_extent = np.asarray(max_extent)
        else:
            layer_max_extent = np.maximum(layer_max_extent, np.asarray(max_extent))

    logger.info(("Layer minimum extents: %s" % (str(layer_min_extent))))
    logger.info(("Layer maximum extents: %s" % (str(layer_max_extent))))
    logger.info('Reading coordinates...')

    pop_min_extent = None
    pop_max_extent = None

    xcoords = []
    ycoords = []
    zcoords = []
    for population in populations:
        coords = read_cell_attributes(coords_path, population, namespace=coords_namespace)

        for (k,v) in coords:
            xcoords.append(v['X Coordinate'][0])
            ycoords.append(v['Y Coordinate'][0])
            zcoords.append(v['Z Coordinate'][0])

        if pop_min_extent is None:
            pop_min_extent = np.asarray(env.geometry['Cell Layers']['Minimum Extent'][population])
        else:
            pop_min_extent = np.minimum(pop_min_extent, np.asarray(env.geometry['Cell Layers']['Minimum Extent'][population]))

        if pop_max_extent is None:
            pop_max_extent = np.asarray(env.geometry['Cell Layers']['Maximum Extent'][population])
        else:
            pop_max_extent = np.minimum(pop_max_extent, np.asarray(env.geometry['Cell Layers']['Maximum Extent'][population]))

    pts = np.concatenate((np.asarray(xcoords).reshape(-1,1), \
                          np.asarray(ycoords).reshape(-1,1), \
                          np.asarray(zcoords).reshape(-1,1)),axis=1)

    from mayavi import mlab
    

    mlab.points3d(*pts.T, color=(1, 1, 0), scale_factor=scale)

    logger.info('Constructing volume...')

    from dentate.geometry import make_volume

    if subvol:
        subvol = make_volume ((pop_min_extent[0], pop_max_extent[0]), \
                              (pop_min_extent[1], pop_max_extent[1]), \
                              (pop_min_extent[2], pop_max_extent[2]), \
                              resolution=[20, 20, 3], \
                              rotate=rotate)
    else:
        vol = make_volume ((layer_min_extent[0], layer_max_extent[0]), \
                           (layer_min_extent[1], layer_max_extent[1]), \
                           (layer_min_extent[2], layer_max_extent[2]), \
                           resolution=[20, 20, 3], \
                           rotate=rotate)


    logger.info('Plotting volume...')

    if subvol:
        subvol.mplot_surface(color=(0, 0.4, 0), opacity=0.33)
    else:
        vol.mplot_surface(color=(0, 1, 0), opacity=0.33)
    
    mlab.show()


def plot_trees_in_volume(population, forest_path, config, line_width=1., sample=0.05, coords_path=None, distances_namespace='Arc Distances', longitudinal_extent=None, volume='full', color_edge_scalars=True, volume_opacity=0.1):
    
    env = Env(config_file=config)

    rotate = env.geometry['Parametric Surface']['Rotation']

    pop_min_extent = np.asarray(env.geometry['Cell Layers']['Minimum Extent'][population])
    pop_max_extent = np.asarray(env.geometry['Cell Layers']['Maximum Extent'][population])

    min_extents = env.geometry['Parametric Surface']['Minimum Extent']
    max_extents = env.geometry['Parametric Surface']['Maximum Extent']
    layer_min_extent = None
    layer_max_extent = None
    for ((layer_name,max_extent),(_,min_extent)) in zip(viewitems(max_extents),viewitems(min_extents)):
        if layer_min_extent is None:
            layer_min_extent = np.asarray(min_extent)
        else:
            layer_min_extent = np.minimum(layer_min_extent, np.asarray(min_extent))
        if layer_max_extent is None:
            layer_max_extent = np.asarray(max_extent)
        else:
            layer_max_extent = np.maximum(layer_max_extent, np.asarray(max_extent))

    logger.info(("Layer minimum extents: %s" % (str(layer_min_extent))))
    logger.info(("Layer maximum extents: %s" % (str(layer_max_extent))))

    (population_ranges, _) = read_population_ranges(forest_path)

    population_start = population_ranges[population][0]
    population_count = population_ranges[population][1]

    import networkx as nx
    from mayavi import mlab
    
    if longitudinal_extent is None:
        #(trees, _) = NeuroH5TreeGen(forest_path, population)
        if isinstance(sample, numbers.Real):
            s = np.random.random_sample((population_count,))
            selection = np.where(s <= sample) + population_start
        else:
            selection = list(sample)
    else:
        print('Reading distances...')
        distances = read_cell_attributes(coords_path, population, namespace=distances_namespace)
    
        soma_distances = { k: (v['U Distance'][0], v['V Distance'][0]) for (k,v) in distances }
        del distances

        lst = []
        for k, v in viewitems(soma_distances):
            if v[0] >= longitudinal_extent[0] and v[0] <= longitudinal_extent[1]:
                lst.append(k)
        sample_range = np.asarray(lst)
                          
        if isinstance(sample, numbers.Real):
            s = np.random.random_sample(sample_range.shape)
            selection = sample_range[np.where(s <= sample)]
        else:
            raise RuntimeError('Sample must be a real number')

    print('%d trees selected from population %s' % (len(selection), population))
    (tree_iter, _) = read_tree_selection(forest_path, population, selection=selection.tolist())
   
    mlab.figure(bgcolor=(0,0,0))
    for (gid,tree_dict) in tree_iter:

        logger.info('plotting tree %i' % gid)
        xcoords = tree_dict['x']
        ycoords = tree_dict['y']
        zcoords = tree_dict['z']
        swc_type = tree_dict['swc_type']
        layer    = tree_dict['layer']
        secnodes = tree_dict['section_topology']['nodes']
        src      = tree_dict['section_topology']['src']
        dst      = tree_dict['section_topology']['dst']

        dend_idxs = np.where(swc_type == 4)[0]
        dend_idx_set = set(dend_idxs.flat)

        edges = []
        for sec, nodes in viewitems(secnodes):
            for i in range(1, len(nodes)):
                srcnode = nodes[i-1]
                dstnode = nodes[i]
                if ((srcnode in dend_idx_set) and (dstnode in dend_idx_set)):
                    edges.append((srcnode, dstnode))
        for (s,d) in zip(src,dst):
            srcnode = secnodes[s][-1]
            dstnode = secnodes[d][0]
            if ((srcnode in dend_idx_set) and (dstnode in dend_idx_set)):
                edges.append((srcnode, dstnode))

                
        x = xcoords[dend_idxs].reshape(-1,)
        y = ycoords[dend_idxs].reshape(-1,)
        z = zcoords[dend_idxs].reshape(-1,)

        # Make a NetworkX graph out of our point and edge data
        g = utils.make_geometric_graph(x, y, z, edges)

        # Compute minimum spanning tree using networkx
        # nx.mst returns an edge generator
        edges = nx.minimum_spanning_tree(g).edges(data=True)
        start_idx, end_idx, _ = np.array(list(edges)).T
        start_idx = start_idx.astype(np.int)
        end_idx   = end_idx.astype(np.int)
        if color_edge_scalars:
            edge_scalars = z[start_idx]
            edge_color = None
        else:
            edge_scalars = None
            edge_color = hex2rgb(rainbow_color_list[gid%len(rainbow_color_list)])
                                        
        # Plot this with Mayavi
        plot_graph(x, y, z, start_idx, end_idx, edge_scalars=edge_scalars, edge_color=edge_color, \
                       opacity=0.8, colormap='summer', line_width=line_width)

            
    from dentate.geometry import make_volume

    if volume == 'none':
        pass
    elif volume == 'subvol':
        logger.indo('Creating volume...')
        vol = make_volume ((pop_min_extent[0], pop_max_extent[0]), \
                               (pop_min_extent[1], pop_max_extent[1]), \
                               (pop_min_extent[2], pop_max_extent[2]), \
                               rotate=rotate)

        logger.info('Plotting volume...')
        vol.mplot_surface(color=(0, 0.4, 0), opacity=volume_opacity)
    elif volume == 'full':
        logger.info('Creating volume...')
        vol = make_volume ((layer_min_extent[0], layer_max_extent[0]), \
                              (layer_min_extent[1], layer_max_extent[1]), \
                              (layer_min_extent[2], layer_max_extent[2]), \
                              rotate=rotate)
        logger.info('Plotting volume...')
        vol.mplot_surface(color=(0, 1, 0), opacity=volume_opacity)
    else:
        raise ValueError('Unknown volume plot type %s' % volume)        

    mlab.gcf().scene.x_plus_view()
    mlab.savefig('%s_trees_in_volume.tiff' % population, magnification=10)
    mlab.show()


def plot_population_density(population, soma_coords, distances_namespace, max_u, max_v, bin_size=100., showFig = True, saveFig = False):
    """

    :param population: str
    :param soma_coords: dict of array
    :param u: array
    :param v: array
    :param distance_U: array
    :param distance_V: array
    :param max_u: float: u_distance
    :param max_v: float: v_distance
    :param bin_size: float
    :return:
    """
    fig1 = plt.figure()
    ax = fig1.add_subplot(111, projection='3d')
    pop_size = len(soma_coords[population]['x'])
    indexes = random.sample(list(range(pop_size)), min(pop_size, 5000))
    ax.scatter(soma_coords[population]['x'][indexes], soma_coords[population]['y'][indexes],
               soma_coords[population]['z'][indexes], alpha=0.1, linewidth=0)
    scaling = np.array([getattr(ax, 'get_{}lim'.format(dim))() for dim in 'xyz'])
    ax.auto_scale_xyz(*[[np.min(scaling), np.max(scaling)]] * 3)
    ax.set_xlabel('X (um)')
    ax.set_ylabel('Y (um)')
    ax.set_zlabel('Z (um)')

    step_sizes = [int(max_u / bin_size), int(max_v / bin_size)]
    plt.figure(figsize=plt.figaspect(1.)*2.)
    population_indexes_u = get_array_index(u, soma_coords[population]['u'])
    population_indexes_v = get_array_index(v, soma_coords[population]['v'])
    H, u_edges, v_edges = np.histogram2d(distance_U[population_indexes_u, population_indexes_v],
                                         distance_V[population_indexes_u, population_indexes_v], step_sizes)
    H = np.rot90(H)
    H = np.flipud(H)
    Hmasked = np.ma.masked_where(H == 0, H)
    ax = plt.gca()
    pcm = ax.pcolormesh(u_edges, v_edges, Hmasked)
    ax.set_xlabel('Arc distance (septal - temporal) (um)')
    ax.set_ylabel('Arc distance (supra - infrapyramidal)  (um)')
    ax.set_title(population)
    ax.set_aspect('equal', 'box')
    clean_axes(ax)
    divider = make_axes_locatable(ax)
    cax = divider.append_axes("right", size="3%", pad=0.05)
    cbar = plt.colorbar(pcm, cax=cax)
    cbar.ax.set_ylabel('Counts')

    if saveFig: 
        if isinstance(saveFig, str):
            filename = saveFig
        else:
            filename = distances_namespace+' '+'density.png'
            plt.savefig(filename)

    if showFig:
        show_figure()

    return ax


def plot_lfp(config, input_path, time_range = None, lw = 3, figSize = (15,8), fontSize = 14, saveFig = None, showFig = True):
    '''
    Line plot of LFP state variable (default: v). Returns the figure handle.

    config: path to model configuration file
    input_path: file with LFP trace data
    time_range ([start:stop]): Time range of spikes shown; if None shows all (default: None)
    time_variable: Name of variable containing spike times (default: 't')
    lw (integer): Line width (default: 3)
    fontSize (integer): Size of text font (default: 14)
    figSize ((width, height)): Size of figure (default: (15,8))
    saveFig (None|True|'fileName'): File name where to save the figure (default: None)
    showFig (True|False): Whether to show the figure or not (default: True)
    '''

    env = Env(config_file=config)

    fig = plt.figure(figsize=figSize)
    ax = plt.gca()

    for lfp_label,lfp_config_dict in viewitems(env.lfpConfig):
        namespace_id = "Local Field Potential %s" % str(lfp_label)
        import h5py
        infile = h5py.File(input_path)

        logger.info('plot_lfp: reading data for %s...' % namespace_id)
        if time_range is None:
            t = infile[namespace_id]['t']
            v = infile[namespace_id]['v']
        else:
            tlst = []
            vlst = []
            for (t,v) in zip(infile[namespace_id]['t'], infile[namespace_id]['v']):
                if time_range[0] <= t <= time_range[1]:
                    tlst.append(t)
                    vlst.append(v)
            t = np.asarray(tlst)
            v = np.asarray(vlst)
        
        ax.plot(t, v, label=lfp_label)
        
        ax.set_xlabel('Time (ms)', fontsize=fontSize)
        ax.set_ylabel('Field Potential (mV)', fontsize=fontSize)

        # save figure
        if saveFig:
            if isinstance(saveFig, str):
                filename = saveFig
            else:
                filename = namespace_id+'.png'
                plt.savefig(filename)
                
        # show fig
        if showFig:
            show_figure()

        


## Plot intracellular state trace 
def plot_intracellular_state (input_path, namespace_id, include = ['eachPop'], time_range = None, time_variable='t', variable='v', max_units = 1, unit_no = None,
                              labels = None, lw = 3, marker = '|', figSize = (15,8), fontSize = 14, saveFig = None, 
                              showFig = True, query = False): 
    ''' 
    Line plot of intracellular state variable (default: v). Returns the figure handle.

    input_path: file with spike data
    namespace_id: attribute namespace for spike events
    time_range ([start:stop]): Time range of spikes shown; if None shows all (default: None)
    time_variable: Name of variable containing spike times (default: 't')
    variable: Name of state variable (default: 'v')
    max_units (int): maximum number of units from each population that will be plotted  (default: 1)
    labels = ('legend', 'overlay'): Show population labels in a legend or overlayed on one side of raster (default: 'legend')
    lw (integer): Line width for each spike (default: 3)
    marker (char): Marker for each spike (default: '|')
    fontSize (integer): Size of text font (default: 14)
    figSize ((width, height)): Size of figure (default: (15,8))
    saveFig (None|True|'fileName'): File name where to save the figure (default: None)
    showFig (True|False): Whether to show the figure or not (default: True)
    '''

    (population_ranges, N) = read_population_ranges(input_path)
    population_names  = read_population_names(input_path)

    pop_num_cells = {}
    for k in population_names:
        pop_num_cells[k] = population_ranges[k][1]

    # Replace 'eachPop' with list of populations
    if 'eachPop' in include: 
        include.remove('eachPop')
        for pop in population_names:
            include.append(pop)

    data = statedata.read_state (input_path, include, namespace_id, time_variable=time_variable,
                                 variable=variable, time_range=time_range, 
                                 max_units = max_units, unit_no = unit_no, query = query)

    if query:
        return

    states     = data['states']
    
    pop_colors = { pop_name: color_list[ipop%len(color_list)] for ipop, pop_name in enumerate(states.keys()) }
    
    stplots = []
    
    fig, ax1 = plt.subplots(figsize=figSize,sharex='all',sharey='all')
        
    for (pop_name, pop_states) in viewitems(states):
        
        for (gid, cell_states) in viewitems(pop_states):
            
            stplots.append(ax1.plot(cell_states[0], cell_states[1], linewidth=lw, marker=marker, c=pop_colors[pop_name], alpha=0.5, label=pop_name))
            

    ax1.set_xlabel('Time (ms)', fontsize=fontSize)
    ax1.set_ylabel(variable, fontsize=fontSize)
    #ax1.set_xlim(time_range)
    
    # Add legend
    pop_labels = pop_name
    
    if labels == 'legend':
        legend_labels = pop_labels
        lgd = plt.legend(stplots, legend_labels, fontsize=fontSize, scatterpoints=1, markerscale=5.,
                         loc='upper right', bbox_to_anchor=(1.2, 1.0))
        ## From https://stackoverflow.com/questions/30413789/matplotlib-automatic-legend-outside-plot
        ## draw the legend on the canvas to assign it real pixel coordinates:
        plt.gcf().canvas.draw()
        ## transformation from pixel coordinates to Figure coordinates:
        transfig = plt.gcf().transFigure.inverted()
        ## Get the legend extents in pixels and convert to Figure coordinates.
        ## Pull out the farthest extent in the x direction since that is the canvas direction we need to adjust:
        lgd_pos = lgd.get_window_extent()
        lgd_coord = transfig.transform(lgd_pos)
        lgd_xmax = lgd_coord[1, 0]
        ## Do the same for the Axes:
        ax_pos = plt.gca().get_window_extent()
        ax_coord = transfig.transform(ax_pos)
        ax_xmax = ax_coord[1, 0]
        ## Adjust the Figure canvas using tight_layout for
        ## Axes that must move over to allow room for the legend to fit within the canvas:
        shift = 1 - (lgd_xmax - ax_xmax)
        plt.gcf().tight_layout(rect=(0, 0, shift, 1))
        
    # save figure
    if saveFig: 
        if isinstance(saveFig, str):
            filename = saveFig
        else:
            filename = namespace_id+' '+'state.png'
            plt.savefig(filename)
                
    # show fig 
    if showFig:
        show_figure()
    
    return fig


## Plot spike raster
def plot_spike_raster (input_path, namespace_id, include = ['eachPop'], time_range = None, time_variable='t', max_spikes = int(1e6),
                       labels = 'legend', pop_rates = True, spike_hist = None, spike_hist_bin = 5,
                       lw = 3, marker = '|', figSize = (15,8), fontSize = 14, saveFig = None, showFig = True): 
    ''' 
    Raster plot of network spike times. Returns the figure handle.

    input_path: file with spike data
    namespace_id: attribute namespace for spike events
    time_range ([start:stop]): Time range of spikes shown; if None shows all (default: None)
    time_variable: Name of variable containing spike times (default: 't')
    max_spikes (int): maximum number of spikes that will be plotted  (default: 1e6)
    labels = ('legend', 'overlay'): Show population labels in a legend or overlayed on one side of raster (default: 'legend')
    pop_rates = (True|False): Include population rates (default: False)
    spike_hist (None|'overlay'|'subplot'): overlay line over raster showing spike histogram (spikes/bin) (default: False)
    spike_hist_bin (int): Size of bin in ms to use for histogram (default: 5)
    lw (integer): Line width for each spike (default: 3)
    marker (char): Marker for each spike (default: '|')
    fontSize (integer): Size of text font (default: 14)
    figSize ((width, height)): Size of figure (default: (15,8))
    saveFig (None|True|'fileName'): File name where to save the figure (default: None)
    showFig (True|False): Whether to show the figure or not (default: True)
    '''

    (population_ranges, N) = read_population_ranges(input_path)
    population_names  = read_population_names(input_path)

    total_num_cells = 0
    pop_num_cells = {}
    pop_start_inds = {}
    for k in population_names:
        pop_start_inds[k] = population_ranges[k][0]
        pop_num_cells[k] = population_ranges[k][1]
        total_num_cells += population_ranges[k][1]

    include = list(include)
    # Replace 'eachPop' with list of populations
    if 'eachPop' in include: 
        include.remove('eachPop')
        for pop in population_names:
            include.append(pop)

    # sort according to start index        
    include.sort(key=lambda x: pop_start_inds[x])
    include.reverse()
    
    spkdata = spikedata.read_spike_events (input_path, include, namespace_id, time_variable=time_variable, time_range=time_range)

    spkpoplst        = spkdata['spkpoplst']
    spkindlst        = spkdata['spkindlst']
    spktlst          = spkdata['spktlst']
    num_cell_spks    = spkdata['num_cell_spks']
    pop_active_cells = spkdata['pop_active_cells']
    tmin             = spkdata['tmin']
    tmax             = spkdata['tmax']
    
    time_range = [tmin, tmax]

    # Calculate spike histogram if requested
    if spike_hist:
        all_spkts = np.concatenate(spktlst, axis=0)
        sphist_y, bin_edges = np.histogram(all_spkts, bins = np.arange(time_range[0], time_range[1], spike_hist_bin))
        sphist_x = bin_edges[:-1]+spike_hist_bin/2

    maxN = 0
    minN = N

    avg_rates = {}
    tsecs = (time_range[1]-time_range[0])/1e3 
    for i,pop_name in enumerate(spkpoplst):
        pop_num = len(pop_active_cells[pop_name])
        maxN = max(maxN, max(pop_active_cells[pop_name]))
        minN = min(minN, min(pop_active_cells[pop_name]))
        if pop_num > 0:
            if num_cell_spks[pop_name] == 0:
                avg_rates[pop_name] = 0
            else:
                avg_rates[pop_name] = num_cell_spks[pop_name] / pop_num / tsecs
        
    
    pop_colors = { pop_name: color_list[ipop%len(color_list)] for ipop, pop_name in enumerate(spkpoplst) }

    pop_spk_dict = { pop_name: (pop_spkinds, pop_spkts) for (pop_name, pop_spkinds, pop_spkts) in zip(spkpoplst, spkindlst, spktlst) }

    if spike_hist is None:
        fig, axes = plt.subplots(nrows=len(spkpoplst), sharex=True, figsize=figSize)
    elif spike_hist == 'subplot':
        fig, axes = plt.subplots(nrows=len(spkpoplst)+1, sharex=True, figsize=figSize,
                                 gridspec_kw={'height_ratios': [1]*len(spkpoplst) + [2]})

    sctplots = []
    
    for i, pop_name in enumerate(include):
        pop_spkinds, pop_spkts = pop_spk_dict[pop_name]

        if max_spikes is not None:
            if int(max_spikes) < len(pop_spkinds):
               logger.info(('  Displaying only randomly sampled %i out of %i spikes for population %s' % (max_spikes, len(pop_spkts), pop_name)))
               sample_inds = np.random.randint(0, len(pop_spkinds)-1, size=int(max_spikes))
               pop_spkts   = pop_spkts[sample_inds]
               pop_spkinds = pop_spkinds[sample_inds]

        sctplots.append(axes[i].scatter(pop_spkts, pop_spkinds, s=10, linewidths=lw, marker=marker, c=pop_colors[pop_name], alpha=0.5, label=pop_name))

        N = pop_num_cells[pop_name]
        S = pop_start_inds[pop_name]
        axes[i].set_ylim(S, S+N-1)
        
    axes[0].set_xlim(time_range)

    axes[0].set_xlabel('Time (ms)', fontsize=fontSize)
    axes[0].set_ylabel('Cell Index', fontsize=fontSize)

    axes[0].tick_params(axis='x', which='major', labelsize=fontSize)
    axes[0].tick_params(axis='x', which='minor', labelsize=fontSize)

    fig.subplots_adjust(hspace=0)
    plt.setp([a.get_xticklabels() for a in fig.axes[:-2]], visible=False)

    # set raster plot ticks to the end of the index range for each population
    for a in fig.axes[:-1]:
        start, end = a.get_ylim()
        a.get_yaxis().set_ticks([end])

    # set raster plot ticks to start and end of index range for first population
    a = fig.axes[len(include)-1]
    start, end = a.get_ylim()
    a.get_yaxis().set_ticks([start, end])
        
    if pop_rates:
        lgd_labels = [pop_name + ' (%i active; %.3g Hz)' % (len(pop_active_cells[pop_name]), avg_rates[pop_name]) for pop_name in spkpoplst if pop_name in avg_rates]
    else:
        lgd_labels = [pop_name + ' (%i active)' % (len(pop_active_cells[pop_name]))  for pop_name in spkpoplst if pop_name in avg_rates]
            

        
    # Plot spike histogram
    pch = interpolate.pchip(sphist_x, sphist_y)
    res_npts = int((sphist_x.max() - sphist_x.min()))
    sphist_x_res = np.linspace(sphist_x.min(), sphist_x.max(), res_npts, endpoint=True)
    sphist_y_res = pch(sphist_x_res)

    if spike_hist == 'overlay':
        ax2 = axes[-1].twinx()
        ax2.plot (sphist_x_res, sphist_y_res, linewidth=0.5)
        ax2.set_ylabel('Spike count', fontsize=fontSize) # add yaxis label in opposite side
        ax2.set_xlim(time_range)
    elif spike_hist == 'subplot':
        ax2=axes[-1]
        ax2.plot (sphist_x_res, sphist_y_res, linewidth=1.0)
        ax2.set_xlabel('Time (ms)', fontsize=fontSize)
        ax2.set_ylabel('Spike count', fontsize=fontSize)
        ax2.set_xlim(time_range)

    
    if labels == 'legend':
       # Shrink axes by 15%
       for ax in axes:
           box = ax.get_position()
           ax.set_position([box.x0, box.y0, box.width * 0.85, box.height])
       # Add legend
       lgd = fig.legend(sctplots, lgd_labels, loc = 'center right', 
                        fontsize='small', scatterpoints=1, markerscale=5.,
                        bbox_to_anchor=(1.002, 0.5), bbox_transform=plt.gcf().transFigure)
       fig.artists.append(lgd)
       
    elif labels == 'overlay':
        for i, (pop_name, lgd_label) in enumerate(zip(spkpoplst, lgd_labels)):
                at = AnchoredText(lgd_label, loc='upper right', borderpad=0.01, prop=dict(size=fontSize))
                axes[i].add_artist(at)
        max_label_len = max([len(l) for l in lgd_labels])
        
    # save figure
    if saveFig: 
       if isinstance(saveFig, str):
           filename = saveFig
       else:
           filename = namespace_id+' '+'raster.png'
           plt.savefig(filename)
                
    # show fig 
    if showFig:
        show_figure()
    
    return fig


    
    
def update_spatial_rasters(frame, scts, timebins, data, distances_U_dict, distances_V_dict, lgd):
    if frame > 0:
        t0 = timebins[frame]
        t1 = timebins[frame+1]
        for p, (pop_name, spkinds, spkts) in enumerate(data):
            distances_U = distances_U_dict[pop_name]
            distances_V = distances_V_dict[pop_name]
            rinds = np.where(np.logical_and(spkts >= t0, spkts <= t1))
            cinds = spkinds[rinds]
            x = np.asarray([distances_U[ind] for ind in cinds])
            y = np.asarray([distances_V[ind] for ind in cinds])
            scts[p].set_data(x, y)
            scts[p].set_label(pop_name)
            scts[-1].set_text('t = %f ms' % t1)
    return scts
        
def init_spatial_rasters(ax, timebins, data, range_U_dict, range_V_dict, distances_U_dict, distances_V_dict, lgd, fontSize, lw, marker, pop_colors):
    scts = []
    t0 = timebins[0]
    t1 = timebins[1]
    min_U = None
    min_V = None
    max_U = None
    max_V = None
    for (pop_name, spkinds, spkts) in data:
        distances_U = distances_U_dict[pop_name]
        distances_V = distances_V_dict[pop_name]
        rinds = np.where(np.logical_and(spkts >= t0, spkts <= t1))
        cinds = spkinds[rinds]
        x = np.asarray([distances_U[ind] for ind in cinds])
        y = np.asarray([distances_V[ind] for ind in cinds])
        #scts.append(ax.scatter(x, y, linewidths=lw, marker=marker, c=pop_colors[pop_name], alpha=0.5, label=pop_name))
        scts = scts + plt.plot([], [], marker, animated=True, alpha=0.5)
        if min_U is None:
            min_U = range_U_dict[pop_name][0]
        else:
            min_U = min(min_U, range_U_dict[pop_name][0])
        if min_V is None:
            min_V = range_V_dict[pop_name][0]
        else:
            min_V = min(min_V, range_V_dict[pop_name][0])
        if max_U is None:
            max_U = range_U_dict[pop_name][1]
        else:
            max_U = max(max_U, range_U_dict[pop_name][1])
        if max_V is None:
            max_V = range_V_dict[pop_name][1]
        else:
            max_V = max(max_V, range_V_dict[pop_name][1])
    ax.set_xlim((min_U, max_U))
    ax.set_ylim((min_V, max_V))
    
    return scts + [lgd(scts), plt.text(0.05, 0.95, 't = %f ms' % t0, fontsize=fontSize, transform=ax.transAxes)]
        
aniplots = []
        
## Plot spike raster
def plot_spatial_spike_raster (input_path, namespace_id, coords_path, distances_namespace='Arc Distances',
                               include = ['eachPop'], time_step = 5.0, time_range = None, time_variable='t', max_spikes = int(1e6),
                               lw = 3, marker = 'o', figSize = (15,8), fontSize = 14, saveFig = None, showFig = True): 
    ''' 
    Spatial raster plot of network spike times. Returns the figure handle.

    input_path: file with spike data
    namespace_id: attribute namespace for spike events
    time_range ([start:stop]): Time range of spikes shown; if None shows all (default: None)
    time_variable: Name of variable containing spike times (default: 't')
    max_spikes (int): maximum number of spikes that will be plotted  (default: 1e6)
    labels = ('legend', 'overlay'): Show population labels in a legend or overlayed on one side of raster (default: 'legend')
    lw (integer): Line width for each spike (default: 3)
    marker (char): Marker for each spike (default: '|')
    fontSize (integer): Size of text font (default: 14)
    figSize ((width, height)): Size of figure (default: (15,8))
    saveFig (None|True|'fileName'): File name where to save the figure (default: None)
    showFig (True|False): Whether to show the figure or not (default: True)
    '''

    (population_ranges, N) = read_population_ranges(input_path)
    population_names  = read_population_names(input_path)

    pop_num_cells = {}
    for k in population_names:
        pop_num_cells[k] = population_ranges[k][1]

    # Replace 'eachPop' with list of populations
    if 'eachPop' in include: 
        include.remove('eachPop')
        for pop in population_names:
            include.append(pop)

    distance_U_dict = {}
    distance_V_dict = {}
    range_U_dict = {}
    range_V_dict = {}
    for population in include:
        distances = read_cell_attributes(coords_path, population, namespace=distances_namespace)
    
        soma_distances = { k: (v['U Distance'][0], v['V Distance'][0]) for (k,v) in distances }
        del distances
        
        logger.info('read distances (%i elements)' % len(list(soma_distances.keys())))
        distance_U_array = np.asarray([soma_distances[gid][0] for gid in soma_distances])
        distance_V_array = np.asarray([soma_distances[gid][1] for gid in soma_distances])

        U_min = np.min(distance_U_array)
        U_max = np.max(distance_U_array)
        V_min = np.min(distance_V_array)
        V_max = np.max(distance_V_array)

        range_U_dict[population] = (U_min, U_max)
        range_V_dict[population] = (V_min, V_max)
        
        distance_U = { gid: soma_distances[gid][0] for gid in soma_distances }
        distance_V = { gid: soma_distances[gid][1] for gid in soma_distances }

        distance_U_dict[population] = distance_U
        distance_V_dict[population] = distance_V
        
    spkdata = spikedata.read_spike_events (input_path, include, namespace_id, time_variable=time_variable, time_range=time_range)

    spkpoplst        = spkdata['spkpoplst']
    spkindlst        = spkdata['spkindlst']
    spktlst          = spkdata['spktlst']
    num_cell_spks    = spkdata['num_cell_spks']
    pop_active_cells = spkdata['pop_active_cells']
    tmin             = spkdata['tmin']
    tmax             = spkdata['tmax']
    
    time_range = [tmin, tmax]
    
    pop_colors = { pop_name: color_list[ipop%len(color_list)] for ipop, pop_name in enumerate(spkpoplst) }
    
    # Plot spikes
    fig, ax = plt.subplots(figsize=figSize)

    pop_labels = [ pop_name for pop_name in spkpoplst ]
    legend_labels = pop_labels
    lgd = lambda (objs): plt.legend(objs, legend_labels, fontsize=fontSize, scatterpoints=1, markerscale=2., \
                                    loc='upper right', bbox_to_anchor=(0.95, 0.95))
    
    timebins = np.linspace(tmin, tmax, (tmax-tmin) / time_step)
    
    data = zip (spkpoplst, spkindlst, spktlst)
    scts = init_spatial_rasters(ax, timebins, data, range_U_dict, range_V_dict, distance_U_dict, distance_V_dict, lgd, fontSize, lw, marker, pop_colors)
    ani = FuncAnimation(fig, func=update_spatial_rasters, frames=xrange(0, len(timebins)-1), \
                        blit=True, repeat=False, init_func=lambda: scts, fargs=(scts, timebins, data, distance_U_dict, distance_V_dict, lgd))
    aniplots.append(ani)


        # save figure
        #if saveFig: 
        #    if isinstance(saveFig, str):
        #        filename = saveFig
        #    else:
        #        filename = namespace_id+' '+'raster.png'
        #        plt.savefig(filename)
                
    # show fig 
    if showFig:
        show_figure()
    
    return fig


## Plot netclamp results (intracellular trace of target cell + spike raster of presynaptic inputs)
<<<<<<< HEAD
def plot_network_clamp (input_path, spike_namespace, intracellular_namespace, unit_no, include='eachPop', time_range = None, time_variable='t', intracellular_variable='v', labels = 'legend', pop_rates = True, spike_hist = None, spike_hist_bin = 5,
=======
def plot_network_clamp (input_path, spike_namespace, intracellular_namespace, unit_no, include='eachPop', time_range = None, time_variable='t',
                        intracellular_variable='v', orderInverse = False, labels = 'legend', spike_hist = None, spike_hist_bin = 5,
>>>>>>> e945044e
                        lw = 3, marker = ',', figSize = (15,8), fontSize = 14, saveFig = None, showFig = True): 
    ''' 
    Raster plot of target cell intracellular trace + spike raster of presynaptic inputs. Returns the figure handle.

    input_path: file with spike data
    spike_namespace: attribute namespace for spike events
    intracellular_namespace: attribute namespace for intracellular trace
    time_range ([start:stop]): Time range of spikes shown; if None shows all (default: None)
    time_variable: Name of variable containing spike times (default: 't')
    labels = ('legend', 'overlay'): Show population labels in a legend or overlayed on one side of raster (default: 'legend')
    pop_rates = (True|False): Include population rates (default: False)
    spike_hist (None|'overlay'|'subplot'): overlay line over raster showing spike histogram (spikes/bin) (default: False)
    spike_hist_bin (int): Size of bin in ms to use for histogram (default: 5)
    lw (integer): Line width for each spike (default: 3)
    marker (char): Marker for each spike (default: '|')
    fontSize (integer): Size of text font (default: 14)
    figSize ((width, height)): Size of figure (default: (15,8))
    saveFig (None|True|'fileName'): File name where to save the figure (default: None)
    showFig (True|False): Whether to show the figure or not (default: True)
    '''

    (population_ranges, N) = read_population_ranges(input_path)
    population_names  = read_population_names(input_path)

    popName = None
    pop_num_cells = {}
    pop_start_inds = {}
    for k in population_names:
        pop_start_inds[k] = population_ranges[k][0]
        pop_range = population_ranges[k]
        pop_num_cells[k] = pop_range[1]
        if (unit_no >= pop_range[0]) and (unit_no < pop_range[0] + pop_range[1]):
           popName = k

    include = list(include)
    # Replace 'eachPop' with list of populations
    if 'eachPop' in include: 
        include.remove('eachPop')
        for pop in population_names:
            include.append(pop)

    # sort according to start index        
    include.sort(key=lambda x: pop_start_inds[x])
    include.reverse()

    spkdata = spikedata.read_spike_events (input_path, include, spike_namespace, \
                                           time_variable=time_variable, time_range=time_range)
    indata  = statedata.read_state (input_path, [popName], intracellular_namespace, time_variable=time_variable, \
                                    variable=intracellular_variable, time_range=time_range, unit_no = [unit_no])

    spkpoplst        = spkdata['spkpoplst']
    spkindlst        = spkdata['spkindlst']
    spktlst          = spkdata['spktlst']
    num_cell_spks    = spkdata['num_cell_spks']
    pop_active_cells = spkdata['pop_active_cells']
    tmin             = spkdata['tmin']
    tmax             = spkdata['tmax']
    
    time_range = [tmin, tmax]


    histo_dict = {}
    # Calculate spike histogram if requested
    if spike_hist:
        all_spkts = np.concatenate(spktlst, axis=0)
        sphist_y, bin_edges = np.histogram(all_spkts, bins = np.arange(time_range[0], time_range[1], spike_hist_bin))
        sphist_x = bin_edges[:-1]+spike_hist_bin/2

        
    maxN = 0
    minN = N

    avg_rates = {}
    tsecs = (time_range[1]-time_range[0])/1e3 
    for i,pop_name in enumerate(spkpoplst):
        pop_num = len(pop_active_cells[pop_name])
        maxN = max(maxN, max(pop_active_cells[pop_name]))
        minN = min(minN, min(pop_active_cells[pop_name]))
        if pop_num > 0:
            if num_cell_spks[pop_name] == 0:
                avg_rates[pop_name] = 0
            else:
                avg_rates[pop_name] = num_cell_spks[pop_name] / pop_num / tsecs
        
    
    pop_colors = { pop_name: color_list[ipop%len(color_list)] for ipop, pop_name in enumerate(spkpoplst) }

    pop_spk_dict = { pop_name: (pop_spkinds, pop_spkts) for (pop_name, pop_spkinds, pop_spkts) in zip(spkpoplst, spkindlst, spktlst) }
    
    # Plot spikes
    if spike_hist is None:
        fig, axes = plt.subplots(nrows=len(spkpoplst)+1, sharex=True, figsize=figSize,
                                 gridspec_kw={'height_ratios': [1]*len(spkpoplst) + [2]})
    elif spike_hist == 'subplot':
        fig, axes = plt.subplots(nrows=len(spkpoplst)+2, sharex=True, figsize=figSize,
                                 gridspec_kw={'height_ratios': [1]*len(spkpoplst) + [2, 2]})

    sctplots = []
    
    for i, pop_name in enumerate(include):
        pop_spkinds, pop_spkts = pop_spk_dict[pop_name]

        sctplots.append(axes[i].scatter(pop_spkts, pop_spkinds, s=10, linewidths=lw, marker=marker, c=pop_colors[pop_name], alpha=0.5, label=pop_name))

        N = pop_num_cells[pop_name]
        S = pop_start_inds[pop_name]
        axes[i].set_ylim(S, S+N-1)
        
    axes[0].set_xlim(time_range)

    axes[0].set_xlabel('Time (ms)', fontsize=fontSize)
    axes[0].set_ylabel('Cell Index', fontsize=fontSize)

    axes[0].tick_params(axis='x', which='major', labelsize=fontSize)
    axes[0].tick_params(axis='x', which='minor', labelsize=fontSize)

    fig.subplots_adjust(hspace=0)
    plt.setp([a.get_xticklabels() for a in fig.axes[:-2]], visible=False)

    # set raster plot ticks to the end of the index range for each population
    for i, pop_name in enumerate(include):
        a = fig.axes[i]
        start, end = a.get_ylim()
        a.get_yaxis().set_ticks([end])

    # set raster plot ticks to start and end of index range for first population
    a = fig.axes[len(include)-1]
    start, end = a.get_ylim()
    a.get_yaxis().set_ticks([start, end])
        
    if pop_rates:
        lgd_labels = [pop_name + ' (%i active; %.3g Hz)' % (len(pop_active_cells[pop_name]), avg_rates[pop_name]) for pop_name in spkpoplst if pop_name in avg_rates]
    else:
        lgd_labels = [pop_name + ' (%i active)' % (len(pop_active_cells[pop_name]))  for pop_name in spkpoplst if pop_name in avg_rates]

    # Plot spike histogram
    pch = interpolate.pchip(sphist_x, sphist_y)
    res_npts = int((sphist_x.max() - sphist_x.min()))
    sphist_x_res = np.linspace(sphist_x.min(), sphist_x.max(), res_npts, endpoint=True)
    sphist_y_res = pch(sphist_x_res)

    if spike_hist == 'overlay':
        ax2 = axes[-2].twinx()
        ax2.plot (sphist_x_res, sphist_y_res, linewidth=0.5)
        ax2.set_ylabel('Spike count', fontsize=fontSize) # add yaxis label in opposite side
        ax2.set_xlim(time_range)
    elif spike_hist == 'subplot':
        ax2=axes[-2]
        ax2.plot (sphist_x_res, sphist_y_res, linewidth=1.0)
        ax2.set_xlabel('Time (ms)', fontsize=fontSize)
        ax2.set_ylabel('Spike count', fontsize=fontSize)
        ax2.set_xlim(time_range)
            
    # Plot intracellular state
    ax3 = axes[-1]
    ax3.set_xlabel('Time (ms)', fontsize=fontSize)
    ax3.set_ylabel(intracellular_variable, fontsize=fontSize)
    ax3.set_xlim(time_range)

    states = indata['states']
    stplots = []
    print 'states: ', states
    for (pop_name, pop_states) in viewitems(states):
        for (gid, cell_states) in viewitems(pop_states):
            st_x, st_y = cell_states
            pch = interpolate.pchip(st_x, st_y)
            res_npts = int((st_x.max() - st_x.min()))
            st_x_res = np.linspace(st_x.min(), st_x.max(), res_npts, endpoint=True)
            st_y_res = pch(st_x_res)
            stplots.append(ax3.plot(st_x_res, st_y_res, linewidth=lw, marker=marker, alpha=0.5, label=pop_name))

    if labels == 'legend':
       # Shrink axes by 15%
       for ax in axes:
           box = ax.get_position()
           ax.set_position([box.x0, box.y0, box.width * 0.85, box.height])
       # Add legend
       lgd = fig.legend(sctplots, lgd_labels, loc = 'center right', 
                        fontsize='small', scatterpoints=1, markerscale=5.,
                        bbox_to_anchor=(1.002, 0.5), bbox_transform=plt.gcf().transFigure)
       fig.artists.append(lgd)
       
    elif labels == 'overlay':
        for i, (pop_name, lgd_label) in enumerate(zip(spkpoplst, lgd_labels)):
                at = AnchoredText(lgd_label, loc='upper right', borderpad=0.01, prop=dict(size=fontSize))
                axes[i].add_artist(at)
        max_label_len = max([len(l) for l in lgd_labels])
            
<<<<<<< HEAD
    # save figure
    if saveFig: 
        if isinstance(saveFig, str):
            filename = saveFig
        else:
            filename = 'Network Clamp %s %i.png' % (popName, unit_no)
            plt.savefig(filename)
=======
            
        # Plot intracellular state
        ax3=plt.subplot(gs[2])
        ax3.set_xlabel('Time (ms)', fontsize=fontSize)
        ax3.set_ylabel(intracellular_variable, fontsize=fontSize)
        ax3.set_xlim(time_range)

        states = indata['states']
        stplots = []
        for (pop_name, pop_states) in viewitems(states):
            for (gid, cell_states) in viewitems(pop_states):
                stplots.append(ax3.plot(cell_states[0], cell_states[1], linewidth=lw, marker=marker, alpha=0.5, label=pop_name))
            
        if orderInverse:
            plt.gca().invert_yaxis()

        # save figure
        if saveFig: 
            if isinstance(saveFig, str):
                filename = saveFig
            else:
                filename = 'Network Clamp %s %i.png' % (popName, unit_no)
                plt.savefig(filename)
>>>>>>> e945044e
                
    # show fig 
    if showFig:
        show_figure()
    
    return fig


## Plot spike rates
def plot_spike_rates (input_path, namespace_id, include = ['eachPop'], time_range = None, time_variable='t', labels = 'legend', bin_size = 100., lw = 3, marker = '|', figSize = (15,8), fontSize = 14, saveFig = None, showFig = True):
    ''' 
    Plot of network firing rates. Returns the figure handle.

    input_path: file with spike data
    namespace_id: attribute namespace for spike events
    time_range ([start:stop]): Time range of spikes shown; if None shows all (default: None)
    time_variable: Name of variable containing spike times (default: 't')
    labels = ('legend', 'overlay'): Show population labels in a legend or overlayed on one side of raster (default: 'legend')
    lw (integer): Line width for each spike (default: 3)
    marker (char): Marker for each spike (default: '|')
    fontSize (integer): Size of text font (default: 14)
    figSize ((width, height)): Size of figure (default: (15,8))
    saveFig (None|True|'fileName'): File name where to save the figure (default: None)
    showFig (True|False): Whether to show the figure or not (default: True)
    '''

    (population_ranges, N) = read_population_ranges(input_path)
    population_names  = read_population_names(input_path)

    pop_num_cells = {}
    for k in population_names:
        pop_num_cells[k] = population_ranges[k][1]

    # Replace 'eachPop' with list of populations
    if 'eachPop' in include: 
        include.remove('eachPop')
        for pop in population_names:
            include.append(pop)

    spkdata = spikedata.read_spike_events (input_path, include, namespace_id, time_variable=time_variable,
                                           time_range=time_range)

    spkpoplst        = spkdata['spkpoplst']
    spkindlst        = spkdata['spkindlst']
    spktlst          = spkdata['spktlst']
    num_cell_spks    = spkdata['num_cell_spks']
    pop_active_cells = spkdata['pop_active_cells']
    tmin             = spkdata['tmin']
    tmax             = spkdata['tmax']

    time_range = [tmin, tmax]
    time_bins  = np.arange(time_range[0], time_range[1], bin_size)

    spkrate_dict = {}
    for subset, spkinds, spkts in zip(spkpoplst, spkindlst, spktlst):
        spkdict = spikedata.make_spike_dict(spkinds, spkts)
        sdf_dict = spikedata.spike_density_estimate(subset, spkdict, time_bins)
        i = 0
        rate_dict = {}
        for ind, dct in viewitems(sdf_dict):
            rates       = np.asarray(dct['rate'], dtype=np.float32)
            peak        = np.mean(rates[np.where(rates >= np.percentile(rates, 90.))[0]])
            peak_index  = np.where(rates == np.max(rates))[0][0]
            rate_dict[i] = { 'rate': rates, 'peak': peak, 'peak index': peak_index }
            i = i+1
        spkrate_dict[subset] = rate_dict
        logger.info(('Calculated spike rates for %i cells in population %s' % (len(rate_dict), subset)))

                    
    # Plot spikes
    fig, ax1 = plt.subplots(figsize=figSize)


    for (iplot, subset) in enumerate(spkpoplst):

        pop_rates = spkrate_dict[subset]
        
        peak_lst = []
        for ind, rate_dict in viewitems(pop_rates):
            rate       = rate_dict['rate']
            peak_index = rate_dict['peak index']
            peak_lst.append(peak_index)

        ind_peak_lst = list(enumerate(peak_lst))
        del(peak_lst)
        ind_peak_lst.sort(key=lambda i_x: i_x[1])

        rate_lst = [ pop_rates[i]['rate'] for i, _ in ind_peak_lst ]
        del(ind_peak_lst)
        
        rate_matrix = np.matrix(rate_lst, dtype=np.float32)
        del(rate_lst)

        color = color_list[iplot%len(color_list)]

        plt.subplot(len(spkpoplst),1,iplot+1)  # if subplot, create new subplot
        plt.title (str(subset), fontsize=fontSize)

        im = plt.imshow(rate_matrix, origin='lower', aspect='auto', #interpolation='bicubic',
                        extent=[time_range[0], time_range[1], 0, rate_matrix.shape[0]], cmap=cm.jet)

        if iplot == 0: 
            plt.ylabel('Relative Cell Index', fontsize=fontSize)
        if iplot == len(spkpoplst)-1:
            plt.xlabel('Time (ms)', fontsize=fontSize)

        cbar = plt.colorbar(im)
        cbar.ax.set_ylabel('Firing Rate (Hz)', fontsize=fontSize)
                
    # show fig 
    if showFig:
        show_figure()
    
    return fig

## Plot spike histogram
def plot_spike_histogram (input_path, namespace_id, include = ['eachPop'], time_variable='t', time_range = None, 
                          pop_rates = False, bin_size = 5., smooth = 0, quantity = 'rate',
                          figSize = (15,8), overlay=True, graph_type='bar',
                          fontSize = 14, lw = 3, saveFig = None, showFig = True):
    ''' 
    Plots spike histogram. Returns figure handle.

        - input_path: file with spike data
        - namespace_id: attribute namespace for spike events
        - include (['eachPop'|<population name>]): List of data series to include. 
            (default: ['eachPop'] - expands to the name of each population)
        - time_variable: Name of variable containing spike times (default: 't')
        - time_range ([start:stop]): Time range of spikes shown; if None shows all (default: None)
        - bin_size (int): Size in ms of each bin (default: 5)
        - overlay (True|False): Whether to overlay the data lines or plot in separate subplots (default: True)
        - graph_type ('line'|'bar'): Type of graph to use (line graph or bar plot) (default: 'line')
        - quantity ('rate'|'count'): Quantity of y axis (firing rate in Hz, or spike count) (default: 'rate')
        - figSize ((width, height)): Size of figure (default: (10,8))
        - fontSize (integer): Size of text font (default: 14)
        - lw (integer): Line width for each spike (default: 3)
        - saveFig (None|True|'fileName'): File name where to save the figure;
            if set to True uses filename from simConfig (default: None)
        - showFig (True|False): Whether to show the figure or not (default: True)
    '''
    (population_ranges, N) = read_population_ranges(input_path)
    population_names  = read_population_names(input_path)

    pop_num_cells = {}
    for k in population_names:
        pop_num_cells[k] = population_ranges[k][1]

    
    # Replace 'eachPop' with list of populations
    if 'eachPop' in include: 
        include.remove('eachPop')
        for pop in population_names:
            include.append(pop)

    spkdata = spikedata.read_spike_events (input_path, include, namespace_id, time_variable=time_variable,
                                           time_range=time_range)

    spkpoplst        = spkdata['spkpoplst']
    spkindlst        = spkdata['spkindlst']
    spktlst          = spkdata['spktlst']
    num_cell_spks    = spkdata['num_cell_spks']
    pop_active_cells = spkdata['pop_active_cells']
    tmin             = spkdata['tmin']
    tmax             = spkdata['tmax']

    time_range = [tmin, tmax]

    avg_rates = {}
    maxN = 0
    minN = N
    if pop_rates:
        tsecs = (time_range[1]-time_range[0])/1e3 
        for i,pop_name in enumerate(spkpoplst):
            pop_num = len(pop_active_cells[pop_name])
            maxN = max(maxN, max(pop_active_cells[pop_name]))
            minN = min(minN, min(pop_active_cells[pop_name]))
            if pop_num > 0:
                if num_cell_spks[pop_name] == 0:
                    avg_rates[pop_name] = 0
                else:
                    avg_rates[pop_name] = num_cell_spks[pop_name] / pop_num / tsecs
            
    # Y-axis label
    if quantity == 'rate':
        yaxisLabel = 'Mean cell firing rate (Hz)'
    elif quantity == 'count':
        yaxisLabel = 'Spike count'
    elif quantity == 'active':
        yaxisLabel = 'Active cell count'
    else:
        print('Invalid quantity value %s', (quantity))
        return

    # create fig
    fig, axes = plt.subplots(len(spkpoplst), 1, figsize=figSize, sharex=True)
        
    time_bins  = np.arange(time_range[0], time_range[1], bin_size)

    
    hist_dict = {}
    if quantity == 'rate':
        for subset, spkinds, spkts in zip(spkpoplst, spkindlst, spktlst):
            spkdict = spikedata.make_spike_dict(spkinds, spkts)
            sdf_dict = spikedata.spike_density_estimate(subset, spkdict, time_bins)
            count_bin_dict = spikedata.spike_bin_counts(spkdict, time_bins)
            bin_dict = defaultdict(lambda: {'rates':0.0, 'active': 0})
            for (ind, dct) in viewitems(sdf_dict):
                rate = dct['rate']
                for ibin in range(0, len(time_bins)):
                    d = bin_dict[ibin]
                    bin_rate = rate[ibin]
                    d['rates']  += bin_rate
                    d['active'] += 1
            hist_dict[subset] = bin_dict
            logger.info(('Calculated spike rates for %i cells in population %s' % (len(sdf_dict), subset)))
    else:
        for subset, spkinds, spkts in zip(spkpoplst, spkindlst, spktlst):
            spkdict = spikedata.make_spike_dict(spkinds, spkts)
            count_bin_dict = spikedata.spike_bin_counts(spkdict, time_bins)
            bin_dict      = defaultdict(lambda: {'counts':0, 'active': 0})
            for (ind, counts) in viewitems(count_bin_dict):
                for ibin in range(0, len(time_bins)):
                    d = bin_dict[ibin]
                    d['counts'] += counts[ibin]
                    d['active'] += 1
            hist_dict[subset] = bin_dict
            logger.info(('Calculated spike counts for %i cells in population %s' % (len(count_bin_dict), subset)))
        
            
    del spkindlst, spktlst

    # Plot separate line for each entry in include
    for iplot, subset in enumerate(spkpoplst):

        hist_x = time_bins+bin_size/2
        bin_dict = hist_dict[subset]

        if quantity=='rate':
            hist_y = np.asarray([bin_dict[ibin]['rates'] / bin_dict[ibin]['active']  if bin_dict[ibin]['active'] > 0 else 0.
                                     for ibin in range(0, len(time_bins))])
        elif quantity=='active':
            hist_y = np.asarray([bin_dict[ibin]['active'] for ibin in range(0, len(time_bins))])
        else:
            hist_y = np.asarray([bin_dict[ibin]['counts'] for ibin in range(0, len(time_bins))])

        del bin_dict
        del hist_dict[subset]
        
        color = color_list[iplot%len(color_list)]

        if not overlay:
            if pop_rates:
                label = str(subset)  + ' (%i active; %.3g Hz)' % (len(pop_active_cells[subset]), avg_rates[subset])
            else:
                label = str(subset)  + ' (%i active)' % (len(pop_active_cells[subset]))
            plt.subplot(len(spkpoplst),1,iplot+1)
            plt.title (label, fontsize=fontSize)
            
        if smooth:
            hsignal = signal.savgol_filter(hist_y, window_length=2*(len(hist_y)/16) + 1, polyorder=smooth) 
        else:
            hsignal = hist_y
        
        if graph_type == 'line':
            plt.plot (hist_x, hsignal, linewidth=lw, color = color)
        elif graph_type == 'bar':
            plt.bar(hist_x, hsignal, width = bin_size, color = color)

        if iplot == 0:
            plt.ylabel(yaxisLabel, fontsize=fontSize)
        if iplot == len(spkpoplst)-1:
            plt.xlabel('Time (ms)', fontsize=fontSize)
        else:
            plt.tick_params(labelbottom='off')

        #axes[iplot].xaxis.set_visible(False)
            
        plt.xlim(time_range)

    if len(spkpoplst) < 5:  # if apply tight_layout with many subplots it inverts the y-axis
        try:
            plt.tight_layout()
        except:
            pass

    # Add legend
    if overlay:
        for i,subset in enumerate(spkpoplst):
            plt.plot(0,0,color=color_list[i%len(color_list)],label=str(subset))
        plt.legend(fontsize=fontSize, bbox_to_anchor=(1.04, 1), loc=2, borderaxespad=0.)
        maxLabelLen = min(10,max([len(str(l)) for l in include]))
        plt.subplots_adjust(right=(0.9-0.012*maxLabelLen))


    if saveFig: 
        if isinstance(saveFig, str):
            filename = saveFig
        else:
            filename = namespace_id+' '+'histogram.png'
        plt.savefig(filename)

    if showFig:
        show_figure()

    return fig



## Plot spike distribution per cell
def plot_spike_distribution_per_cell (input_path, namespace_id, include = ['eachPop'], time_variable='t', time_range = None, 
                                      overlay=True, quantity = 'rate', graph_type = 'point', figSize = (15,8),
                                      fontSize = 14, lw = 3, saveFig = None, showFig = True): 
    ''' 
    Plots distributions of spike rate/count. Returns figure handle.

        - input_path: file with spike data
        - namespace_id: attribute namespace for spike events
        - include (['eachPop'|<population name>]): List of data series to include. 
            (default: ['eachPop'] - expands to the name of each population)
        - time_variable: Name of variable containing spike times (default: 't')
        - time_range ([start:stop]): Time range of spikes shown; if None shows all (default: None)
        - overlay (True|False): Whether to overlay the data lines or plot in separate subplots (default: True)
        - quantity ('rate'|'count'): Quantity of y axis (firing rate in Hz, or spike count) (default: 'rate')
        - figSize ((width, height)): Size of figure (default: (10,8))
        - fontSize (integer): Size of text font (default: 14)
        - lw (integer): Line width for each spike (default: 3)
        - saveFig (None|True|'fileName'): File name where to save the figure;
            if set to True uses filename from simConfig (default: None)
        - showFig (True|False): Whether to show the figure or not (default: True)
    '''
    (population_ranges, N) = read_population_ranges(input_path)
    population_names  = read_population_names(input_path)

    pop_num_cells = {}
    for k in population_names:
        pop_num_cells[k] = population_ranges[k][1]

    
    # Replace 'eachPop' with list of populations
    if 'eachPop' in include: 
        include.remove('eachPop')
        for pop in population_names:
            include.append(pop)

    spkdata = spikedata.read_spike_events (input_path, include, namespace_id, time_variable=time_variable,
                                           time_range=time_range)

    spkpoplst        = spkdata['spkpoplst']
    spkindlst        = spkdata['spkindlst']
    spktlst          = spkdata['spktlst']
    num_cell_spks    = spkdata['num_cell_spks']
    pop_active_cells = spkdata['pop_active_cells']
    tmin             = spkdata['tmin']
    tmax             = spkdata['tmax']

    time_range = [tmin, tmax]
            
    if quantity == 'rate':
        quantityLabel = 'Cell firing rate (Hz)'
    elif quantity == 'count':
        quantityLabel = 'Spike count'
    else:
        print('Invalid quantity value %s', (quantity))
        return


    # create fig
    fig, axes = plt.subplots(len(spkpoplst), 1, figsize=figSize, sharex=True)

        
    # Plot separate line for each entry in include
    for iplot, subset in enumerate(spkpoplst):

        spkts    = spktlst[iplot]
        spkinds  = spkindlst[iplot]

        u, counts = np.unique(spkinds, return_counts=True)
        sorted_count_idxs = np.argsort(counts)[::-1]
        if quantity == 'rate':
            spkdict = spikedata.make_spike_dict(spkinds, spkts)
            rate_dict = spikedata.spike_rates(spkdict)
            rates = np.asarray([rate_dict[ind] for ind in u if rate_dict[ind] > 0])
            sorted_rate_idxs = np.argsort(rates)[::-1]
            
        color = color_list[iplot%len(color_list)]

        if not overlay:
            label = str(subset)  + ' (%i active)' % (len(pop_active_cells[subset]))
            plt.subplot(len(spkpoplst),1,iplot+1)
            plt.title (label, fontsize=fontSize)
            
        if quantity == 'rate':
            x = u[sorted_rate_idxs]
            y = rates[sorted_rate_idxs]
        elif quantity == 'count':
            x = u[sorted_count_idxs]
            y = counts[sorted_count_idxs]
        else:
            raise ValueError('plot_spike_distribution_per_cell: unrecognized quantity: %s' % str(quantity))

        if graph_type == 'point':
            plt.plot(x,y,'o')
            yaxisLabel = quantityLabel
            xaxisLabel = 'Cell index'
        elif graph_type == 'histogram':
            hist_y, bin_edges = np.histogram(np.asarray(y), bins = 40)
            bin_size = bin_edges[1] - bin_edges[0]
            hist_X = bin_edges[:-1]+bin_size/2
            b = plt.bar(hist_X, hist_y, width=bin_size)
            yaxisLabel = 'Cell count'
            xaxisLabel = quantityLabel
        else:
            raise ValueError('plot_spike_distribution_per_cell: unrecognized graph type: %s' % str(graph_type))
            
        
        if iplot == 0:
            plt.ylabel(yaxisLabel, fontsize=fontSize)
        if iplot == len(spkpoplst)-1:
            plt.xlabel(xaxisLabel, fontsize=fontSize)


    if len(spkpoplst) < 5:  # if apply tight_layout with many subplots it inverts the y-axis
        try:
            plt.tight_layout()
        except:
            pass

    # Add legend
    if overlay:
        for i,subset in enumerate(spkpoplst):
            plt.plot(0,0,color=color_list[i%len(color_list)],label=str(subset))
        plt.legend(fontsize=fontSize, bbox_to_anchor=(1.04, 1), loc=2, borderaxespad=0.)
        maxLabelLen = min(10,max([len(str(l)) for l in include]))
        plt.subplots_adjust(right=(0.9-0.012*maxLabelLen))


    if saveFig: 
        if isinstance(saveFig, str):
            filename = saveFig
        else:
            filename = namespace_id+' '+'distribution.png'
        plt.savefig(filename)

    if showFig:
        show_figure()

    return fig


## Plot spike distribution per time
def plot_spike_distribution_per_time (input_path, namespace_id, include = ['eachPop'],
                                      time_bin_size = 50.0, binCount = 10,
                                      time_variable='t', time_range = None, 
                                      overlay=True, quantity = 'rate', alpha_fill = 0.2, figSize = (15,8),
                                      fontSize = 14, lw = 3, saveFig = None, showFig = True): 
    ''' 
    Plots distributions of spike rate/count. Returns figure handle.

        - input_path: file with spike data
        - namespace_id: attribute namespace for spike events
        - include (['eachPop'|<population name>]): List of data series to include. 
            (default: ['eachPop'] - expands to the name of each population)
        - time_variable: Name of variable containing spike times (default: 't')
        - time_range ([start:stop]): Time range of spikes shown; if None shows all (default: None)
        - overlay (True|False): Whether to overlay the data lines or plot in separate subplots (default: True)
        - quantity ('rate'|'count'): Units of x axis (firing rate in Hz, or spike count) (default: 'rate')
        - figSize ((width, height)): Size of figure (default: (10,8))
        - fontSize (integer): Size of text font (default: 14)
        - lw (integer): Line width for each spike (default: 3)
        - saveFig (None|True|'fileName'): File name where to save the figure;
            if set to True uses filename from simConfig (default: None)
        - showFig (True|False): Whether to show the figure or not (default: True)
    '''
    (population_ranges, N) = read_population_ranges(input_path)
    population_names  = read_population_names(input_path)

    pop_num_cells = {}
    for k in population_names:
        pop_num_cells[k] = population_ranges[k][1]

    
    # Replace 'eachPop' with list of populations
    if 'eachPop' in include: 
        include.remove('eachPop')
        for pop in population_names:
            include.append(pop)

    spkdata = spikedata.read_spike_events (input_path, include, namespace_id, time_variable=time_variable,
                                           time_range=time_range)

    spkpoplst        = spkdata['spkpoplst']
    spkindlst        = spkdata['spkindlst']
    spktlst          = spkdata['spktlst']
    num_cell_spks    = spkdata['num_cell_spks']
    pop_active_cells = spkdata['pop_active_cells']
    tmin             = spkdata['tmin']
    tmax             = spkdata['tmax']

    time_range = [tmin, tmax]
            
    # Y-axis label
    if quantity == 'rate':
        xaxisLabel = 'Cell firing rate (Hz)'
    elif quantity == 'count':
        xaxisLabel = 'Spike count'
    else:
        print('Invalid quantity value %s', (quantity))
        return

    # create fig
    fig, axes = plt.subplots(len(spkpoplst), 1, figsize=figSize, sharex=True)

    # Plot separate line for each entry in include
    for iplot, subset in enumerate(spkpoplst):

        spkts         = spktlst[iplot]
        spkinds       = spkindlst[iplot]
        bins          = np.arange(time_range[0], time_range[1], time_bin_size)
        spkdict       = spikedata.make_spike_dict(spkinds, spkts)
        rate_bin_dict = spikedata.spike_bin_rates(spkdict, bins, t_start=time_range[0], t_stop=time_range[1])
        max_count     = np.zeros(bins.size-1)
        max_rate      = np.zeros(bins.size-1)
        bin_dict      = defaultdict(lambda: {'counts': [], 'rates': []})
        for ind, (count_bins, rate_bins) in viewitems(rate_bin_dict):
            counts     = count_bins
            rates      = rate_bins
            for ibin in range(1, bins.size+1):
                if counts[ibin-1] > 0:
                    d = bin_dict[ibin]
                    d['counts'].append(counts[ibin-1])
                    d['rates'].append(rates[ibin-1])
            max_count  = np.maximum(max_count, np.asarray(count_bins))
            max_rate   = np.maximum(max_rate, np.asarray(rate_bins))

        histlst  = []
        for ibin in sorted(bin_dict.keys()):
            d = bin_dict[ibin]
            counts = d['counts']
            rates = d['rates']
            if quantity == 'rate':
                hist_y, bin_edges = np.histogram(np.asarray(rates), bins = binCount, range=(0.0, float(max_rate[ibin-1])))
            else:
                hist_y, bin_edges = np.histogram(np.asarray(counts), bins = binCount, range=(0.0, float(max_count[ibin-1])))
            histlst.append(hist_y)

            
        bin_centers = 0.5*(bin_edges[1:] + bin_edges[:-1])
        
        if not overlay:
            label = str(subset)  + ' (%i active)' % (len(pop_active_cells[subset]))
            plt.subplot(len(spkpoplst),1,iplot+1)
            plt.title (label, fontsize=fontSize)

        hist_mean = []
        hist_std  = []
        for i in range(0, binCount):
            binvect = np.asarray([hist[i] for hist in histlst])
            hist_mean.append(np.mean(binvect))
            hist_std.append(np.std(binvect))
            
        color = color_list[iplot%len(color_list)]

        ymin = np.asarray(hist_mean) - hist_std
        ymax = np.asarray(hist_mean) + hist_std

        x = np.linspace(bin_centers.min(),bin_centers.max(),100)
        y_smooth    = np.clip(interpolate.spline(bin_centers, hist_mean, x), 0, None)
        ymax_smooth = np.clip(interpolate.spline(bin_centers, ymax, x), 0, None)
        ymin_smooth = np.clip(interpolate.spline(bin_centers, ymin, x), 0, None)
        plt.plot(x, y_smooth, color=color)
        plt.fill_between(x, ymax_smooth, ymin_smooth, color=color, alpha=alpha_fill)
        
        if iplot == 0:
            plt.ylabel('Cell Count', fontsize=fontSize)
        if iplot == len(spkpoplst)-1:
            plt.xlabel(xaxisLabel, fontsize=fontSize)
        else:
            plt.tick_params(labelbottom='off')
        plt.autoscale(enable=True, axis='both', tight=True)
        plt.xticks(np.linspace(bin_centers.min(),bin_centers.max(),binCount))

    if len(spkpoplst) < 5:  # if apply tight_layout with many subplots it inverts the y-axis
        try:
            plt.tight_layout()
        except:
            pass

    # Add legend
    if overlay:
        for i,subset in enumerate(spkpoplst):
            plt.plot(0,0,color=color_list[i%len(color_list)],label=str(subset))
        plt.legend(fontsize=fontSize, bbox_to_anchor=(1.04, 1), loc=2, borderaxespad=0.)
        maxLabelLen = min(10,max([len(str(l)) for l in include]))
        plt.subplots_adjust(right=(0.9-0.012*maxLabelLen))


    if saveFig: 
        if isinstance(saveFig, str):
            filename = saveFig
        else:
            filename = namespace_id+' '+'distribution.png'
        plt.savefig(filename)

    if showFig:
        show_figure()

    return fig


## Plot spatial information distribution
def plot_spatial_information (spike_input_path, spike_namespace_id, 
                              trajectory_path, trajectory_id, include = ['eachPop'],
                              position_bin_size = 5.0, bin_count = 50,
                              time_variable='t', time_range = None, 
                              alpha_fill = 0.2, figSize = (15,8), overlay = False,
                              fontSize = 14, lw = 3, load_data = None, save_data = None,
                              saveFig = None, showFig = True): 
    ''' 
    Plots distributions of spatial information per cell. Returns figure handle.

        - input_path: file with spike data
        - namespace_id: attribute namespace for spike events
        - include (['eachPop'|<population name>]): List of data series to include. 
            (default: ['eachPop'] - expands to the name of each population)
        - time_variable: Name of variable containing spike times (default: 't')
        - time_range ([start:stop]): Time range of spikes shown; if None shows all (default: None)
        - overlay (True|False): Whether to overlay the data lines or plot in separate subplots (default: True)
        - quantity ('rate'|'count'): Units of x axis (firing rate in Hz, or spike count) (default: 'rate')
        - figSize ((width, height)): Size of figure (default: (10,8))
        - fontSize (integer): Size of text font (default: 14)
        - lw (integer): Line width for each spike (default: 3)
        - saveFig (None|True|'fileName'): File name where to save the figure;
            if set to True uses filename from simConfig (default: None)
        - showFig (True|False): Whether to show the figure or not (default: True)
    '''
    trajectory = stimulus.read_trajectory (trajectory_path, trajectory_id)

    (population_ranges, N) = read_population_ranges(spike_input_path)
    population_names  = read_population_names(spike_input_path)

    pop_num_cells = {}
    for k in population_names:
        pop_num_cells[k] = population_ranges[k][1]

    
    # Replace 'eachPop' with list of populations
    if 'eachPop' in include: 
        include.remove('eachPop')
        for pop in population_names:
            include.append(pop)

    if load_data is None:
        spkdata = spikedata.read_spike_events (spike_input_path, include, spike_namespace_id,
                                               time_variable=time_variable, time_range=time_range)

        spkpoplst        = spkdata['spkpoplst']
        spkindlst        = spkdata['spkindlst']
        spktlst          = spkdata['spktlst']
        num_cell_spks    = spkdata['num_cell_spks']
        pop_active_cells = spkdata['pop_active_cells']
        tmin             = spkdata['tmin']
        tmax             = spkdata['tmax']

        time_range = [tmin, tmax]
    else:
        spkpoplst = include
            
    # create fig
    fig, axes = plt.subplots(len(spkpoplst), 1, figsize=figSize, sharex=True)

    histlst = []
    # Plot separate line for each entry in include
    for iplot, subset in enumerate(spkpoplst):

        if load_data:
            MI_dict = read_cell_attributes(load_data[iplot], subset, namespace='Spatial Mutual Information')
        else:
            spkts         = spktlst[iplot]
            spkinds       = spkindlst[iplot]
            spkdict       = spikedata.make_spike_dict(spkinds, spkts)
            if save_data:
                if isinstance(save_data, str):
                    filename = save_data
                else:
                    filename = spike_namespace_id+' '+subset
            else:
                filename = False
                MI_dict       = spikedata.spatial_information(trajectory, spkdict, time_range, position_bin_size, save_data=filename)

        MI_lst  = []
        for ind in sorted(MI_dict.keys()):
            MI = MI_dict[ind]
            MI_lst.append(MI)
        del(MI_dict)

        MI_array = np.asarray(MI_lst, dtype=np.float32)
        del(MI_lst)
        
        if not overlay:
            if load_data:
                label = str(subset)  + ' (mean MI %.2f bits)' % (np.mean(MI_array))
            else:
                label = str(subset)  + ' (%i active; mean MI %.2f bits)' % (len(pop_active_cells[subset]),np.mean(MI_array))
            plt.subplot(len(spkpoplst),1,iplot+1)
            plt.title (label, fontsize=fontSize)
            
        color = color_list[iplot%len(color_list)]

        #MI_hist, bin_edges = np.histogram(MI_array, bins = bin_count)
        #bin_centers = 0.5*(bin_edges[1:] + bin_edges[:-1])
        #plt.bar(bin_centers, MI_hist, color=color, width=0.3*(np.mean(np.diff(bin_edges))))

        n, bins, patches = plt.hist(MI_array, bins=bin_count, alpha=0.75, rwidth=1, color=color)
        plt.xticks(fontsize=fontSize)
                   
        if iplot == 0:
            plt.ylabel('Cell Index', fontsize=fontSize)
        if iplot == len(spkpoplst)-1:
            plt.xlabel('Mutual Information [bits]', fontsize=fontSize)
        else:
            plt.tick_params(labelbottom='off')
        plt.autoscale(enable=True, axis='both', tight=True)

    if len(spkpoplst) < 5:  # if apply tight_layout with many subplots it inverts the y-axis
        try:
            plt.tight_layout()
        except:
            pass

    # Add legend
    if overlay:
        for i,subset in enumerate(spkpoplst):
            plt.plot(0,0,color=color_list[i%len(color_list)],label=str(subset))
        plt.legend(fontsize=fontSize, bbox_to_anchor=(1.04, 1), loc=2, borderaxespad=0.)
        maxLabelLen = min(10,max([len(str(l)) for l in include]))
        plt.subplots_adjust(right=(0.9-0.012*maxLabelLen))


    if saveFig: 
        if isinstance(saveFig, str):
            filename = saveFig
        else:
            filename = namespace_id+' '+'information.png'
        plt.savefig(filename)

    if showFig:
        show_figure()

    return fig

def plot_place_cells(features_path, population, nfields=1, to_plot=100, showFig = True, saveFig = True):

    attr_gen = read_cell_attributes(features_path, population, namespace='Place Input Features')
    place_cells = {}
    for (gid, cell_attributes) in attr_gen:
        place_cells[gid] = cell_attributes

    cells_to_plot = []
    N = 0
    for gid in place_cells:
        cell_features = place_cells[gid]
        if N == to_plot:
            break
        if cell_features['Num Fields'][0] == nfields:
            N += 1
            nx, ny = cell_features['Nx'][0], cell_features['Ny'][0]
            cells_to_plot.append(cell_features['Rate Map'].reshape(nx, ny))

    axes_dim = int(np.round(np.sqrt(to_plot)))
    print(axes_dim)
    fig, axes = plt.subplots(axes_dim, axes_dim)
    for i in range(len(cells_to_plot)):
        img = axes[i%axes_dim, i/axes_dim].imshow(cells_to_plot[i], cmap='viridis')
        plt.colorbar(img, ax=axes[i%axes_dim, i/axes_dim])
 
    if saveFig:
        if isinstance(saveFig, str):
            title = saveFig
        else:
            title = 'Place-Fields.png'
        plt.savefig(title)

    if showFig:
        plt.show()


def plot_place_fields (spike_input_path, spike_namespace_id, 
                       trajectory_path, trajectory_id, include = ['eachPop'],
                       position_bin_size = 5.0, bin_count = 50,
                       time_variable='t', time_range = None, 
                       alpha_fill = 0.2, figSize = (15,8), overlay = False,
                       fontSize = 14, lw = 3, load_data = None, save_data = None,
                       saveFig = None, showFig = True): 
    ''' 
    Plots distributions of place fields per cell. Returns figure handle.

        - input_path: file with spike data
        - namespace_id: attribute namespace for spike events
        - include (['eachPop'|<population name>]): List of data series to include. 
            (default: ['eachPop'] - expands to the name of each population)
        - time_variable: Name of variable containing spike times (default: 't')
        - time_range ([start:stop]): Time range of spikes shown; if None shows all (default: None)
        - overlay (True|False): Whether to overlay the data lines or plot in separate subplots (default: True)
        - quantity ('rate'|'count'): Units of x axis (firing rate in Hz, or spike count) (default: 'rate')
        - figSize ((width, height)): Size of figure (default: (10,8))
        - fontSize (integer): Size of text font (default: 14)
        - lw (integer): Line width for each spike (default: 3)
        - saveFig (None|True|'fileName'): File name where to save the figure;
            if set to True uses filename from simConfig (default: None)
        - showFig (True|False): Whether to show the figure or not (default: True)
    '''
    trajectory = stimulus.read_trajectory (trajectory_path, trajectory_id)

    (population_ranges, N) = read_population_ranges(spike_input_path)
    population_names  = read_population_names(spike_input_path)

    pop_num_cells = {}
    for k in population_names:
        pop_num_cells[k] = population_ranges[k][1]

    
    # Replace 'eachPop' with list of populations
    if 'eachPop' in include: 
        include.remove('eachPop')
        for pop in population_names:
            include.append(pop)

    if load_data is None:
        spkdata = spikedata.read_spike_events (spike_input_path, include, spike_namespace_id,
                                               time_variable=time_variable, time_range=time_range)

        spkpoplst        = spkdata['spkpoplst']
        spkindlst        = spkdata['spkindlst']
        spktlst          = spkdata['spktlst']
        num_cell_spks    = spkdata['num_cell_spks']
        pop_active_cells = spkdata['pop_active_cells']
        tmin             = spkdata['tmin']
        tmax             = spkdata['tmax']

        time_range = [tmin, tmax]
    else:
        spkpoplst = include
            
    # create fig
    fig, axes = plt.subplots(len(spkpoplst), 1, figsize=figSize, sharex=True)

    histlst = []
    # Plot separate line for each entry in include
    for iplot, subset in enumerate(spkpoplst):

        if load_data:
            rate_bin_dict = read_cell_attributes(load_data[iplot], subset, namespace='Instantaneous Rate')
        else:
            spkts         = spktlst[iplot]
            spkinds       = spkindlst[iplot]
            spkdict       = spikedata.make_spike_dict(spkinds, spkts)
            if save_data:
                if isinstance(save_data, str):
                    filename = save_data
                else:
                    filename = spike_namespace_id+' '+subset
            else:
                filename = False
        PF_dict  = spikedata.place_fields(rate_bin_dict, time_range)

        PF_lst  = []
        for ind in sorted(PF_dict.keys()):
            PF = PF_dict[ind]
            PF_lst.append(PF)
        del(PF_dict)

        PF_array = np.asarray(PF_lst, dtype=np.float32)
        del(PF_lst)
        
        if not overlay:
            if load_data:
                label = str(subset)  + ' (mean %i place fields)' % (np.mean(PF_array))
            else:
                label = str(subset)  + ' (%i active; mean %i place fields)' % (len(pop_active_cells[subset]),np.mean(PF_array))
            plt.subplot(len(spkpoplst),1,iplot+1)
            plt.title (label, fontsize=fontSize)
            
        color = color_list[iplot%len(color_list)]

        n, bins, patches = plt.hist(PF_array, bins=bin_count, alpha=0.75, rwidth=1, color=color)
        plt.xticks(fontsize=fontSize)
                   
        if iplot == 0:
            plt.ylabel('Cell Index', fontsize=fontSize)
        if iplot == len(spkpoplst)-1:
            plt.xlabel('# Place fields', fontsize=fontSize)
        else:
            plt.tick_params(labelbottom='off')
        plt.autoscale(enable=True, axis='both', tight=True)

    if len(spkpoplst) < 5:  # if apply tight_layout with many subplots it inverts the y-axis
        try:
            plt.tight_layout()
        except:
            pass

    # Add legend
    if overlay:
        for i,subset in enumerate(spkpoplst):
            plt.plot(0,0,color=color_list[i%len(color_list)],label=str(subset))
        plt.legend(fontsize=fontSize, bbox_to_anchor=(1.04, 1), loc=2, borderaxespad=0.)
        maxLabelLen = min(10,max([len(str(l)) for l in include]))
        plt.subplots_adjust(right=(0.9-0.012*maxLabelLen))


    if saveFig: 
        if isinstance(saveFig, str):
            filename = saveFig
        else:
            filename = namespace_id+' '+'information.png'
        plt.savefig(filename)

    if showFig:
        show_figure()

    return fig




def plot_rate_PSD (input_path, namespace_id, include = ['eachPop'], time_range = None, time_variable='t', 
                   bin_size = 1., sliding_window = 256, overlap=0.0, smooth = 0, overlay = True,
                   figSize = (8,8), fontSize = 14, lw = 3, saveFig = None, showFig = True):
    ''' 
    Plots firing rate power spectral density (PSD). Returns figure handle.
        - input_path: file with spike data
        - namespace_id: attribute namespace for spike events
        - include (['eachPop'|<population name>]): List of data series to include. 
            (default: ['eachPop'] - expands to the name of each population)
        - time_range ([start:stop]): Time range of spikes shown; if None shows all (default: None)
        - time_variable: Name of variable containing spike times (default: 't')
        - bin_size (int): Size in ms of each bin (default: 1)
        - Fs (float): sampling frequency
        - nperseg (int): Length of each segment. 
        - overlay (True|False): Whether to overlay the data lines or plot in separate subplots (default: True)
        - figSize ((width, height)): Size of figure (default: (8,8))
        - fontSize (integer): Size of text font (default: 14)
        - lw (integer): Line width for each spike (default: 3)
        - saveFig (None|True|'fileName'): File name where to save the figure;
            if set to True uses filename from simConfig (default: None)
        - showFig (True|False): Whether to show the figure or not (default: True)

    '''
    (population_ranges, N) = read_population_ranges(input_path)
    population_names  = read_population_names(input_path)

    pop_num_cells = {}
    for k in population_names:
        pop_num_cells[k] = population_ranges[k][1]

    
    # Replace 'eachPop' with list of populations
    if 'eachPop' in include: 
        include.remove('eachPop')
        for pop in population_names:
            include.append(pop)

    spkdata = spikedata.read_spike_events (input_path, include, namespace_id, time_variable=time_variable, 
                                           time_range=time_range)

    spkpoplst        = spkdata['spkpoplst']
    spkindlst        = spkdata['spkindlst']
    spktlst          = spkdata['spktlst']
    num_cell_spks    = spkdata['num_cell_spks']
    pop_active_cells = spkdata['pop_active_cells']
    tmin             = spkdata['tmin']
    tmax             = spkdata['tmax']

    time_range = [tmin, tmax]

    # create fig
    fig, ax1 = plt.subplots(figsize=figSize)

    time_bins  = np.arange(time_range[0], time_range[1], bin_size)

    nperseg    = sliding_window
    n_overlap  = sliding_window * overlap
    win        = signal.get_window('hanning', nperseg)
 
    psds = []
    # Plot separate line for each entry in include
    for iplot, (subset, spkinds, spkts) in enumerate(zip(spkpoplst, spkindlst, spktlst)):

        spkdict = spikedata.make_spike_dict(spkinds, spkts)
        sdf_dict = spikedata.spike_density_estimate(subset, spkdict, time_bins)
        min_freq   = float('inf')
        max_freq   = float('-inf')
        n_units    = len(sdf_dict)

        psd_dict = {}
        for (ind, dct) in viewitems(sdf_dict):
            rate = dct['rate']

            if smooth:
                # smoothen firing rate histogram
                hsignal = signal.savgol_filter(rate, window_length=nperseg/2 + 1, polyorder=smooth) 
            else:
                hsignal = rate

            Fs = 1000.0/bin_size

            freqs, psd = signal.welch(hsignal, fs=Fs, scaling='density', nperseg=nperseg, window=win,
                                       noverlap=n_overlap, return_onesided=True)
        
            psd = 10*np.log10(psd)
        
            min_freq = min(np.min(freqs), min_freq)
            max_freq = max(np.max(freqs), max_freq)

            psd_dict[ind] = { 'psd': psd, 'freqs': freqs }
            
        freq_span = max_freq - min_freq
        freq_bins = np.arange(min_freq, max_freq, 0.1)

        psd_bin_array = np.zeros((len(freq_bins),))
        for (ind, dct) in viewitems(psd_dict):
            interp_psd = np.interp(freq_bins, dct['freqs'], dct['psd'])
            for ibin in range(0, len(freq_bins)):
                bin_psd = interp_psd[ibin]
                psd_bin_array[ibin] += bin_psd

        psd_bin_mean = psd_bin_array / n_units
        peak_index = np.where(psd_bin_mean == np.max(psd_bin_mean))[0]
        
        color = color_list[iplot%len(color_list)]

        if not overlay:
            label = str(subset)
            plt.subplot(len(spkpoplst),1,iplot+1)
            plt.title ('%s (peak: %.3g Hz)' % (label, freq_bins[peak_index]), fontsize=fontSize)

        plt.plot(freq_bins, psd_bin_mean, linewidth=lw, color=color)
        
        if iplot == 0:
            plt.ylabel('Power Spectral Density (dB/Hz)', fontsize=fontSize) # add yaxis in opposite side
        if iplot == len(spkpoplst)-1:
            plt.xlabel('Frequency (Hz)', fontsize=fontSize)
        plt.xlim([0, (Fs/2)-1])

        psds.append(psd_bin_mean)
        
    if len(spkpoplst) < 5:  # if apply tight_layout with many subplots it inverts the y-axis
        try:
            plt.tight_layout()
        except:
            pass

    # save figure
    if saveFig: 
        if isinstance(saveFig, str):
            filename = saveFig
        else:
            filename = namespace_id+'_'+'ratePSD.png'
        plt.savefig(filename)

    # show fig 
    if showFig:
        show_figure()

    return fig, psds


def plot_stimulus_rate(input_path, namespace_id, population, trajectory_id=None, figSize = (12,9),
                       fontSize = 14, saveFig = None, showFig = True):
    """

        - input_path: file with stimulus data
        - namespace_id: attribute namespace for stimulus
        - population: str name of a valid cell population
        - figSize ((width, height)): Size of figure (default: (8,8))
        - fontSize (integer): Size of text font (default: 14)
        - lw (integer): Line width for each spike (default: 3)
        - saveFig (None|True|'fileName'): File name where to save the figure;
            if set to True uses filename from simConfig (default: None)
        - showFig (True|False): Whether to show the figure or not (default: True)
    """
    if trajectory_id is not None:
        trajectory = stimulus.read_trajectory(input_path, trajectory_id)
        (_, _, _, t)  = trajectory
    else:
        t = None

    M = 0
    if trajectory_id is None:
        ns = namespace_id
    else:
        ns = '%s %d' % (namespace_id, trajectory_id)
    logger.info('Reading vector stimulus data from namespace %s for population %s...' % (ns, population ))
    fig, axes = plt.subplots(2, 5)
    for module in xrange(1, 11):
        rate_lst = []
        for (gid, rate, _, _) in stimulus.read_stimulus(input_path, ns, population, module=module):
            if np.max(rate) > 0.:
                rate_lst.append(rate)
        print 'rate_lst size: %d' % len(rate_lst)
        col = (module - 1) % 5
        row = (module - 1) / 5
        M = max(M, len(rate_lst))
        N = len(rate_lst)
        rate_matrix = np.matrix(rate_lst)
        del(rate_lst)

        if t is None:
            extent=[0, len(rate), 0, N]
        else:
            extent=[t[0], t[-1], 0, N]
        title = 'Module: %i' % module
        axes[row][col].set_title(title, fontsize=fontSize)
        print 'rate matrix: ', rate_matrix
        img = axes[row][col].imshow(rate_matrix, origin='lower', aspect='auto', cmap=cm.coolwarm,
                                    extent=extent)
        #axes[row][col].set_xlim([extent[0], extent[1]])
        #axes[row][col].set_ylim(-1, N+1)
        if col == 0:
            axes[row][col].set_ylabel('Sorted input ID', fontsize=fontSize)
        if row == 1:
            axes[row][col].set_xlabel('Time (ms)', fontsize=fontSize)
    cax, kw = mpl.colorbar.make_axes([ax for ax in axes.flat])
    cbar = plt.colorbar(img, cax=cax, **kw)
    cbar.set_label('Firing rate (Hz)', rotation=270., labelpad=20.)

    fig.suptitle(population, fontsize=fontSize)

    # save figure
    if saveFig:
        if isinstance(saveFig, str):
            filename = saveFig
        else:
            filename = namespace_id+'_'+'ratemap.png'
        plt.savefig(filename)

    # show fig
    if showFig:
        show_figure()


def plot_stimulus_spatial_rate_map(env, input_path, coords_path, trajectory_id, stimulus_namespace, distances_namespace,
                                    include, bin_size = 100., from_spikes = True, normed = False, figSize = (8,8),
                                    fontSize = 14, saveFig = None, showFig = True, verbose=False):
    """
        - input_path: path to file with stimulus data (str)
        - coords_path: path to file with cell position coordinates (str)
        - trajectory_id: identifier for spatial trajectory (int)
        - stimulus_namespace: attribute namespace for stimulus (str)
        - distances_namespace: attribute namespace for longitudinal and transverse distances (str)
        - include (['eachPop'|<population name>]): List of data series to include. 
            (default: ['eachPop'] - expands to the name of each population)
        - bin_size: length of square edge for 2D histogram (float)
        - fromSpikes: bool; whether to compute rate maps from stored spikes, or from target function
        - normed: bool; TODO: unused argument
        - figSize ((width, height)): Size of figure (default: (8,8))
        - fontSize (integer): Size of text font (default: 14)
        - saveFig (None|True|'fileName'): File name where to save the figure;
            if set to True uses filename from simConfig (default: None)
        - showFig: bool; whether to show the figure or not (default: True)
        - verbose: bool; unused
    """
    _, _, _, t = stimulus.read_trajectory(input_path, trajectory_id)
    dt = float(t[1] - t[0]) / 1000. # ms -> s
    T  = float(t[-1] - t[0]) / 1000. # ms -> s

    for iplot, population in enumerate(include):
   
        spiketrain_dict = {}
        logger.info('Reading vector stimulus data for population %s...' % population) 

        for (gid, rate, spiketrain, _) in stimulus.read_stimulus(input_path, stimulus_namespace, population): 
            if from_spikes:
                spiketrain_dict[gid] = len(spiketrain)
            else:
                spiketrain_dict[gid] = np.mean(rate) #np.sum(rate * dt)

        present_gids = spiketrain_dict.keys()
        
        logger.info('read rates (%i elements)' % len(present_gids))

        distances = read_cell_attributes(coords_path, population, namespace=distances_namespace)
        soma_distances = { k: (v['U Distance'][0], v['V Distance'][0]) for (k,v) in distances }
        del distances

        distance_U, distance_V = [], []
        spikes    = []
        for gid in present_gids:
            distance_U.append(soma_distances[gid][0])
            distance_V.append(soma_distances[gid][1])
            spikes.append(spiketrain_dict[gid])
        distance_U = np.asarray(distance_U, dtype='float32')
        distance_V = np.asarray(distance_V, dtype='float32')
        
        distance_x_min = np.min(distance_U_array)
        distance_x_max = np.max(distance_U_array)
        distance_y_min = np.min(distance_V_array)
        distance_y_max = np.max(distance_V_array)
        
        logger.info('read distances (%i elements)' % len(list(soma_distances.keys())))

        ((x_min, x_max), (y_min, y_max)) = measure_distance_extents(env)

        dx = int((distance_x_max - distance_x_min) / bin_size)
        dy = int((distance_y_max - distance_y_min) / bin_size)

        (H1, xedges, yedges)  = np.histogram2d(distance_U, distance_V, bins=[dx, dy], weights=spikes)
        (H2, xedges, yedges)  = np.histogram2d(distance_U, distance_V, bins=[dx, dy])
        nz = np.where(H2 > 0.0)
        zeros = np.where(H2 == 0.0)

        H = np.zeros_like(H1)
        H[nz] = np.divide(H1[nz], H2[nz])
        if fromSpikes:
            H = np.divide(H, T)
        H[zeros] = None

        X, Y = np.meshgrid(xedges, yedges)
        fig = plt.figure(figsize=plt.figaspect(1.) * 2.)
        axes = plt.gca()
        pcm = axes.pcolormesh(X, Y, H.T)
        axes.axis([x_min, x_max, y_min, y_max])
        axes.set_aspect('equal')

        if fromSpikes:
            title = '%s input firing rate\nTrial: %i' % (population, trajectory_id)
        else:
            title = '%s expected input firing rate' % population
        axes.set_title(title, fontsize=fontSize)
        axes.set_xlabel('Longitudinal distance (um)\n\nBin size: %i x %i um' % (bin_size, bin_size), fontsize=fontSize)
        axes.set_ylabel('Transverse distance (um)', fontsize=fontSize)
        cbar = fig.colorbar(pcm, ax=axes, shrink=0.48, aspect=20)
        cbar.set_label('Mean input firing rate (Hz)', rotation=270., labelpad=20.)

        # save figure
        if saveFig:
            if isinstance(saveFig, str):
                filename = saveFig
            else:
                filename = '%s %s spatial ratemap.png' % (population, stimulus_namespace)
            plt.savefig(filename)

        # show fig
        if showFig:
            show_figure()


def plot_spike_histogram_autocorr (input_path, namespace_id, include = ['eachPop'], time_range = None, time_variable='t',
                                   bin_size = 25, graph_type = 'matrix', lag=1, max_cells = None, xlim = None, lw = 3,
                                   marker = '|', figSize = (15,8), fontSize = 14, saveFig = None, showFig = True):
    """
    Plot of spike histogram correlations. Returns the figure handle.

    input_path: file with spike data
    namespace_id: attribute namespace for spike events
    time_range ([start:stop]): Time range of spikes shown; if None shows all (default: None)
    time_variable: Name of variable containing spike times (default: 't')
    bin_size (int): Size of bin in ms to use for spike count and rate computations (default: 5)
    lw (integer): Line width for each spike (default: 3)
    marker (char): Marker for each spike (default: '|')
    fontSize (integer): Size of text font (default: 14)
    figSize ((width, height)): Size of figure (default: (15,8))
    saveFig (None|True|'fileName'): File name where to save the figure (default: None)
    showFig (True|False): Whether to show the figure or not (default: True)
    """
    (population_ranges, N) = read_population_ranges(input_path)
    population_names  = read_population_names(input_path)

    pop_num_cells = {}
    for k in population_names:
        pop_num_cells[k] = population_ranges[k][1]

    # Replace 'eachPop' with list of populations
    if 'eachPop' in include: 
        include.remove('eachPop')
        for pop in population_names:
            include.append(pop)

    spkdata = spikedata.read_spike_events (input_path, include, namespace_id, time_variable=time_variable,
                                           time_range=time_range)

    spkpoplst        = spkdata['spkpoplst']
    spkindlst        = spkdata['spkindlst']
    spktlst          = spkdata['spktlst']
    num_cell_spks    = spkdata['num_cell_spks']
    pop_active_cells = spkdata['pop_active_cells']
    tmin             = spkdata['tmin']
    tmax             = spkdata['tmax']
    
    corr_dict = spikedata.histogram_autocorrelation(spkdata, bin_size=bin_size, max_elems=max_cells, lag=lag)
        
    # Plot spikes
    fig, axes = plt.subplots(len(spkpoplst), 1, figsize=figSize, sharex=True)

    X_max = None
    X_min = None
    for (iplot, subset) in enumerate(spkpoplst):

        pop_corr = corr_dict[subset]
        
        if len(spkpoplst) > 1:
            axes[iplot].set_title (str(subset), fontsize=fontSize)
        else:
            axes.set_title (str(subset), fontsize=fontSize)

        if graph_type == 'matrix':
            im = axes[iplot].imshow(pop_corr, origin='lower', aspect='auto', interpolation='none', cmap=cm.jet)
            cbar = plt.colorbar(im)
            cbar.ax.set_ylabel('Correlation Coefficient', fontsize=fontSize)
        elif graph_type == 'histogram':
            hist_y, bin_edges = np.histogram(pop_corr, bins = 100)
            corr_bin_size = bin_edges[1] - bin_edges[0]
            hist_X = bin_edges[:-1]+corr_bin_size/2
            color = color_list[iplot%len(color_list)]
            if len(spkpoplst) > 1:
                b = axes[iplot].bar(hist_X, hist_y, width = corr_bin_size, color = color)
            else:
                b = axes.bar(hist_X, hist_y, width = corr_bin_size, color = color)
            if X_max is None:
                X_max = bin_edges[-1]
            else:
                X_max = max(X_max, bin_edges[-1])
            if X_min is None:
                X_min = bin_edges[0]
            else:
                X_min = max(X_min, bin_edges[0])
                
            if len(spkpoplst) > 1:
                axes[iplot].set_xlim([X_min, X_max])
            else:
                axes.set_xlim([X_min, X_max])
        else:
            im = axes[iplot].imshow(pop_corr, origin='lower', aspect='auto', interpolation='none', cmap=cm.jet)
            cbar = plt.colorbar(im)
            cbar.ax.set_ylabel('Correlation Coefficient', fontsize=fontSize)

        if graph_type == 'matrix':
            if iplot == 0:
                axes[iplot].ylabel('Relative Cell Index', fontsize=fontSize)
            if iplot == len(spkpoplst)-1:
                axes[iplot].xlabel('Relative Cell Index', fontsize=fontSize)

                
    # show fig 
    if showFig:
        show_figure()
    
    return fig


## Plot spike cross-correlation
def plot_spike_histogram_corr (input_path, namespace_id, include = ['eachPop'], time_range = None, time_variable='t', bin_size = 25, graph_type = 'matrix',
                               max_cells = None, lw = 3, marker = '|', figSize = (15,8), fontSize = 14, saveFig = None, showFig = True): 
    ''' 
    Plot of spike histogram correlations. Returns the figure handle.

    input_path: file with spike data
    namespace_id: attribute namespace for spike events
    time_range ([start:stop]): Time range of spikes shown; if None shows all (default: None)
    time_variable: Name of variable containing spike times (default: 't')
    bin_size (int): Size of bin in ms to use for spike count and rate computations (default: 5)
    lw (integer): Line width for each spike (default: 3)
    marker (char): Marker for each spike (default: '|')
    fontSize (integer): Size of text font (default: 14)
    figSize ((width, height)): Size of figure (default: (15,8))
    saveFig (None|True|'fileName'): File name where to save the figure (default: None)
    showFig (True|False): Whether to show the figure or not (default: True)
    '''

    (population_ranges, N) = read_population_ranges(input_path)
    population_names  = read_population_names(input_path)

    pop_num_cells = {}
    for k in population_names:
        pop_num_cells[k] = population_ranges[k][1]

    # Replace 'eachPop' with list of populations
    if 'eachPop' in include: 
        include.remove('eachPop')
        for pop in population_names:
            include.append(pop)

    spkdata = spikedata.read_spike_events (input_path, include, namespace_id, time_variable=time_variable,
                                           time_range=time_range)

    spkpoplst        = spkdata['spkpoplst']
    spkindlst        = spkdata['spkindlst']
    spktlst          = spkdata['spktlst']
    num_cell_spks    = spkdata['num_cell_spks']
    pop_active_cells = spkdata['pop_active_cells']
    tmin             = spkdata['tmin']
    tmax             = spkdata['tmax']
    
    corr_dict = spikedata.histogram_correlation(spkdata, bin_size=bin_size, max_elems=max_cells)
        
    # Plot spikes
    fig, axes = plt.subplots(len(spkpoplst), 1, figsize=figSize, sharex=True)

    X_max = None
    X_min = None
    for (iplot, subset) in enumerate(spkpoplst):

        pop_corr = corr_dict[subset]

        if len(spkpoplst) > 1:
            axes[iplot].set_title (str(subset), fontsize=fontSize)
        else:
            axes.set_title (str(subset), fontsize=fontSize)
            
        if graph_type == 'matrix':
            im = axes[iplot].imshow(pop_corr, origin='lower', aspect='auto', interpolation='none', cmap=cm.jet)
            cbar = plt.colorbar(im)
            cbar.ax.set_ylabel('Correlation Coefficient', fontsize=fontSize)
        elif graph_type == 'histogram':
            np.fill_diagonal(pop_corr, 0.)
            mean_corr = np.apply_along_axis(lambda y: np.mean(y), 1, pop_corr)
            hist_y, bin_edges = np.histogram(mean_corr, bins = 100)
            corr_bin_size = bin_edges[1] - bin_edges[0]
            hist_X = bin_edges[:-1]+corr_bin_size/2
            color = color_list[iplot%len(color_list)]
            if len(spkpoplst) > 1:
                b = axes[iplot].bar(hist_X, hist_y, width = corr_bin_size, color = color)
            else:
                b = axes.bar(hist_X, hist_y, width = corr_bin_size, color = color)
            if X_max is None:
                X_max = bin_edges[-1]
            else:
                X_max = max(X_max, bin_edges[-1])
            if X_min is None:
                X_min = bin_edges[0]
            else:
                X_min = max(X_min, bin_edges[0])

                
            if len(spkpoplst) > 1:
                axes[iplot].set_xlim([-0.5, 0.5])
            else:
                axes.set_xlim([-0.5, 0.5])
        else:
            im = axes[iplot].imshow(pop_corr, origin='lower', aspect='auto', interpolation='none', cmap=cm.jet)
            cbar = plt.colorbar(im)
            cbar.ax.set_ylabel('Correlation Coefficient', fontsize=fontSize)

        if graph_type == 'matrix':
            if iplot == 0: 
                axes[iplot].ylabel('Relative Cell Index', fontsize=fontSize)
            if iplot == len(spkpoplst)-1:
                axes[iplot].xlabel('Relative Cell Index', fontsize=fontSize)

                
    # show fig 
    if showFig:
        show_figure()
    
    return fig


def plot_synaptic_attribute_distribution(cell, env, syn_name, param_name, filters=None, from_mech_attrs=True,
                                         from_target_attrs=False, export=None, overwrite=False, description=None,
                                         scale_factor=1., param_label=None, ylabel='Peak conductance', yunits='uS',
                                         svg_title=None, show=True, sec_types=None, data_dir='data'):
    """
    Plots values of synapse attributes found in point processes and NetCons of a Hoc Cell. No simulation is required;
    this method just takes a fully specified cell and plots the relationship between distance and the specified synaptic
    parameter.

    Note: exported files can be plotted using plot_syn_attr_from_file; give syn_name as the input parameter instead of
    mech_name.

    :param cell: :class:'BiophysCell'
    :param env: :class:'Env'
    :param syn_name: str
    :param param_name: str
    :param filters: dict (ex. syn_indexes, layers, syn_types) with str values
    :param from_mech_attrs: bool
    :param from_target_attrs: bool
    :param export: str (name of hdf5 file for export)
    :param overwrite: bool (whether to overwrite or append to potentially existing hdf5 file)
    :param description: str (to be saved in hdf5 file as a descriptor of this session)
    :param scale_factor: float
    :param param_label: str
    :param ylabel: str
    :param yunits: str
    :param svg_title: str
    :param show: bool (whether to show the plot, or simply save the hdf5 file)
    :param sec_types: list or str
    :param data_dir: str
    :return:
    """
    if svg_title is not None:
        remember_font_size = mpl.rcParams['font.size']
        mpl.rcParams['font.size'] = 20
    if sec_types is None or (isinstance(sec_types, str) and sec_types == 'dend'):
        sec_types = ['basal', 'trunk', 'apical', 'tuft']
    elif isinstance(sec_types, str) and sec_types == 'all':
        sec_types = default_ordered_sec_types
    elif not all(sec_type in default_ordered_sec_types for sec_type in sec_types):
        raise ValueError('plot_synaptic_attribute_distribution: unrecognized sec_types: %s' % str(sec_types))
    sec_types_list = [sec_type for sec_type in sec_types if sec_type in cell.nodes and len(cell.nodes[sec_type]) > 0]
    attr_types = []
    if from_mech_attrs:
        attr_types.append('mech_attrs')
    if from_target_attrs:
        attr_types.append('target_attrs')
    if len(attr_types) == 0:
        raise Exception('plot_synaptic_attribute_distribution: both from_mech_attrs and from_target_attrs cannot be '
                        'False')
    distances = {attr_type: defaultdict(list) for attr_type in attr_types}
    attr_vals = {attr_type: defaultdict(list) for attr_type in attr_types}
    num_colors = 10
    color_x = np.linspace(0., 1., num_colors)
    colors = [cm.Set1(x) for x in color_x]
    syn_attrs = env.synapse_attributes
    gid = cell.gid
    for sec_type in sec_types_list:
        if len(cell.nodes[sec_type]) > 0:
            for node in cell.nodes[sec_type]:
                if filters is not None:
                    converted_filters = get_syn_filter_dict(env, filters, convert=True)
                else:
                    converted_filters = {}
                syns = syn_attrs.filter_synapses(gid, syn_sections=[node.index], **converted_filters)
                for syn_id, syn in viewitems(syns):
                    # TODO: figure out what to do with spine synapses that are not inserted into a branch node
                    if from_mech_attrs:
                        this_param_val = syn_attrs.get_mech_attrs(gid, syn_id, syn_name, throw_error=False)
                        if this_param_val is not None and param_name in this_param_val:
                            attr_vals['mech_attrs'][sec_type].append(this_param_val[param_name] * scale_factor)
                            syn_loc = syn.syn_loc
                            distances['mech_attrs'][sec_type].append(
                                get_distance_to_node(cell, cell.tree.root, node, syn_loc))
                            if sec_type == 'basal':
                                distances['mech_attrs'][sec_type][-1] *= -1
                    if from_target_attrs:
                        if syn_attrs.has_netcon(cell.gid, syn_id, syn_name):
                            this_nc = syn_attrs.get_netcon(cell.gid, syn_id, syn_name)
                            attr_vals['target_attrs'][sec_type].append(
                                get_syn_mech_param(syn_name, syn_attrs.syn_param_rules, param_name,
                                                   mech_names=syn_attrs.syn_mech_names, nc=this_nc) * scale_factor)
                            syn_loc = syn.syn_loc
                            distances['target_attrs'][sec_type].append(
                                get_distance_to_node(cell, cell.tree.root, node, syn_loc))
                            if sec_type == 'basal':
                                distances['target_attrs'][sec_type][-1] *= -1

    if export is not None:
        export_file_path = data_dir + '/' + export
        if overwrite:
            if os.path.isfile(export_file_path):
                os.remove(export_file_path)

    for attr_type in attr_types:
        if len(attr_vals[attr_type]) == 0 and export is not None:
            print('Not exporting to %s; mechanism: %s %s parameter: %s not found in any sec_type' % \
                  (export, syn_name, attr_type, param_name))
            # return
    xmax0 = 0.1
    xmin0 = 0.
    maxval, minval = 0., 0.
    fig, axarr = plt.subplots(ncols=len(attr_types), sharey=True)
    for i, attr_type in enumerate(attr_types):
        if len(attr_types) == 1:
            axes = axarr
        else:
            axes = axarr[i]
        for j, sec_type in enumerate(attr_vals[attr_type]):
            if len(attr_vals[attr_type][sec_type]) != 0:
                axes.scatter(distances[attr_type][sec_type], attr_vals[attr_type][sec_type], color=colors[j],
                             label=sec_type, alpha=0.5, s=10.)
                if maxval is None:
                    maxval = max(attr_vals[attr_type][sec_type])
                else:
                    maxval = max(maxval, max(attr_vals[attr_type][sec_type]))
                if minval is None:
                    minval = min(attr_vals[attr_type][sec_type])
                else:
                    minval = min(minval, min(attr_vals[attr_type][sec_type]))
                xmax0 = max(xmax0, max(distances[attr_type][sec_type]))
                xmin0 = min(xmin0, min(distances[attr_type][sec_type]))
        axes.legend(loc='best', scatterpoints=1, frameon=False, framealpha=0.5, fontsize=mpl.rcParams['font.size'])
    xmin = xmin0 - 0.01 * (xmax0 - xmin0)
    xmax = xmax0 + 0.01 * (xmax0 - xmin0)
    for i, attr_type in enumerate(attr_types):
        if len(attr_types) == 1:
            axes = axarr
        else:
            axes = axarr[i]
        axes.set_xlabel('Distance to soma (um)')
        axes.set_xlim(xmin, xmax)
        axes.set_ylabel(ylabel + ' (' + yunits + ')')
        if (maxval is not None) and (minval is not None):
            buffer = 0.01 * (maxval - minval)
            axes.set_ylim(minval - buffer, maxval + buffer)
        axes.set_title(attr_type, fontsize=mpl.rcParams['font.size'])
    clean_axes(axarr)
    fig.tight_layout()
    if param_label is not None:
        fig.suptitle(param_label, fontsize=mpl.rcParams['font.size'])
    else:
        syn_mech_name = syn_attrs.syn_mech_names[syn_name]
        fig.suptitle('%s; %s; %s' % (syn_name, syn_mech_name, param_name), fontsize=mpl.rcParams['font.size'])
    if not svg_title is None:
        if param_label is not None:
            svg_title = svg_title + ' - ' + param_label + '.svg'
        else:
            svg_title = svg_title + ' - ' + syn_name + '_' + param_name + ' distribution.svg'
        fig.set_size_inches(5.27, 4.37)
        fig.savefig(data_dir + svg_title, format='svg', transparent=True)
    if show:
        plt.show()
    plt.close()
    if svg_title is not None:
        mpl.rcParams['font.size'] = remember_font_size

    if export is not None:
        f = h5py.File(export_file_path, 'a')
        if 'mech_file_path' in f.attrs:
            if not (f.attrs['mech_file_path'] == '{}'.format(cell.mech_file_path)):
                raise Exception('Specified mechanism filepath {} does not match the mechanism filepath '
                                'of the cell {}'.format(f.attrs['mech_file_path'], cell.mech_file_path))
        else:
            f.attrs['mech_file_path'] = '{}'.format(cell.mech_file_path)
        filetype = 'plot_syn_param'
        if filetype not in f:
            f.create_group(filetype)
        if not f[filetype].attrs.__contains__('mech_attrs'):
            f[filetype].attrs.create('mech_attrs', False)
        if not f[filetype].attrs.__contains__('target_attrs'):
            f[filetype].attrs.create('target_attrs', False)
        if from_mech_attrs and f[filetype].attrs['mech_attrs'] == False:
            f[filetype].attrs['mech_attrs'] = True
        if from_target_attrs and f[filetype].attrs['target_attrs'] == False:
            f[filetype].attrs['target_attrs'] = True
        if len(f[filetype]) == 0:
            session_id = '0'
        else:
            session_id = str(len(f[filetype]))
        f[filetype].create_group(session_id)
        if description is not None:
            f[filetype][session_id].attrs['description'] = description
        f[filetype][session_id].create_group(syn_name)
        f[filetype][session_id][syn_name].create_group(param_name)
        if param_label is not None:
            f[filetype][session_id][syn_name][param_name].attrs['param_label'] = param_label
        f[filetype][session_id][syn_name][param_name].attrs['gid'] = cell.gid
        if svg_title is not None:
            f[filetype][session_id][syn_name][param_name].attrs['svg_title'] = svg_title
        for attr_type in attr_types:
            f[filetype][session_id][syn_name][param_name].create_group(attr_type)
            for sec_type in attr_vals[attr_type]:
                f[filetype][session_id][syn_name][param_name][attr_type].create_group(sec_type)
                f[filetype][session_id][syn_name][param_name][attr_type][sec_type].create_dataset('values',
                                                                                    data=attr_vals[attr_type][sec_type])
                f[filetype][session_id][syn_name][param_name][attr_type][sec_type].create_dataset('distances',
                                                                                    data=distances[attr_type][sec_type])
        f.close()


def plot_syn_attr_from_file(syn_name, param_name, filename, descriptions=None, param_label=None,
                            ylabel='Conductance density', yunits='pS/um2', svg_title=None, data_dir='data'):
    """
    Takes in a list of files, and superimposes plots of distance vs. the provided mechanism parameter for all sec_types
    found in each file.
    :param syn_name: str
    :param param_name: str
    :param filename: str
    :param descriptions: list of str (descriptions of each session). If None, then plot all session_ids
    :param param_label: str
    :param ylabel: str
    :param yunits: str
    :param svg_title: str
    :param data_dir: str (path)
    """
    if svg_title is not None:
        remember_font_size = mpl.rcParams['font.size']
        mpl.rcParams['font.size'] = 20
    markers = mlines.Line2D.filled_markers
    marker_dict = {}
    num_colors = 10
    color_x = np.linspace(0., 1., num_colors)
    colors = [cm.Set1(x) for x in color_x]
    max_param_val, min_param_val = 0., 0.
    max_dist, min_dist = 0.1, 0.
    file_path = data_dir + '/' + filename
    found = False
    if os.path.isfile(file_path):
        with h5py.File(file_path, 'r') as f:
            filetype = 'plot_syn_param'
            if filetype not in f:
                raise Exception('The file {} has the incorrect filetype; it is not plot_syn_param'.format(file))
            attr_types = []
            if f[filetype].attrs['mech_attrs']:
                attr_types.append('mech_attrs')
            if f[filetype].attrs['target_attrs']:
                attr_types.append('target_attrs')
            fig, axarr = plt.subplots(ncols=len(attr_types), sharey=True)
            for s, session_id in enumerate(f[filetype]):
                if f[filetype][session_id].attrs.__contains__('description'):
                    description = f[filetype][session_id].attrs['description']
                    if descriptions is not None and description not in descriptions:
                        continue
                else:
                    description = None
                if syn_name in f[filetype][session_id] and param_name is not None and \
                        param_name in f[filetype][session_id][syn_name]:
                    found = True
                    if param_label is None and 'param_label' in f[filetype][session_id][syn_name][param_name].attrs:
                        param_label = f[filetype][session_id][syn_name][param_name].attrs['param_label']
                    for i, attr_type in enumerate(attr_types):
                        if len(attr_types) == 1:
                            axes = axarr
                        else:
                            axes = axarr[i]
                        if attr_type not in f[filetype][session_id][syn_name][param_name]:
                            continue
                        for j, sec_type in enumerate(f[filetype][session_id][syn_name][param_name][attr_type].keys()):
                            if sec_type not in marker_dict:
                                m = len(marker_dict)
                                marker_dict[sec_type] = markers[m]
                            marker = marker_dict[sec_type]
                            distances = f[filetype][session_id][syn_name][param_name][attr_type][sec_type]['distances'][:]
                            param_vals = f[filetype][session_id][syn_name][param_name][attr_type][sec_type]['values'][:]
                            if description is None:
                                label = sec_type + ' session' + session_id
                            else:
                                label = sec_type + ' ' + description
                            axes.scatter(distances, param_vals, color=colors[s], label=label, alpha=0.25,
                                         marker=marker, s=10.)
                            if max_param_val is None:
                                max_param_val = max(param_vals)
                            else:
                                max_param_val = max(max_param_val, max(param_vals))
                            if min_param_val is None:
                                min_param_val = min(param_vals)
                            else:
                                min_param_val = min(min_param_val, min(param_vals))
                            if max_dist is None:
                                max_dist = max(distances)
                            else:
                                max_dist = max(max_dist, max(distances))
                            if min_dist is None:
                                min_dist = min(distances)
                            else:
                                min_dist = min(min_dist, min(distances))
            if not found:
                raise Exception('Specified synaptic mechanism: %s parameter: %s not found in the provided file: %s' %
                                (syn_name, param_name, file))
            min_dist = min(0., min_dist)
            xmin = min_dist - 0.01 * (max_dist - min_dist)
            xmax = max_dist + 0.01 * (max_dist - min_dist)
            for i, attr_type in enumerate(attr_types):
                if len(attr_types) == 1:
                    axes = axarr
                else:
                    axes = axarr[i]
                axes.legend(loc='best', scatterpoints=1, frameon=False, framealpha=0.5,
                            fontsize=mpl.rcParams['font.size'])
                axes.set_xlabel('Distance to soma (um)')
                axes.set_xlim(xmin, xmax)
                axes.set_ylabel(ylabel + ' (' + yunits + ')')
                if (max_param_val is not None) and (min_param_val is not None):
                    buffer = 0.1 * (max_param_val - min_param_val)
                    axes.set_ylim(min_param_val - buffer, max_param_val + buffer)
                if param_label is not None:
                    axes.set_title(attr_types[i], fontsize=mpl.rcParams['font.size'])
                clean_axes(axes)
                axes.tick_params(direction='out')
            fig.suptitle(param_label, fontsize=mpl.rcParams['font.size'])
            if not svg_title is None:
                if param_label is not None:
                    svg_title = svg_title + ' - ' + param_label + '.svg'
                elif param_name is None:
                    svg_title = svg_title + ' - ' + syn_name + '_' + ' distribution.svg'
                else:
                    svg_title = svg_title + ' - ' + syn_name + '_' + param_name + ' distribution.svg'
                fig.set_size_inches(5.27, 4.37)
                fig.savefig(data_dir + svg_title, format='svg', transparent=True)
            plt.show()
            plt.close()
            if svg_title is not None:
                mpl.rcParams['font.size'] = remember_font_size


def plot_mech_param_distribution(cell, mech_name, param_name, export=None, overwrite=False, scale_factor=10000.,
                                 param_label=None, description=None, ylabel='Conductance density', yunits='pS/um2',
                                 svg_title=None, show=True, sec_types=None, data_dir='data'):
    """
    Takes a cell as input rather than a file. No simulation is required, this method just takes a fully specified cell
    and plots the relationship between distance and the specified mechanism parameter for all segments in sections of
    the provided sec_types (defaults to just dendritic sec_types). Used while debugging specification of mechanism
    parameters.
    :param cell: :class:'BiophysCell'
    :param mech_name: str
    :param param_name: str
    :param export: str (name of hdf5 file for export)
    :param overwrite: bool (whether to overwrite or append to potentially existing hdf5 file)
    :param scale_factor: float
    :param param_label: str
    :param description: str
    :param ylabel: str
    :param yunits: str
    :param svg_title: str
    :param show: bool
    :param sec_types: list or str
    :param data_dir: str (path)
    """
    if svg_title is not None:
        remember_font_size = mpl.rcParams['font.size']
        mpl.rcParams['font.size'] = 20
    if sec_types is None or (isinstance(sec_types, str) and sec_types == 'dend'):
        sec_types = ['basal', 'trunk', 'apical', 'tuft']
    elif isinstance(sec_types, str) and sec_types == 'all':
        sec_types = default_ordered_sec_types
    elif not all(sec_type in default_ordered_sec_types for sec_type in sec_types):
        raise ValueError('plot_mech_param_distribution: unrecognized sec_types: %s' % str(sec_types))
    maxval, minval = 1., 0.
    distances = defaultdict(list)
    param_vals = defaultdict(list)
    sec_types_list = [sec_type for sec_type in sec_types if sec_type in cell.nodes and len(cell.nodes[sec_type]) > 0]
    num_colors = 10
    color_x = np.linspace(0., 1., num_colors)
    colors = [cm.Set1(x) for x in color_x]
    for sec_type in sec_types_list:
        if len(cell.nodes[sec_type]) > 0:
            for branch in cell.nodes[sec_type]:
                for seg in [seg for seg in branch.sec if hasattr(seg, mech_name)]:
                    distances[sec_type].append(get_distance_to_node(cell, cell.tree.root, branch, seg.x))
                    if sec_type == 'basal':
                        distances[sec_type][-1] *= -1
                    param_vals[sec_type].append(getattr(getattr(seg, mech_name), param_name) * scale_factor)

    if export is not None:
        export_file_path = data_dir + '/' + export
        if overwrite:
            if os.path.isfile(export_file_path):
                os.remove(export_file_path)

    if len(param_vals) == 0 and export is not None:
        print('Not exporting to %s; mechanism: %s parameter: %s not found in any sec_type' % \
              (export, mech_name, param_name))
        return
    fig, axes = plt.subplots(1)
    max_param_val, min_param_val = 0.1, 0.
    xmax0, xmin0 = 0.1, 0.
    for i, sec_type in enumerate(param_vals):
        axes.scatter(distances[sec_type], param_vals[sec_type], color=colors[i], label=sec_type, alpha=0.5)
        if maxval is None:
            maxval = max(param_vals[sec_type])
        else:
            maxval = max(maxval, max(param_vals[sec_type]))
        if minval is None:
            minval = min(param_vals[sec_type])
        else:
            minval = min(minval, min(param_vals[sec_type]))
        xmax0 = max(xmax0, max(distances[sec_type]))
        xmin0 = min(xmin0, min(distances[sec_type]))
    axes.set_xlabel('Distance to soma (um)')
    xmin = xmin0 - 0.01 * (xmax0 - xmin0)
    xmax = xmax0 + 0.01 * (xmax0 - xmin0)
    axes.set_xlim(xmin, xmax)
    axes.set_ylabel(ylabel + ' (' + yunits + ')')
    if (maxval is not None) and (minval is not None):
        buffer = 0.01 * (maxval - minval)
        axes.set_ylim(minval - buffer, maxval + buffer)
    if param_label is not None:
        axes.set_title(param_label, fontsize=mpl.rcParams['font.size'])
    axes.legend(loc='best', scatterpoints=1, frameon=False, framealpha=0.5, fontsize=mpl.rcParams['font.size'])
    clean_axes(axes)

    if svg_title is not None:
        if param_label is not None:
            svg_title = svg_title + ' - ' + param_label + '.svg'
        else:
            svg_title = svg_title + ' - ' + mech_name + '_' + param_name + ' distribution.svg'
        fig.set_size_inches(5.27, 4.37)
        fig.savefig(data_dir + svg_title, format='svg', transparent=True)
    if show:
        plt.show()
    plt.close()
    if svg_title is not None:
        mpl.rcParams['font.size'] = remember_font_size

    if export is not None:
        f = h5py.File(export_file_path, 'a')
        if 'mech_file_path' in list(f.attrs.keys()):
            if cell.mech_file_path is None or not f.attrs['mech_file_path'] == cell.mech_file_path:
                raise ValueError('plot_mech_param_distribution: provided mech_file_path: %s does not match the '
                                'mech_file_path of %s cell %i: %s' %
                                (f.attrs['mech_file_path'], cell.pop_name, cell.gid, cell.mech_file_path))
        elif cell.mech_file_path is not None:
            f.attrs['mech_file_path'] = cell.mech_file_path
        filetype = 'plot_mech_param'
        if filetype not in f:
            f.create_group(filetype)
        if len(f[filetype]) == 0:
            session_id = '0'
        else:
            session_id = str(len(f[filetype]))
        f[filetype].create_group(session_id)
        if description is not None:
            f[filetype][session_id].attrs['description'] = description
        f[filetype][session_id].create_group(mech_name)
        f[filetype][session_id][mech_name].create_group(param_name)
        if param_label is not None:
            f[filetype][session_id][mech_name][param_name].attrs['param_label'] = param_label
        f[filetype][session_id][mech_name][param_name].attrs['gid'] = cell.gid
        if svg_title is not None:
            f[filetype][session_id][mech_name][param_name].attrs['svg_title'] = svg_title
        for sec_type in param_vals:
            f[filetype][session_id][mech_name][param_name].create_group(sec_type)
            f[filetype][session_id][mech_name][param_name][sec_type].create_dataset('values',
                                                                                    data=param_vals[sec_type])
            f[filetype][session_id][mech_name][param_name][sec_type].create_dataset('distances',
                                                                                    data=distances[sec_type])
        f.close()


def plot_cable_param_distribution(cell, mech_name, export=None, overwrite=False, scale_factor=1., param_label=None,
                                  description=None, ylabel='Specific capacitance', yunits='uF/cm2', svg_title=None,
                                  show=True, data_dir='data', sec_types=None):
    """
    Takes a cell as input rather than a file. No simulation is required, this method just takes a fully specified cell
    and plots the relationship between distance and the specified mechanism parameter for all dendritic segments. Used
    while debugging specification of mechanism parameters.
    :param cell: :class:'BiophysCell'
    :param mech_name: str
    :param param_name: str
    :param export: str (name of hdf5 file for export)
    :param overwrite: bool (whether to overwrite or append to potentially existing hdf5 file)
    :param scale_factor: float
    :param param_label: str
    :param ylabel: str
    :param yunits: str
    :param svg_title: str
    :param data_dir: str (path)
    :param sec_types: list of str
    """
    if svg_title is not None:
        remember_font_size = mpl.rcParams['font.size']
        mpl.rcParams['font.size'] = 20
    if sec_types is None or (isinstance(sec_types, str) and sec_types == 'dend'):
        sec_types = ['basal', 'trunk', 'apical', 'tuft']
    elif isinstance(sec_types, str) and sec_types == 'all':
        sec_types = default_ordered_sec_types
    elif not all(sec_type in default_ordered_sec_types for sec_type in sec_types):
        raise ValueError('plot_synaptic_attribute_distribution: unrecognized sec_types: %s' % str(sec_types))
    sec_types_list = [sec_type for sec_type in sec_types if sec_type in cell.nodes and len(cell.nodes[sec_type]) > 0]
    fig, axes = plt.subplots(1)
    maxval, minval = 1., 0.
    distances = defaultdict(list)
    param_vals = defaultdict(list)
    num_colors = len(sec_types_list)
    color_x = np.linspace(0., 1., num_colors)
    colors = [cm.Set1(x) for x in color_x]
    for sec_type in sec_types_list:
        if len(cell.nodes[sec_type]) > 0:
            for branch in cell.nodes[sec_type]:
                if mech_name == 'Ra':
                    distances[sec_type].append(get_distance_to_node(cell, cell.tree.root, branch))
                    if sec_type == 'basal':
                        distances[sec_type][-1] *= -1
                    param_vals[sec_type].append(getattr(branch.sec, mech_name) * scale_factor)
                else:
                    for seg in [seg for seg in branch.sec if hasattr(seg, mech_name)]:
                        distances[sec_type].append(get_distance_to_node(cell, cell.tree.root, branch, seg.x))
                        if sec_type == 'basal':
                            distances[sec_type][-1] *= -1
                        param_vals[sec_type].append(getattr(seg, mech_name) * scale_factor)
    xmax0 = 0.1
    xmin0 = 0.
    for i, sec_type in enumerate(param_vals):
        axes.scatter(distances[sec_type], param_vals[sec_type], color=colors[i], label=sec_type, alpha=0.5)
        if maxval is None:
            maxval = max(param_vals[sec_type])
        else:
            maxval = max(maxval, max(param_vals[sec_type]))
        if minval is None:
            minval = min(param_vals[sec_type])
        else:
            minval = min(minval, min(param_vals[sec_type]))
        xmax0 = max(xmax0, max(distances[sec_type]))
        xmin0 = min(xmin0, min(distances[sec_type]))
    axes.set_xlabel('Distance to soma (um)')
    xmin = xmin0 - 0.01 * (xmax0 - xmin0)
    xmax = xmax0 + 0.01 * (xmax0 - xmin0)
    axes.set_xlim(xmin, xmax)
    axes.set_ylabel(ylabel + ' (' + yunits + ')')
    if (maxval is not None) and (minval is not None):
        buffer = 0.01 * (maxval - minval)
        axes.set_ylim(minval - buffer, maxval + buffer)
    if param_label is not None:
        axes.set_title(param_label, fontsize=mpl.rcParams['font.size'])
    axes.legend(loc='best', scatterpoints=1, frameon=False, framealpha=0.5, fontsize=mpl.rcParams['font.size'])
    clean_axes(axes)
    axes.tick_params(direction='out')
    if svg_title is not None:
        if param_label is not None:
            svg_title = svg_title + ' - ' + param_label + '.svg'
        else:
            svg_title = svg_title + ' - ' + mech_name + '_' + ' distribution.svg'
        fig.set_size_inches(5.27, 4.37)
        fig.savefig(data_dir + svg_title, format='svg', transparent=True)
    if show:
        plt.show()
    plt.close()
    if svg_title is not None:
        mpl.rcParams['font.size'] = remember_font_size

    if export is not None:
        export_file_path = data_dir + '/' + export
        if overwrite:
            if os.path.isfile(export_file_path):
                os.remove(export_file_path)
        f = h5py.File(export_file_path, 'a')
        if 'mech_file_path' in list(f.attrs.keys()):
            if not (f.attrs['mech_file_path'] == '{}'.format(cell.mech_file_path)):
                raise Exception('Specified mechanism filepath {} does not match the mechanism filepath '
                                'of the cell {}'.format(f.attrs['mech_file_path'], cell.mech_file_path))
        else:
            f.attrs['mech_file_path'] = '{}'.format(cell.mech_file_path)
        filetype = 'plot_mech_param'
        if filetype not in f:
            f.create_group(filetype)
        if len(f[filetype]) == 0:
            session_id = '0'
        else:
            session_id = str(len(f[filetype]))
        f[filetype].create_group(session_id)
        if description is not None:
            f[filetype][session_id].attrs['description'] = description
        f[filetype][session_id].create_group(mech_name)
        if param_label is not None:
            f[filetype][session_id][mech_name].attrs['param_label'] = param_label
        f[filetype][session_id][mech_name].attrs['gid'] = cell.gid
        if svg_title is not None:
            f[filetype][session_id][mech_name].attrs['svg_title'] = svg_title
        for sec_type in param_vals:
            f[filetype][session_id][mech_name].create_group(sec_type)
            f[filetype][session_id][mech_name][sec_type].create_dataset('values', data=param_vals[sec_type])
            f[filetype][session_id][mech_name][sec_type].create_dataset('distances', data=distances[sec_type])
        f.close()


def plot_mech_param_from_file(mech_name, param_name, filename, descriptions=None, param_label=None,
                              ylabel='Conductance density', yunits='pS/um2', svg_title=None, data_dir='data'):
    """
    Takes in a list of files, and superimposes plots of distance vs. the provided mechanism parameter for all sec_types
    found in each file.
    :param mech_name: str
    :param param_name: str
    :param filename: str (hdf filename)
    :param descriptions: list of str (descriptions of each session). If None, then plot all session_ids
    :param param_label: str
    :param ylabel: str
    :param yunits: str
    :param svg_title: str
    :param data_dir: str (path)
    """
    if svg_title is not None:
        remember_font_size = mpl.rcParams['font.size']
        mpl.rcParams['font.size'] = 20
    fig, axes = plt.subplots(1)
    max_param_val, min_param_val = 0., 0.
    max_dist, min_dist = 0., 0.
    num_colors = 10
    markers = mlines.Line2D.filled_markers
    color_x = np.linspace(0., 1., num_colors)
    colors = [cm.Set1(x) for x in color_x]
    marker_dict = {}
    file_path = data_dir + '/' + filename
    found = False
    if os.path.isfile(file_path):
        with h5py.File(file_path, 'r') as f:
            filetype = 'plot_mech_param'
            if filetype not in f:
                raise Exception('The file {} has the incorrect filetype; it is not plot_mech_param'.format(file))
            for s, session_id in enumerate(f[filetype]):
                if f[filetype][session_id].attrs.__contains__('description'):
                    description = f[filetype][session_id].attrs['description']
                    if descriptions is not None and description not in descriptions:
                        continue
                else:
                    description = None
                if mech_name in f[filetype][session_id] and \
                        (param_name is None or param_name in f[filetype][session_id][mech_name]):
                    found = True
                    if param_name is None:
                        if param_label is None and 'param_label' in f[filetype][session_id][mech_name].attrs:
                            param_label = f[filetype][session_id][mech_name].attrs['param_label']
                        group = f[filetype][session_id][mech_name]
                    else:
                        if param_label is None and \
                                'param_label' in f[filetype][session_id][mech_name][param_name].attrs:
                            param_label = f[filetype][session_id][mech_name][param_name].attrs['param_label']
                        group = f[filetype][session_id][mech_name][param_name]
                    for j, sec_type in enumerate(group):
                        if sec_type not in marker_dict:
                            m = len(marker_dict)
                            marker_dict[sec_type] = markers[m]
                        marker = marker_dict[sec_type]
                        param_vals = group[sec_type]['values'][:]
                        distances = group[sec_type]['distances'][:]
                        if description is None:
                            label = sec_type + ' session ' + session_id
                        else:
                            label = sec_type + ' ' + description
                        axes.scatter(distances, param_vals, color=colors[s], label=label, alpha=0.5, marker=marker)
                        if max_param_val is None:
                            max_param_val = max(param_vals)
                        else:
                            max_param_val = max(max_param_val, max(param_vals))
                        if min_param_val is None:
                            min_param_val = min(param_vals)
                        else:
                            min_param_val = min(min_param_val, min(param_vals))
                        if max_dist is None:
                            max_dist = max(distances)
                        else:
                            max_dist = max(max_dist, max(distances))
                        if min_dist is None:
                            min_dist = min(distances)
                        else:
                            min_dist = min(min_dist, min(distances))
    if not found:
        raise Exception('Specified mechanism: %s parameter: %s not found in the provided file: %s' %
                        (mech_name, param_name, file))
    axes.set_xlabel('Distance to soma (um)')
    min_dist = min(0., min_dist)
    xmin = min_dist - 0.01 * (max_dist - min_dist)
    xmax = max_dist + 0.01 * (max_dist - min_dist)
    axes.set_xlim(xmin, xmax)
    axes.set_ylabel(ylabel + ' (' + yunits + ')')
    if (max_param_val is not None) and (min_param_val is not None):
        buffer = 0.1 * (max_param_val - min_param_val)
    axes.set_ylim(min_param_val - buffer, max_param_val + buffer)
    if param_label is not None:
        axes.set_title(param_label, fontsize=mpl.rcParams['font.size'])
    axes.legend(loc='best', scatterpoints=1, frameon=False, framealpha=0.5, fontsize=mpl.rcParams['font.size'])
    clean_axes(axes)
    axes.tick_params(direction='out')
    if not svg_title is None:
        if param_label is not None:
            svg_title = svg_title + ' - ' + param_label + '.svg'
        elif param_name is None:
            svg_title = svg_title + ' - ' + mech_name + '_' + ' distribution.svg'
        else:
            svg_title = svg_title + ' - ' + mech_name + '_' + param_name + ' distribution.svg'
        fig.set_size_inches(5.27, 4.37)
        fig.savefig(data_dir + svg_title, format='svg', transparent=True)
    plt.show()
    plt.close()
    if svg_title is not None:
        mpl.rcParams['font.size'] = remember_font_size
        

def clean_axes(axes):
    """
    Remove top and right axes from pyplot axes object.
    :param axes:
    """
    if not type(axes) in [np.ndarray, list]:
        axes = [axes]
    elif type(axes) == np.ndarray:
        axes = axes.flatten()
    for axis in axes:
        axis.tick_params(direction='out')
        axis.spines['top'].set_visible(False)
        axis.spines['right'].set_visible(False)
        axis.get_xaxis().tick_bottom()
        axis.get_yaxis().tick_left()

        

def calculate_module_density(gid_module_assignments, gid_normed_distance):
    """
    TODO: context needs to be provided as an argument?
    :param gid_module_assignments:
    :param gid_normed_distance:
    :return:
    """

    module_bounds = [[1.0, 0.0] for _ in xrange(10)]
    module_counts = [0 for _ in xrange(10)]
    gid_module_assignments = context.gid_module_assignments
    gid_normed_distance    = context.gid_normed_distance
    
    for (gid,module) in gid_module_assignments.iteritems():
        normed_u, _, _, _ = gid_normed_distance[gid]
        if normed_u < module_bounds[module-1][0]:
            module_bounds[module - 1][0] = normed_u
        if normed_u > module_bounds[module - 1][1]:
            module_bounds[module - 1][1] = normed_u
        module_counts[module - 1] += 1

    module_widths  = [y-x for [x,y] in module_bounds]
    module_density = np.divide(module_counts, module_widths)
    return module_bounds, module_counts, module_density


def plot_module_assignment_histogram():
    """
    TODO: context needs to be provided as an argument?
    :return:
    """

    module_bounds, module_counts, module_density = calculate_module_density()

    fig, (ax1, ax2, ax3) = plt.subplots(3,1)

    ax1.bar(np.arange(10)+1, module_counts)
    ax1.set_xlabel('Module')
    ax1.set_ylabel('Count')

    ax2.bar(np.arange(10)+1, module_density)
    ax2.set_xlabel('Module')
    ax2.set_ylabel('Density')

    for (i, bounds) in enumerate(module_bounds):
        ax3.plot([bounds[0],bounds[1]], [i+1,i+1], label='%i' % (i+1))
    ax3.set_xlabel('Normalized Bounds')
    ax3.set_ylabel('Module')
    ax3.legend(frameon=False, framealpha=0.5, loc='center left')

    fig, (ax1, ax2) = plt.subplots(2,1)
    normalized_u_positions = [norm_u for (norm_u,_,_,_) in context.gid_normed_distance.values()]
    absolute_u_positions   = [u for (_,_,u,_) in context.gid_normed_distance.values()]
    absolute_v_positions   = [v for (_,_,_,v) in context.gid_normed_distance.values()]
    hist_norm, edges_norm  = np.histogram(normalized_u_positions, bins=25)
    hist_abs, edges_abs    = np.histogram(absolute_u_positions, bins=100)
    hist_v_abs, edges_v_abs = np.histogram(absolute_v_positions, bins=100)

    ax1.plot(edges_norm[1:], hist_norm)
    ax1.set_xlabel('Normalized septo-temporal position')
    ax1.set_ylabel('Cell count')

    ax2.plot(edges_abs[1:], hist_abs)
    ax2.set_xlabel('Absolute septo-temporal position')
    ax2.set_ylabel('Cell Count')

    fig, ax = plt.subplots()
    module_pos_dictionary = dict()
    for gid in context.gid_normed_distance:
        norm_u,_,_,_ = context.gid_normed_distance[gid]
        module       = context.gid_module_assignments[gid]
        if module_pos_dictionary.has_key(module):
            module_pos_dictionary[module].append(norm_u)
        else:
            module_pos_dictionary[module] = [norm_u]

    for module in module_pos_dictionary:
        positions = module_pos_dictionary[module]
        hist_pos, _ = np.histogram(positions, bins=edges_norm)
        hist_pos = hist_pos.astype('float32')
        ax.plot(edges_norm[1:], hist_pos / hist_norm)
    ax.legend(['%i' % (i+1) for i in xrange(10)])

    plt.show()<|MERGE_RESOLUTION|>--- conflicted
+++ resolved
@@ -1811,12 +1811,7 @@
 
 
 ## Plot netclamp results (intracellular trace of target cell + spike raster of presynaptic inputs)
-<<<<<<< HEAD
 def plot_network_clamp (input_path, spike_namespace, intracellular_namespace, unit_no, include='eachPop', time_range = None, time_variable='t', intracellular_variable='v', labels = 'legend', pop_rates = True, spike_hist = None, spike_hist_bin = 5,
-=======
-def plot_network_clamp (input_path, spike_namespace, intracellular_namespace, unit_no, include='eachPop', time_range = None, time_variable='t',
-                        intracellular_variable='v', orderInverse = False, labels = 'legend', spike_hist = None, spike_hist_bin = 5,
->>>>>>> e945044e
                         lw = 3, marker = ',', figSize = (15,8), fontSize = 14, saveFig = None, showFig = True): 
     ''' 
     Raster plot of target cell intracellular trace + spike raster of presynaptic inputs. Returns the figure handle.
@@ -2005,7 +2000,6 @@
                 axes[i].add_artist(at)
         max_label_len = max([len(l) for l in lgd_labels])
             
-<<<<<<< HEAD
     # save figure
     if saveFig: 
         if isinstance(saveFig, str):
@@ -2013,31 +2007,6 @@
         else:
             filename = 'Network Clamp %s %i.png' % (popName, unit_no)
             plt.savefig(filename)
-=======
-            
-        # Plot intracellular state
-        ax3=plt.subplot(gs[2])
-        ax3.set_xlabel('Time (ms)', fontsize=fontSize)
-        ax3.set_ylabel(intracellular_variable, fontsize=fontSize)
-        ax3.set_xlim(time_range)
-
-        states = indata['states']
-        stplots = []
-        for (pop_name, pop_states) in viewitems(states):
-            for (gid, cell_states) in viewitems(pop_states):
-                stplots.append(ax3.plot(cell_states[0], cell_states[1], linewidth=lw, marker=marker, alpha=0.5, label=pop_name))
-            
-        if orderInverse:
-            plt.gca().invert_yaxis()
-
-        # save figure
-        if saveFig: 
-            if isinstance(saveFig, str):
-                filename = saveFig
-            else:
-                filename = 'Network Clamp %s %i.png' % (popName, unit_no)
-                plt.savefig(filename)
->>>>>>> e945044e
                 
     # show fig 
     if showFig:
