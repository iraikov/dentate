--- conflicted
+++ resolved
@@ -2299,14 +2299,10 @@
     spkrate_dict = {}
     for subset, spkinds, spkts in zip(spkpoplst, spkindlst, spktlst):
         spkdict = spikedata.make_spike_dict(spkinds, spkts)
-<<<<<<< HEAD
         if (max_units is not None) and len(spkdict) > max_units:
             spksel  = list(spkdict.items())[0:max_units]
             spkdict = dict(spksel)
         sdf_dict = spikedata.spike_density_estimate(subset, spkdict, time_bins, progress=progress, **baks_config)
-=======
-        sdf_dict = spikedata.spike_density_estimate(subset, spkdict, time_bins, progress=progress)
->>>>>>> 8866ba5e
         i = 0
         rate_dict = {}
         for ind, dct in viewitems(sdf_dict):
@@ -2359,7 +2355,6 @@
         else:
             plt.title ('%s Instantaneous Firing Rate' % str(subset), fontsize=fig_options.fontSize)
 
-<<<<<<< HEAD
         if graph_type == 'raster2d':
             im = plt.imshow(rate_matrix, origin='upper', aspect='auto', interpolation='none',
                             extent=[time_range[0], time_range[1], 0, rate_matrix.shape[0]], cmap=fig_options['colormap'])
@@ -2377,12 +2372,6 @@
         else:
             raise RuntimeError('plot_spike_rates: unknown graph type %s' % graph_type)
             
-=======
-        im = plt.imshow(rate_matrix, origin='upper', aspect='auto', interpolation='none',
-                        extent=[time_range[0], time_range[1], 0, rate_matrix.shape[0]], cmap=fig_options['colormap'])
-
-        im.axes.tick_params(labelsize=fig_options.fontSize)
->>>>>>> 8866ba5e
         
         if iplot == 0: 
             plt.ylabel('Relative Cell Index', fontsize=fig_options.fontSize)
@@ -3067,13 +3056,8 @@
         plt.show()
 
 
-<<<<<<< HEAD
 def plot_place_fields(spike_input_path, spike_namespace_id, trajectory_path, arena_id, trajectory_id, config_path=None, populations=None,
                       bin_size=10.0, spike_train_attr_name='t', time_range=None, alpha_fill=0.2,
-=======
-def plot_place_fields(spike_input_path, spike_namespace_id, trajectory_path, arena_id, trajectory_id, populations=None,
-                      bin_size=10.0, min_pf_width=10., spike_train_attr_name='t', time_range=None, alpha_fill=0.2,
->>>>>>> 8866ba5e
                       overlay=False, output_file_path=None, plot_dir_path=None, **kwargs):
     """
     Plots distributions of place fields per cell. Returns figure handle.
@@ -3160,11 +3144,7 @@
                                                          output_file_path=output_file_path, **baks_config)
         PF_dict = spikedata.place_fields(subset, bin_size, rate_bin_dict, trajectory, arena_id=arena_id,
                                           trajectory_id=trajectory_id, output_file_path=output_file_path,
-<<<<<<< HEAD
                                           **pf_config)
-=======
-                                          min_pf_width=min_pf_width, **kwargs)
->>>>>>> 8866ba5e
         
         PF_count_lst  = []
         PF_infield_rate_lst = []
