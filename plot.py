--- conflicted
+++ resolved
@@ -1119,11 +1119,11 @@
 ## Plot spatial information distribution
 def plot_spatial_information (spike_input_path, spike_namespace_id, 
                               trajectory_path, trajectory_id, include = ['eachPop'],
-                              loadFile = None, positionBinSize = 5.0, binCount = 1000,
+                              positionBinSize = 5.0, binCount = 50,
                               timeVariable='t', timeRange = None, 
                               alpha_fill = 0.2, figSize = (15,8), overlay = False,
-                              fontSize = 14, lw = 3, saveFig = None, saveData = None,
-                              showFig = True, verbose = False): 
+                              fontSize = 14, lw = 3, loadData = None, saveData = None,
+                              saveFig = None, showFig = True, verbose = False): 
     ''' 
     Plots distributions of spatial information per cell. Returns figure handle.
 
@@ -1160,19 +1160,22 @@
         for pop in population_names:
             include.append(pop)
 
-    spkdata = spikedata.read_spike_events (comm, spike_input_path, include, spike_namespace_id,
-                                           timeVariable=timeVariable, timeRange=timeRange,
-                                           verbose=verbose)
-
-    spkpoplst        = spkdata['spkpoplst']
-    spkindlst        = spkdata['spkindlst']
-    spktlst          = spkdata['spktlst']
-    num_cell_spks    = spkdata['num_cell_spks']
-    pop_active_cells = spkdata['pop_active_cells']
-    tmin             = spkdata['tmin']
-    tmax             = spkdata['tmax']
-
-    timeRange = [tmin, tmax]
+    if loadData is None:
+        spkdata = spikedata.read_spike_events (comm, spike_input_path, include, spike_namespace_id,
+                                               timeVariable=timeVariable, timeRange=timeRange,
+                                               verbose=verbose)
+
+        spkpoplst        = spkdata['spkpoplst']
+        spkindlst        = spkdata['spkindlst']
+        spktlst          = spkdata['spktlst']
+        num_cell_spks    = spkdata['num_cell_spks']
+        pop_active_cells = spkdata['pop_active_cells']
+        tmin             = spkdata['tmin']
+        tmax             = spkdata['tmax']
+
+        timeRange = [tmin, tmax]
+    else:
+        spkpoplst = include
             
     # create fig
     fig, axes = plt.subplots(len(spkpoplst), 1, figsize=figSize, sharex=True)
@@ -1181,25 +1184,21 @@
     # Plot separate line for each entry in include
     for iplot, subset in enumerate(spkpoplst):
 
-        spkts         = spktlst[iplot]
-        spkinds       = spkindlst[iplot]
-<<<<<<< HEAD
-        if loadFile:
-            MI_dict = pickle.load(open(loadFile,'rb'))
-        else:
-            spkdict = spikedata.make_spike_dict(spkinds, spkts)
-            MI_dict = spikedata.spatial_information(trajectory, spkdict, timeRange, positionBinSize)
-=======
-        spkdict       = spikedata.make_spike_dict(spkinds, spkts)
-        if saveData:
-            if isinstance(saveData, basestring):
-                filename = saveData
+        if loadData:
+            import pickle
+            MI_dict = pickle.load(open(loadData[iplot],'rb'))
+        else:
+            spkts         = spktlst[iplot]
+            spkinds       = spkindlst[iplot]
+            spkdict       = spikedata.make_spike_dict(spkinds, spkts)
+            if saveData:
+                if isinstance(saveData, basestring):
+                    filename = saveData
+                else:
+                    filename = spike_namespace_id+' '+subset
             else:
-                filename = spike_namespace_id+' '+subset
-        else:
-            filename = False
-        MI_dict       = spikedata.spatial_information(trajectory, spkdict, timeRange, positionBinSize, saveData=filename)
->>>>>>> ae06e1c2
+                filename = False
+                MI_dict       = spikedata.spatial_information(trajectory, spkdict, timeRange, positionBinSize, saveData=filename)
 
         MI_lst  = []
         for ind in sorted(MI_dict.keys()):
@@ -1211,19 +1210,22 @@
         del(MI_lst)
         
         if not overlay:
-            label = str(subset)  + ' (%i active; mean MI %.2f bits)' % (len(pop_active_cells[subset]),np.mean(MI_array))
+            if loadData:
+                label = str(subset)  + ' (mean MI %.2f bits)' % (np.mean(MI_array))
+            else:
+                label = str(subset)  + ' (%i active; mean MI %.2f bits)' % (len(pop_active_cells[subset]),np.mean(MI_array))
             plt.subplot(len(spkpoplst),1,iplot+1)
             plt.title (label, fontsize=fontSize)
             
         color = color_list[iplot%len(color_list)]
 
-        MI_hist, bin_edges = np.histogram(MI_array, bins = binCount)
-        bin_centers = 0.5*(bin_edges[1:] + bin_edges[:-1])
-
-        #x = np.linspace(0,MI_array.size,num=binCount)
-        #y_smooth = interpolate.spline(xrange(0,MI_array.size), MI_array, x)
-        plt.bar(bin_centers, MI_hist, color=color, width=0.3)
-        
+        #MI_hist, bin_edges = np.histogram(MI_array, bins = binCount)
+        #bin_centers = 0.5*(bin_edges[1:] + bin_edges[:-1])
+        #plt.bar(bin_centers, MI_hist, color=color, width=0.3*(np.mean(np.diff(bin_edges))))
+
+        n, bins, patches = plt.hist(MI_array, bins=binCount, alpha=0.75, rwidth=1, color=color)
+        plt.xticks(fontsize=fontSize)
+                   
         if iplot == 0:
             plt.ylabel('Cell Index', fontsize=fontSize)
         if iplot == len(spkpoplst)-1:
