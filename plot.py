--- conflicted
+++ resolved
@@ -242,10 +242,6 @@
         all_spkts = np.concatenate(spktlst, axis=0)
         histoCount, bin_edges = np.histogram(all_spkts, bins = np.arange(timeRange[0], timeRange[1], spikeHistBin))
         histoT = bin_edges[:-1]+spikeHistBin/2
-<<<<<<< HEAD
-=======
-
->>>>>>> 393daa2f
 
     maxN = 0
     minN = N
@@ -596,23 +592,13 @@
         print('Plotting spike histogram...')
         
     # Plot separate line for each entry in include
-<<<<<<< HEAD
     for iplot, subset in enumerate(spkpoplst):
-=======
-    histoData = []
-    for iplot, spkts in enumerate(spkpoplst):
->>>>>>> 393daa2f
 
         spkts = spktlst[iplot]
 
         histoCount, bin_edges = np.histogram(spkts, bins = np.arange(timeRange[0], timeRange[1], binSize))
         histoT = bin_edges[:-1]+binSize/2
         
-<<<<<<< HEAD
-=======
-        histoData.append(histoCount)
-
->>>>>>> 393daa2f
         if yaxis=='rate':
             histoCount = histoCount * (1000.0 / binSize) / (len(pop_active_cells[subset])) # convert to firing rate
 
@@ -677,13 +663,8 @@
 
 
 
-<<<<<<< HEAD
 def plot_rate_PSD (input_path, namespace_id, include = ['eachPop'], timeRange = None, timeVariable='t', 
                    binSize = 5, Fs = 200, nperseg = 128, smooth = 0, overlay = True,
-=======
-def plot_rate_PSD (input_file, namespace_id, include = ['eachPop'], timeRange = None,
-                   maxSpikes = int(1e6), binSize = 5, Fs = 200, smooth = 0, overlay=True, 
->>>>>>> 393daa2f
                    figSize = (8,8), fontSize = 14, lw = 3, saveFig = None, showFig = True, verbose = False): 
     ''' 
     Plots firing rate power spectral density (PSD). Returns figure handle.
@@ -742,25 +723,12 @@
         print('Plotting firing rate power spectral density (PSD) ...')
     
     # Plot separate line for each entry in include
-<<<<<<< HEAD
-=======
-    histoData = []
->>>>>>> 393daa2f
     for iplot, subset in enumerate(spkpoplst):
 
         spkts = spktlst[iplot]
 
         histoCount, bin_edges = np.histogram(spkts, bins = np.arange(timeRange[0], timeRange[1], binSize))
-<<<<<<< HEAD
-=======
-        histoData.append(histoCount)
-
-        hsignal = histoCount
-        
-        power = mlab.psd(hsignal, Fs=Fs, NFFT=256, detrend=mlab.detrend_none, window=mlab.window_hanning, 
-                         noverlap=0, pad_to=None, sides='default', scale_by_freq=None)
-
->>>>>>> 393daa2f
+
         if smooth:
             hsignal = signal.savgol_filter(histoCount * (1000.0 / binSize) / (len(pop_active_cells[subset])),
                                            window_length=nperseg/2 + 1, polyorder=smooth) # smoothen and convert to firing rate
