import numbers, os, copy
from collections import defaultdict
from scipy import interpolate, signal
import numpy as np
from mpi4py import MPI
import h5py
import matplotlib as mpl
import matplotlib.cm as cm
import matplotlib.lines as mlines
import matplotlib.pyplot as plt
from matplotlib import gridspec
from matplotlib.animation import FuncAnimation, writers
from matplotlib.colors import BoundaryNorm
from matplotlib.offsetbox import AnchoredText
from matplotlib.ticker import FormatStrFormatter, MaxNLocator
from mpl_toolkits.axes_grid1 import make_axes_locatable
from matplotlib.collections import LineCollection

from dentate.graph import vertex_distribution, vertex_metrics
from dentate.statedata import read_state
from dentate.cells import default_ordered_sec_types, get_distance_to_node
from dentate.env import Env
from dentate.synapses import get_syn_filter_dict, get_syn_mech_param
from dentate.utils import get_module_logger, Struct, add_bins, update_bins, finalize_bins
from dentate.utils import power_spectrogram, butter_bandpass_filter, kde_scipy, make_geometric_graph, viewitems, zip_longest, basestring
from dentate.io_utils import get_h5py_attr, set_h5py_attr
from neuroh5.io import NeuroH5ProjectionGen, bcast_cell_attributes, read_cell_attributes, read_population_names, read_population_ranges, read_projection_names, read_tree_selection

try:
    import dentate.spikedata as spikedata
except ImportError as e:
    print(('dentate.plot: problem importing module required by dentate.spikedata:', e))
try:
    import dentate.stimulus as stimulus
except ImportError as e:
    print(('dentate.plot: problem importing module required by dentate.stimulus:', e))
try:
    from dentate.geometry import DG_volume, measure_distance_extents, get_total_extents
except ImportError as e:
    print(('dentate.plot: problem importing module required by dentate.geometry:', e))

# This logger will inherit its settings from the root logger, created in dentate.env
logger = get_module_logger(__name__)

# Default figure configuration
default_fig_options = Struct(figFormat='png', lw=3, figSize=(15,8), fontSize=14, saveFig=None, showFig=True,
                             colormap=cm.jet, saveFigDir=None)

dflt_colors = ["#009BFF", "#E85EBE", "#00FF00", "#0000FF", "#FF0000", "#01FFFE", "#FFA6FE", 
              "#FFDB66", "#006401", "#010067", "#95003A", "#007DB5", "#FF00F6", "#FFEEE8", "#774D00",
              "#90FB92", "#0076FF", "#D5FF00", "#FF937E", "#6A826C", "#FF029D", "#FE8900", "#7A4782",
              "#7E2DD2", "#85A900", "#FF0056", "#A42400", "#00AE7E", "#683D3B", "#BDC6FF", "#263400",
              "#BDD393", "#00B917", "#9E008E", "#001544", "#C28C9F", "#FF74A3", "#01D0FF", "#004754",
              "#E56FFE", "#788231", "#0E4CA1", "#91D0CB", "#BE9970", "#968AE8", "#BB8800", "#43002C",
              "#DEFF74", "#00FFC6", "#FFE502", "#620E00", "#008F9C", "#98FF52", "#7544B1", "#B500FF",
              "#00FF78", "#FF6E41", "#005F39", "#6B6882", "#5FAD4E", "#A75740", "#A5FFD2", "#FFB167"]

rainbow_colors = ["#9400D3", "#4B0082", "#00FF00", "#FFFF00", "#FF7F00", "#FF0000"]

raster_colors = ['#8dd3c7', '#ffed6f', '#bebada', '#fb8072', '#80b1d3', '#fdb462',
                    '#b3de69', '#fccde5', '#d9d9d9', '#bc80bd', '#ccebc5']


def hex2rgb(hexcode):
    if hasattr(hexcode, 'decode'):
        return tuple([ float(b)/255.0 for b in map(ord,hexcode[1:].decode('hex')) ])
    else:
        import codecs
        bhexcode = bytes(hexcode[1:], 'utf-8')
        return tuple([ float(b)/255.0 for b in codecs.decode(bhexcode, 'hex') ])

mpl.rcParams['svg.fonttype'] = 'none'
mpl.rcParams['font.size'] = 14.
mpl.rcParams['font.sans-serif'] = 'Arial'
mpl.rcParams['text.usetex'] = False


def show_figure():
    try:
        plt.show(block=False)
    except:
        plt.show()


def save_figure(file_name_prefix, fig=None, **kwargs):
    """

    :param file_name_prefix:
    :param fig: :class:'plt.Figure'
    :param kwargs: dict
    """
    fig_options = copy.copy(default_fig_options)
    fig_options.update(kwargs)
    fig_file_path = '%s.%s' % (file_name_prefix, fig_options.figFormat)
    if fig_options.saveFigDir is not None:
        fig_file_path = '%s/%s' % (fig_options.saveFigDir, fig_file_path)
    if fig is not None:
        fig.savefig(fig_file_path)
    else:
        plt.savefig(fig_file_path)


def plot_graph(x, y, z, start_idx, end_idx, edge_scalars=None, edge_color=None, **kwargs):
    """ 
    Shows graph edges using Mayavi

    Parameters
    -----------
        x: ndarray
            x coordinates of the points
        y: ndarray
            y coordinates of the points
        z: ndarray
            z coordinates of the points
        edge_scalars: ndarray, optional
            optional data to give the color of the edges.
        kwargs:
            extra keyword arguments are passed to quiver3d.
    """
    from mayavi import mlab
    if edge_color is not None:
        kwargs['color'] = edge_color
    #p = mlab.points3d(x[0],y[0],z[0], mode='cone', scale_factor=50, **kwargs)
    vec = mlab.quiver3d(x[start_idx],
                        y[start_idx],
                        z[start_idx],
                        x[end_idx] - x[start_idx],
                        y[end_idx] - y[start_idx],
                        z[end_idx] - z[start_idx],
                        scalars=edge_scalars,
                        mode='2ddash',
                        scale_factor=1,
                        **kwargs)
    if edge_scalars is not None:
        vec.glyph.color_mode = 'color_by_scalar'
    return vec


def plot_spatial_bin_graph(graph_dict, **kwargs):
    
    import hiveplot as hv
    import networkx as nx
    
    edge_dflt_colors = ['red','crimson','coral','purple']
    
    fig_options = copy.copy(default_fig_options)
    fig_options.update(kwargs)

    label = graph_dict['label']
    GU = graph_dict['U graph']

    destination = graph_dict['destination']
    sources = graph_dict['sources']

    nodes = {}
    nodes[destination] = [(s,d) for s, d in GU.nodes() if s == destination]
    for source in sources:
        nodes[source] = [(s,d) for s, d in GU.nodes() if s == source]

    snodes = {}
    for group, nodelist in viewitems(nodes):
        snodes[group] = sorted(nodelist)

    edges = {}
    for source in sources:
        edges[source] = [(u,v,d) for u,v,d in GU.edges(data=True) if v[0] == source]

    nodes_cmap = dict()
    nodes_cmap[destination] = 'blue'
    for i, source in enumerate(sources):
        nodes_cmap[source] = raster_colors[i]

    edges_cmap = dict()
    for i, source in enumerate(sources):
        edges_cmap[source] = dflt_colors[i]

    hvpl = hv.HivePlot(snodes, edges, nodes_cmap, edges_cmap)
    hvpl.draw()

    filename = '%s.%s' % (label, fig_options.figFormat)
    plt.savefig(filename)
    

def plot_vertex_metrics(env, connectivity_path, coords_path, vertex_metrics_namespace, distances_namespace, destination, sources, bin_size = 50., metric='Indegree', normed = False, graph_type = 'histogram2d', **kwargs):
    """
    Plot vertex metric with respect to septo-temporal position (longitudinal and transverse arc distances to reference points).

    :param connectivity_path:
    :param coords_path:
    :param distances_namespace: 
    :param destination_pop: 

    """

    fig_options = copy.copy(default_fig_options)
    fig_options.update(kwargs)

    (distance_U, distance_V, degrees_dict) = \
        vertex_metrics(connectivity_path, coords_path, vertex_metrics_namespace, distances_namespace, destination,
                       sources, bin_size, metric)
    
    distance_x_min = np.min(distance_U)
    distance_x_max = np.max(distance_U)
    distance_y_min = np.min(distance_V)
    distance_y_max = np.max(distance_V)

    ((x_min, x_max), (y_min, y_max)) = measure_distance_extents(env)

    dx = int((distance_x_max - distance_x_min) / bin_size)
    dy = int((distance_y_max - distance_y_min) / bin_size)

    for source, degrees in viewitems(degrees_dict):
        
        fig = plt.figure(figsize=fig_options.figSize)
        ax = plt.gca()
        ax.axis([x_min, x_max, y_min, y_max])

        if graph_type == 'histogram1d':
            bins_U = np.linspace(x_min, x_max, dx)
            bins_V = np.linspace(y_min, y_max, dy)
            hist_vals_U, bin_edges_U = np.histogram(distance_U, bins = bins_U, weights=degrees)
            hist_vals_V, bin_edges_V = np.histogram(distance_V, bins = bins_V, weights=degrees)
            gs  = gridspec.GridSpec(3, 1, height_ratios=[2,1,2])
            ax1 = plt.subplot(gs[0])
            ax1.plot (bin_edges_U[:-1], hist_vals_U)
            ax1.set_title('%s distribution for destination: %s source: %s' % (metric, destination, source), fontsize=fig_options.fontSize)
            ax2 = plt.subplot(gs[2])
            ax2.plot (bin_edges_V[:-1], hist_vals_V)
            ax1.set_xlabel('Arc distance (septal - temporal) (um)', fontsize=fig_options.fontSize)
            ax2.set_xlabel('Arc distance (supra - infrapyramidal)  (um)', fontsize=fig_options.fontSize)
            ax1.set_ylabel('Number of edges', fontsize=fig_options.fontSize)
            ax2.set_ylabel('Number of edges', fontsize=fig_options.fontSize)
            ax1.tick_params(labelsize=fig_options.fontSize)
            ax2.tick_params(labelsize=fig_options.fontSize)
            plt.subplot(gs[1]).remove()
        elif graph_type == 'histogram2d':
            if normed:
                (H1, xedges, yedges) = np.histogram2d(distance_U, distance_V, bins=[dx, dy], weights=degrees, normed=normed)
                (H2, xedges, yedges) = np.histogram2d(distance_U, distance_V, bins=[dx, dy])
                H = np.zeros(H1.shape)
                nz = np.where(H2 > 0.0)
                H[nz] = np.divide(H1[nz], H2[nz])
                H[nz] = np.divide(H[nz], np.max(H[nz]))
            else:
                (H, xedges, yedges) = np.histogram2d(distance_U, distance_V, bins=[dx, dy], weights=degrees)
                 
            X, Y = np.meshgrid(xedges, yedges)
            pcm = ax.pcolormesh(X, Y, H.T)
            cb = fig.colorbar(pcm, ax=ax, shrink=0.5, aspect=20)
            cb.ax.tick_params(labelsize=fig_options.fontSize)
        else:
            raise ValueError('Unknown graph type %s' % graph_type)

        ax.tick_params(labelsize=fig_options.fontSize)
        ax.set_xlabel('Arc distance (septal - temporal) (um)', fontsize=fig_options.fontSize)
        ax.set_ylabel('Arc distance (supra - infrapyramidal)  (um)', fontsize=fig_options.fontSize)
        ax.set_title('%s distribution for destination: %s source: %s' % (metric, destination, source), fontsize=fig_options.fontSize)
        ax.set_aspect('equal')
    
        if fig_options.saveFig:
            if isinstance(fig_options.saveFig, basestring):
                filename = fig_options.saveFig
            else:
                filename = '%s to %s %s %s.%s' % (source, destination, metric, graph_type, fig_options.figFormat)
                plt.savefig(filename)

        if fig_options.showFig:
            show_figure()


def plot_vertex_distribution(connectivity_path, coords_path, distances_namespace, destination, sources, 
                             bin_size=20.0, cache_size=100, comm=None, **kwargs):
    """
    Plot vertex distribution with respect to septo-temporal distance

    :param connectivity_path:
    :param coords_path:
    :param distances_namespace: 
    :param destination: 
    :param source: 

    """
    fig_options = copy.copy(default_fig_options)
    fig_options.update(kwargs)

    if comm is None:
        comm = MPI.COMM_WORLD

    rank = comm.Get_rank()

<<<<<<< HEAD
    vertex_distribution_dict = vertex_distribution(connectivity_path, coords_path,
                                                   distances_namespace,
                                                   destination, sources,
                                                   bin_size, cache_size, comm=comm)
=======
    has_vertex_dist_metrics = False
    if rank == 0:
        f = h5py.File(connectivity_path, 'r')
        if 'Vertex Distribution' in f:
            has_vertex_dist_metrics = True
            vertex_distribution_dict = {dist_type: { destination: {} }
                                            for dist_type in ['Total distance', 'U distance', 'V distance']}
            for source in sources:
                dist_hist_array = f['Vertex Distribution']['Total distance'][destination][source]
                dist_u_hist_array = f['Vertex Distribution']['U distance'][destination][source]
                dist_v_hist_array = f['Vertex Distribution']['V distance'][destination][source]
                vertex_distribution_dict['Total distance'][destination][source] = dist_hist_array[()]
                vertex_distribution_dict['U distance'][destination][source] = dist_u_hist_array[()]
                vertex_distribution_dict['V distance'][destination][source] = dist_v_hist_array[()]
        f.close()

    has_vertex_dist_metrics = comm.bcast(has_vertex_dist_metrics, root=0)
    
    if not has_vertex_dist_metrics:
        vertex_distribution_dict = vertex_distribution(connectivity_path, coords_path,
                                                        distances_namespace,
                                                        destination, sources,
                                                        bin_size, cache_size, comm=comm)
        
        
>>>>>>> 6e1fa13e
                    
    if rank == 0:
        for source in sources:
            if has_vertex_dist_metrics:
                dist_hist_array = vertex_distribution_dict['Total distance'][destination][source]
                dist_u_hist_array = vertex_distribution_dict['U distance'][destination][source]
                dist_v_hist_array =vertex_distribution_dict['V distance'][destination][source]
                dist_hist_vals = dist_hist_array[0,:]
                dist_bin_edges = dist_hist_array[1,:]
                dist_u_hist_vals = dist_u_hist_array[0,:]
                dist_u_bin_edges = dist_u_hist_array[1,:]
                dist_v_hist_vals = dist_v_hist_array[0,:]
                dist_v_bin_edges = dist_v_hist_array[1,:]
            else:
                dist_hist_vals, dist_bin_edges = vertex_distribution_dict['Total distance'][destination][source]
                dist_u_hist_vals, dist_u_bin_edges = vertex_distribution_dict['U distance'][destination][source]
                dist_v_hist_vals, dist_v_bin_edges = vertex_distribution_dict['V distance'][destination][source]

            fig, (ax1, ax2, ax3) = plt.subplots(1, 3, figsize=fig_options.figSize)
            fig.suptitle('Distribution of connection distances for projection %s -> %s' % (source, destination), fontsize=fig_options.fontSize)

<<<<<<< HEAD
            ax1.fill_between(dist_bin_edges, dist_hist_vals, 0, alpha=0.2)
            ax1.plot(dist_bin_edges, dist_hist_vals)
            ax1.set_xlabel('Total distance (um)', fontsize=fig_options.fontSize)
            ax1.set_ylabel('Number of connections', fontsize=fig_options.fontSize)
        
            ax2.fill_between(dist_u_bin_edges, dist_u_hist_vals, 0, alpha=0.2)
            ax2.set_xlabel('Septal - temporal (um)', fontsize=fig_options.fontSize)
            
            #ax3.fill_between(dist_v_bin_edges, dist_v_hist_vals, 0, alpha=0.2)
            ax3.fill_between(dist_v_bin_edges, dist_v_hist_vals, 0, alpha=0.2)
=======
            ax1.fill_between(dist_bin_edges, dist_hist_vals, alpha=0.5)
            ax1.set_xlabel('Total distance (um)', fontsize=fig_options.fontSize)
            ax1.set_ylabel('Number of connections', fontsize=fig_options.fontSize)
        
            ax2.fill_between(dist_u_bin_edges, dist_u_hist_vals, alpha=0.5)
            ax2.set_xlabel('Septal - temporal (um)', fontsize=fig_options.fontSize)
            
            ax3.fill_between(dist_v_bin_edges, dist_v_hist_vals, alpha=0.5)
>>>>>>> 6e1fa13e
            ax3.set_xlabel('Supra - infrapyramidal (um)', fontsize=fig_options.fontSize)

            ax1.tick_params(labelsize=fig_options.fontSize)
            ax2.tick_params(labelsize=fig_options.fontSize)
            ax3.tick_params(labelsize=fig_options.fontSize)
            
            if fig_options.saveFig:
                if isinstance(fig_options.saveFig, basestring):
                    filename = fig_options.saveFig
                else:
                    filename = 'Connection distance %s to %s.%s' % (source, destination, fig_options.figFormat)
                    plt.savefig(filename)
                    
            if fig_options.showFig:
                show_figure()
                
    comm.barrier()

    

def plot_single_vertex_dist(env, connectivity_path, coords_path, distances_namespace, target_gid,
                            destination, source, extent_type='local', direction='in',
                            bin_size=20.0, normed=False, comm=None, **kwargs):
    """
    Plot vertex distribution with respect to septo-temporal distance for a single postsynaptic cell

    :param connectivity_path:
    :param coords_path:
    :param distances_namespace: 
    :param destination_gid: 
    :param destination: 
    :param source: 

    """
    fig_options = copy.copy(default_fig_options)
    fig_options.update(kwargs)
    
    (population_ranges, _) = read_population_ranges(coords_path)

    destination_start = population_ranges[destination][0]
    destination_count = population_ranges[destination][1]

    if comm is None:
        comm = MPI.COMM_WORLD

    rank = comm.Get_rank()

    source_soma_distances = bcast_cell_attributes(coords_path, source, namespace=distances_namespace, comm=comm, root=0)
    destination_soma_distances = \
        bcast_cell_attributes(coords_path, destination, namespace=distances_namespace, comm=comm, root=0)

    ((total_x_min,total_x_max),(total_y_min,total_y_max)) = measure_distance_extents(env)

    source_soma_distance_U = {}
    source_soma_distance_V = {}
    destination_soma_distance_U = {}
    destination_soma_distance_V = {}
    for k,v in source_soma_distances:
        source_soma_distance_U[k] = v['U Distance'][0]
        source_soma_distance_V[k] = v['V Distance'][0]
    for k,v in destination_soma_distances:
        destination_soma_distance_U[k] = v['U Distance'][0]
        destination_soma_distance_V[k] = v['V Distance'][0]

    del(source_soma_distances)
    del(destination_soma_distances)
                
    g = NeuroH5ProjectionGen (connectivity_path, source, destination, comm=comm, cache_size=20)

    dist_bins = {}

    if direction == 'in':
        for (destination_gid,rest) in g:
            if destination_gid == target_gid:
                (source_indexes, attr_dict) = rest
                for source_gid in source_indexes:
                    print(source_gid)
                    dist_u = source_soma_distance_U[source_gid]
                    dist_v = source_soma_distance_V[source_gid]
                    update_bins(dist_bins, bin_size, dist_u, dist_v)
                break
    elif direction == 'out':
        for (destination_gid,rest) in g:
            if rest is not None:
                (source_indexes, attr_dict) = rest
                for source_gid in source_indexes:
                    if source_gid == target_gid:
                        dist_u = destination_soma_distance_U[destination_gid]
                        dist_v = destination_soma_distance_V[destination_gid]
                        update_bins(dist_bins, bin_size, dist_u, dist_v)
    else:
        raise RuntimeError('Unknown direction type %s' % str(direction))

    add_bins_op = MPI.Op.Create(add_bins, commute=True)
    dist_bins = comm.reduce(dist_bins, op=add_bins_op)

    if rank == 0:

        dist_hist_vals, dist_u_bin_edges, dist_v_bin_edges = finalize_bins(dist_bins, bin_size)

        dist_x_min = dist_u_bin_edges[0]
        dist_x_max = dist_u_bin_edges[-1]
        dist_y_min = dist_v_bin_edges[0]
        dist_y_max = dist_v_bin_edges[-1]
        
        if extent_type == 'local':
            x_min = dist_x_min
            x_max = dist_x_max
            y_min = dist_y_min
            y_max = dist_y_max
        elif extent_type == 'global':
            x_min = total_x_min
            x_max = total_x_max
            y_min = total_y_min
            y_max = total_y_max
        else:
            raise RuntimeError('Unknown extent type %s' % str(extent_type))

        X, Y = np.meshgrid(dist_u_bin_edges, dist_v_bin_edges)

        fig = plt.figure(figsize=fig_options.figSize)

        ax = plt.gca()
        ax.axis([x_min, x_max, y_min, y_max])

        if direction == 'in':
            ax.plot(destination_soma_distance_U[target_gid], \
                    destination_soma_distance_V[target_gid], \
                    'r+', markersize=12, mew=3)
        elif direction == 'out':
            ax.plot(source_soma_distance_U[target_gid], \
                    source_soma_distance_V[target_gid], \
                    'r+', markersize=12, mew=3)
        else:
            raise RuntimeError('Unknown direction type %s' % str(direction))

        H = np.array(dist_hist_vals.todense())
        if normed:
            H = np.divide(H.astype(float), float(np.max(H)))
        pcm_boundaries = np.arange(0, np.max(H), .1)
        cmap_pls = plt.cm.get_cmap('PuBu',len(pcm_boundaries))
        pcm_colors = list(cmap_pls(np.arange(len(pcm_boundaries))))
        pcm_cmap = mpl.colors.ListedColormap(pcm_colors[:-1], "")
        pcm_cmap.set_under(pcm_colors[0], alpha=0.0)
        
        pcm = ax.pcolormesh(X, Y, H.T, cmap=pcm_cmap)

#        pcm = ax.pcolormesh(X, Y, H.T, cmap=pcm_cmap,
#                            norm = mpl.colors.BoundaryNorm(pcm_boundaries, ncolors=len(pcm_boundaries)-1,
#                                                            clip=False))

        clb_label = 'Normalized number of connections' if normed else 'Number of connections'
        clb = fig.colorbar(pcm, ax=ax, shrink=0.5, label=clb_label)
        clb.ax.tick_params(labelsize=fig_options.fontSize)
    
        ax.set_aspect('equal')
        ax.set_facecolor(pcm_colors[0])
        ax.tick_params(labelsize=fig_options.fontSize)
        ax.set_xlabel('Arc distance (septal - temporal) (um)', fontsize=fig_options.fontSize)
        ax.set_ylabel('Arc distance (supra - infrapyramidal)  (um)', fontsize=fig_options.fontSize)
        ax.set_title('Connectivity distribution (%s) of %s to %s for gid: %i' % (direction, source, destination, target_gid), \
                    fontsize=fig_options.fontSize)
        

        if fig_options.showFig:
            show_figure()

        if fig_options.saveFig:
            if isinstance(fig_options.saveFig, basestring):
                filename = fig_options.saveFig
            else:
                filename = 'Connection distance %s %s to %s gid %i.%s' % (direction, source, destination, target_gid, fig_options.figFormat)
                plt.savefig(filename)
    
    

def plot_tree_metrics(env, forest_path, coords_path, population, metric_namespace='Tree Measurements', distances_namespace='Arc Distances', metric='dendrite_length', metric_index=0, percentile=None, **kwargs):
    """
    Plot tree length or area with respect to septo-temporal position (longitudinal and transverse arc distances).

    :param forest_path:
    :param coords_path:
    :param distances_namespace: 
    :param measures_namespace: 
    :param population: 

    """

    dx = 50
    dy = 50

    fig_options = copy.copy(default_fig_options)
    fig_options.update(kwargs)
        
    soma_distances = read_cell_attributes(coords_path, population, namespace=distances_namespace)
    
    tree_metrics = { k: v[metric][metric_index] for (k,v) in read_cell_attributes(forest_path, population, namespace=metric_namespace) }
        
    fig = plt.figure(1, figsize=plt.figaspect(1.) * 2.)
    ax = plt.gca()

    distance_U = {}
    distance_V = {}
    for k,v in soma_distances:
        distance_U[k] = v['U Distance'][0]
        distance_V[k] = v['V Distance'][0]
    
    sorted_keys = sorted(tree_metrics.keys())
    tree_metrics_array = np.array([tree_metrics[k] for k in sorted_keys])
    tree_metric_stats = (np.min(tree_metrics_array), np.max(tree_metrics_array), np.mean(tree_metrics_array))
    print(('min: %f max: %f mean: %f' % (tree_metric_stats)))

    if percentile is not None:
        percentile_value = np.percentile(tree_metrics_array, percentile)
        print('%f percentile value: %f' % (percentile, percentile_value))
        sample = np.where(tree_metrics_array >= percentile_value)
        tree_metrics_array = tree_metrics_array[sample]
        sorted_keys = np.asarray(sorted_keys)[sample]
        
    
    distance_U_array = np.array([distance_U[k] for k in sorted_keys])
    distance_V_array = np.array([distance_V[k] for k in sorted_keys])

    ((x_min, x_max), (y_min, y_max)) = measure_distance_extents(env)

    (H, xedges, yedges) = np.histogram2d(distance_U_array, distance_V_array, bins=[dx, dy], weights=tree_metrics_array)


    ax.axis([x_min, x_max, y_min, y_max])

    X, Y = np.meshgrid(xedges, yedges)
    pcm = ax.pcolormesh(X, Y, H.T)
    
    ax.set_xlabel('Arc distance (septal - temporal) (um)', fontsize=fig_options.fontSize)
    ax.set_ylabel('Arc distance (supra - infrapyramidal)  (um)', fontsize=fig_options.fontSize)
    ax.set_title('%s distribution for population: %s' % (metric, population), fontsize=fig_options.fontSize)
    ax.set_aspect('equal')
    fig.colorbar(pcm, ax=ax, shrink=0.5, aspect=20)
    
    if fig_options.saveFig:
        if isinstance(fig_options.saveFig, basestring):
            filename = fig_options.saveFig
        else:
            filename = population+' %s.%s' % (metric, fig_options.figFormat)
            plt.savefig(filename)

    if fig_options.showFig:
        show_figure()
    
    return ax


def plot_positions(env, label, distances, bin_size=50., graph_type ='kde', **kwargs):
    """
    Plot septo-temporal position (longitudinal and transverse arc distances).

    :param label: 
    :param distances: 

    """
        
    fig_options = copy.copy(default_fig_options)
    fig_options.update(kwargs)

    fig = plt.figure(1, figsize=plt.figaspect(1.) * 2.)
    ax = plt.gca()

    distance_U = {}
    distance_V = {}
    for k,v in distances:
        distance_U[k] = v['U Distance'][0]
        distance_V[k] = v['V Distance'][0]
    
    distance_U_array = np.asarray([distance_U[k] for k in sorted(distance_U.keys())])
    distance_V_array = np.asarray([distance_V[k] for k in sorted(distance_V.keys())])

    distance_x_min = np.min(distance_U_array)
    distance_x_max = np.max(distance_U_array)
    distance_y_min = np.min(distance_V_array)
    distance_y_max = np.max(distance_V_array)

    ((x_min, x_max), (y_min, y_max)) = measure_distance_extents(env)
    ax.axis([x_min, x_max, y_min, y_max])

    dx = int((distance_x_max - distance_x_min) / bin_size)
    dy = int((distance_y_max - distance_y_min) / bin_size)
    if graph_type == 'histogram1d':
        bins_U = np.linspace(x_min, x_max, dx)
        bins_V = np.linspace(y_min, y_max, dy)
        hist_vals_U, bin_edges_U = np.histogram(distance_U_array, bins = bins_U)
        hist_vals_V, bin_edges_V = np.histogram(distance_V_array, bins = bins_V)
        gs  = gridspec.GridSpec(2, 1, height_ratios=[2,1])
        ax1 = plt.subplot(gs[0])
        ax1.bar (bin_edges_U[:-1], hist_vals_U, width=dx)
        ax1.set_title('Position distribution for %s' % (label), fontsize=fig_options.fontSize)
        ax2 = plt.subplot(gs[1])
        ax2.bar (bin_edges_V[:-1], hist_vals_V, width=dy)
        ax1.set_xlabel('Arc distance (septal - temporal) (um)', fontsize=fig_options.fontSize)
        ax2.set_xlabel('Arc distance (supra - infrapyramidal)  (um)', fontsize=fig_options.fontSize)
        ax1.set_ylabel('Number of cells', fontsize=fig_options.fontSize)
        ax2.set_ylabel('Number of cells', fontsize=fig_options.fontSize)
    elif graph_type == 'histogram2d':
        (H, xedges, yedges) = np.histogram2d(distance_U_array, distance_V_array, bins=[dx, dy])
        X, Y = np.meshgrid(xedges, yedges)
        Hint = H[:-1, :-1]
        levels = MaxNLocator(nbins=150).tick_values(Hint.min(), Hint.max())
        cmap = plt.get_cmap('jet')
        norm = BoundaryNorm(levels, ncolors=cmap.N, clip=True)
        p = ax.contourf(X[:-1,:-1] + (bin_size / 2), Y[:-1,:-1]+(bin_size / 2), H.T, levels=levels, cmap=cmap)
        fig.colorbar(p, ax=ax, shrink=0.5, aspect=20)
    elif graph_type == 'kde':
        X, Y, Z    = kde_scipy(distance_U_array, distance_V_array, bin_size)
        p    = ax.imshow(Z, origin='lower', aspect='auto', extent=[x_min, x_max, y_min, y_max])
        fig.colorbar(p, ax=ax, shrink=0.5, aspect=20)
    else:
        raise ValueError('Unknown graph type %s' % graph_type)
    ax.set_xlabel('Arc distance (septal - temporal) (um)', fontsize=fig_options.fontSize)
    ax.set_ylabel('Arc distance (supra - infrapyramidal)  (um)', fontsize=fig_options.fontSize)
    ax.set_title('Position distribution for %s' % (label), fontsize=fig_options.fontSize)
    ax.set_aspect('equal')
    
    if fig_options.saveFig:
        if isinstance(fig_options.saveFig, basestring):
            filename = fig_options.saveFig
        else:
            filename = '%s Positions.%s' % (label, fig_options.figFormat)
            plt.savefig(filename)

    if fig_options.showFig:
        show_figure()
    
    return ax


def plot_coordinates(coords_path, population, namespace, index = 0, graph_type = 'scatter', bin_size = 0.01, xyz = False, **kwargs):
    """
    Plot coordinates

    :param coords_path:
    :param namespace: 
    :param population: 

    """
    fig_options = copy.copy(default_fig_options)
    fig_options.update(kwargs)
        
    soma_coords = read_cell_attributes(coords_path, population, namespace=namespace)
    
        
    fig = plt.figure(1, figsize=plt.figaspect(1.) * 2.)
    ax = plt.gca()

    coord_U = {}
    coord_V = {}
    if xyz:
        for k,v in soma_coords:
            coord_U[k] = v['X Coordinate'][index]
            coord_V[k] = v['Y Coordinate'][index]
    else:
        for k,v in soma_coords:
            coord_U[k] = v['U Coordinate'][index]
            coord_V[k] = v['V Coordinate'][index]
    
    coord_U_array = np.asarray([coord_U[k] for k in sorted(coord_U.keys())])
    coord_V_array = np.asarray([coord_V[k] for k in sorted(coord_V.keys())])

    x_min = np.min(coord_U_array)
    x_max = np.max(coord_U_array)
    y_min = np.min(coord_V_array)
    y_max = np.max(coord_V_array)

    dx = int((x_max - x_min) / bin_size)
    dy = int((y_max - y_min) / bin_size)

    if graph_type == 'scatter':
        ax.scatter(coord_U_array, coord_V_array, alpha=0.1, linewidth=0)
        ax.axis([x_min, x_max, y_min, y_max])
    elif graph_type == 'histogram2d':
        (H, xedges, yedges) = np.histogram2d(coord_U_array, coord_V_array, bins=[dx, dy])
        X, Y = np.meshgrid(xedges, yedges)
        Hint = H[:-1, :-1]
        levels = MaxNLocator(nbins=25).tick_values(Hint.min(), Hint.max())
        cmap = plt.get_cmap('jet')
        norm = BoundaryNorm(levels, ncolors=cmap.N, clip=True)
        p = ax.contourf(X[:-1,:-1] + (bin_size / 2), Y[:-1,:-1]+(bin_size / 2), H.T, levels=levels, cmap=cmap)
        fig.colorbar(p, ax=ax, shrink=0.5, aspect=20)
    else:
        raise ValueError('Unknown graph type %s' % graph_type)

    if xyz:
        ax.set_xlabel('X coordinate (um)', fontsize=fig_options.fontSize)
        ax.set_ylabel('Y coordinate (um)', fontsize=fig_options.fontSize)
    else:
        ax.set_xlabel('U coordinate (septal - temporal)', fontsize=fig_options.fontSize)
        ax.set_ylabel('V coordinate (supra - infrapyramidal)', fontsize=fig_options.fontSize)
        
    ax.set_title('Coordinate distribution for population: %s' % (population), fontsize=fig_options.fontSize)
    
    if fig_options.saveFig:
        if isinstance(fig_options.saveFig, basestring):
            filename = fig_options.saveFig
        else:
            filename = population+' Coordinates.%s' % fig_options.figFormat
            plt.savefig(filename)

    if fig_options.showFig:
        show_figure()
    
    return ax


def plot_projected_coordinates(coords_path, population, namespace, index = 0, graph_type = 'scatter', bin_size = 10.0, project = 3.1, rotate = None, **kwargs):
    """
    Plot coordinates

    :param coords_path:
    :param namespace: 
    :param population: 

    """
    
    fig_options = copy.copy(default_fig_options)
    fig_options.update(kwargs)

    soma_coords = read_cell_attributes(coords_path, population, namespace=namespace)
    
        
    fig = plt.figure(1, figsize=plt.figaspect(1.) * 2.)
    ax = plt.gca()

    coord_X = {}
    coord_Y = {}
    for k,v in soma_coords:
        ucoord = v['U Coordinate'][index]
        vcoord = v['V Coordinate'][index]
        xyz = DG_volume (ucoord, vcoord, project, rotate=rotate)
        coord_X[k] = xyz[0,0]
        coord_Y[k] = xyz[0,1]
    
    coord_X_array = np.asarray([coord_X[k] for k in sorted(coord_X.keys())])
    coord_Y_array = np.asarray([coord_Y[k] for k in sorted(coord_Y.keys())])

    x_min = np.min(coord_X_array)
    x_max = np.max(coord_X_array)
    y_min = np.min(coord_Y_array)
    y_max = np.max(coord_Y_array)

    dx = int((x_max - x_min) / bin_size)
    dy = int((y_max - y_min) / bin_size)

    if graph_type == 'scatter':
        ax.scatter(coord_X_array, coord_Y_array, alpha=0.1, linewidth=0)
        ax.axis([x_min, x_max, y_min, y_max])
    elif graph_type == 'histogram2d':
        (H, xedges, yedges) = np.histogram2d(coord_X_array, coord_Y_array, bins=[dx, dy])
        X, Y = np.meshgrid(xedges, yedges)
        Hint = H[:-1, :-1]
        levels = MaxNLocator(nbins=25).tick_values(Hint.min(), Hint.max())
        cmap = plt.get_cmap('jet')
        norm = BoundaryNorm(levels, ncolors=cmap.N, clip=True)
        p = ax.contourf(X[:-1,:-1] + (bin_size / 2), Y[:-1,:-1]+(bin_size / 2), H.T, levels=levels, cmap=cmap)
        fig.colorbar(p, ax=ax, shrink=0.5, aspect=20)
    else:
        raise ValueError('Unknown graph type %s' % graph_type)

    ax.set_xlabel('X coordinate (um)', fontsize=fig_options.fontSize)
    ax.set_ylabel('Y coordinate (um)', fontsize=fig_options.fontSize)
        
    ax.set_title('Coordinate distribution for population: %s' % (population), fontsize=fig_options.fontSize)
    
    if fig_options.saveFig:
        if isinstance(fig_options.saveFig, basestring):
            filename = fig_options.saveFig
        else:
            filename = population+' Coordinates.%s' % fig_options.figFormat
            plt.savefig(filename)

    if fig_options.showFig:
        show_figure()
    
    return ax


def plot_reindex_positions(env, coords_path, population, distances_namespace='Arc Distances',
                           reindex_namespace='Tree Reindex', reindex_attribute='New Cell Index', 
                           **kwargs):
    """
    Plot septo-temporal position (longitudinal and transverse arc distances).

    :param coords_path:
    :param distances_namespace: 
    :param population: 

    """

    dx = 50
    dy = 50

    fig_options = copy.copy(default_fig_options)
    fig_options.update(kwargs)
        
    soma_distances = read_cell_attributes(coords_path, population, namespace=distances_namespace)
    cell_reindex = read_cell_attributes(coords_path, population, namespace=reindex_namespace)
    cell_reindex_dict = {}
    for k,v in cell_reindex:
        cell_reindex_dict[k] = v[reindex_attribute][0]
        
    fig = plt.figure(1, figsize=plt.figaspect(1.) * 2.)
    ax = plt.gca()

    distance_U = {}
    distance_V = {}
    for k,v in soma_distances:
        if k in cell_reindex_dict:
            distance_U[k] = v['U Distance'][0]
            distance_V[k] = v['V Distance'][0]
        
        
    distance_U_array = np.asarray([distance_U[k] for k in sorted(distance_U.keys())])
    distance_V_array = np.asarray([distance_V[k] for k in sorted(distance_V.keys())])

    ((x_min, x_max), (y_min, y_max)) = measure_distance_extents(env)

    (H, xedges, yedges) = np.histogram2d(distance_U_array, distance_V_array, bins=[dx, dy])

    ax.axis([x_min, x_max, y_min, y_max])

    X, Y = np.meshgrid(xedges, yedges)
    pcm = ax.pcolormesh(X, Y, H.T)
    
    ax.set_xlabel('Arc distance (septal - temporal) (um)', fontsize=fig_options.fontSize)
    ax.set_ylabel('Arc distance (supra - infrapyramidal)  (um)', fontsize=fig_options.fontSize)
    ax.set_title('Position distribution for population: %s' % (population), fontsize=fig_options.fontSize)
    ax.set_aspect('equal')
    fig.colorbar(pcm, ax=ax, shrink=0.5, aspect=20)
    
    if fig_options.saveFig:
        if isinstance(fig_options.saveFig, basestring):
            filename = fig_options.saveFig
        else:
            filename = population+' Reindex Positions.%s' % fig_options.figFormat
            plt.savefig(filename)

    if fig_options.showFig:
        show_figure()
    
    return ax


def plot_coords_in_volume(populations, coords_path, coords_namespace, config, scale=25., subvol=False):
    
    env = Env(config_file=config)

    rotate = env.geometry['Parametric Surface']['Rotation']
    min_extents = env.geometry['Parametric Surface']['Minimum Extent']
    max_extents = env.geometry['Parametric Surface']['Maximum Extent']

    layer_min_extent = None
    layer_max_extent = None
    for ((layer_name,max_extent),(_,min_extent)) in zip(viewitems(max_extents),viewitems(min_extents)):
        if layer_min_extent is None:
            layer_min_extent = np.asarray(min_extent)
        else:
            layer_min_extent = np.minimum(layer_min_extent, np.asarray(min_extent))
        if layer_max_extent is None:
            layer_max_extent = np.asarray(max_extent)
        else:
            layer_max_extent = np.maximum(layer_max_extent, np.asarray(max_extent))

    logger.info(("Layer minimum extents: %s" % (str(layer_min_extent))))
    logger.info(("Layer maximum extents: %s" % (str(layer_max_extent))))
    logger.info('Reading coordinates...')

    pop_min_extent = None
    pop_max_extent = None

    xcoords = []
    ycoords = []
    zcoords = []
    for population in populations:
        coords = read_cell_attributes(coords_path, population, namespace=coords_namespace)

        for (k,v) in coords:
            xcoords.append(v['X Coordinate'][0])
            ycoords.append(v['Y Coordinate'][0])
            zcoords.append(v['Z Coordinate'][0])

        if pop_min_extent is None:
            pop_min_extent = np.asarray(env.geometry['Cell Layers']['Minimum Extent'][population])
        else:
            pop_min_extent = np.minimum(pop_min_extent, np.asarray(env.geometry['Cell Layers']['Minimum Extent'][population]))

        if pop_max_extent is None:
            pop_max_extent = np.asarray(env.geometry['Cell Layers']['Maximum Extent'][population])
        else:
            pop_max_extent = np.minimum(pop_max_extent, np.asarray(env.geometry['Cell Layers']['Maximum Extent'][population]))

    pts = np.concatenate((np.asarray(xcoords).reshape(-1,1), \
                          np.asarray(ycoords).reshape(-1,1), \
                          np.asarray(zcoords).reshape(-1,1)),axis=1)

    from mayavi import mlab
    

    mlab.points3d(*pts.T, color=(1, 1, 0), scale_factor=scale)

    logger.info('Constructing volume...')

    from dentate.geometry import make_volume

    if subvol:
        subvol = make_volume ((pop_min_extent[0], pop_max_extent[0]), \
                              (pop_min_extent[1], pop_max_extent[1]), \
                              (pop_min_extent[2], pop_max_extent[2]), \
                              resolution=[20, 20, 3], \
                              rotate=rotate)
    else:
        vol = make_volume ((layer_min_extent[0], layer_max_extent[0]), \
                           (layer_min_extent[1], layer_max_extent[1]), \
                           (layer_min_extent[2], layer_max_extent[2]), \
                           resolution=[20, 20, 3], \
                           rotate=rotate)


    logger.info('Plotting volume...')

    if subvol:
        subvol.mplot_surface(color=(0, 0.4, 0), opacity=0.33)
    else:
        vol.mplot_surface(color=(0, 1, 0), opacity=0.33)
    
    mlab.show()


def plot_tree_graph(tree_dict, edge_color, line_width, color_edge_scalars=True):

    import networkx as nx
    
    xcoords = tree_dict['x']
    ycoords = tree_dict['y']
    zcoords = tree_dict['z']
    swc_type = tree_dict['swc_type']
    layer    = tree_dict['layer']
    secnodes = tree_dict['section_topology']['nodes']
    src      = tree_dict['section_topology']['src']
    dst      = tree_dict['section_topology']['dst']
    
    dend_idxs = np.where(swc_type == 4)[0]
    dend_idx_set = set(dend_idxs.flat)
    
    edges = []
    for sec, nodes in viewitems(secnodes):
        for i in range(1, len(nodes)):
            srcnode = nodes[i-1]
            dstnode = nodes[i]
            if ((srcnode in dend_idx_set) and (dstnode in dend_idx_set)):
                edges.append((srcnode, dstnode))
    for (s,d) in zip(src,dst):
        srcnode = secnodes[s][-1]
        dstnode = secnodes[d][0]
        if ((srcnode in dend_idx_set) and (dstnode in dend_idx_set)):
            edges.append((srcnode, dstnode))

    x = xcoords.reshape(-1,)
    y = ycoords.reshape(-1,)
    z = zcoords.reshape(-1,)

    # Make a NetworkX graph out of our point and edge data
    g = make_geometric_graph(x, y, z, edges)

    # Compute minimum spanning tree using networkx
    # nx.mst returns an edge generator
    edges = nx.minimum_spanning_tree(g).edges(data=True)
    start_idx, end_idx, _ = np.array(list(edges)).T
    start_idx = start_idx.astype(np.int)
    end_idx   = end_idx.astype(np.int)
    if color_edge_scalars:
        edge_scalars = z[start_idx]
        edge_color = None
    else:
        edge_scalars = None
                                        
    # Plot this with Mayavi
    vec = plot_graph(x, y, z, start_idx, end_idx, edge_scalars=edge_scalars, edge_color=edge_color, \
                     opacity=0.8, colormap='summer', line_width=line_width)
    return vec


def plot_trees_in_volume(population, forest_path, config, line_width=1., sample=0.05, coords_path=None, distances_namespace='Arc Distances', longitudinal_extent=None, volume='full', color_edge_scalars=True, volume_opacity=0.1):
    
    env = Env(config_file=config)

    rotate = env.geometry['Parametric Surface']['Rotation']

    pop_min_extent = np.asarray(env.geometry['Cell Layers']['Minimum Extent'][population])
    pop_max_extent = np.asarray(env.geometry['Cell Layers']['Maximum Extent'][population])

    min_extents = env.geometry['Parametric Surface']['Minimum Extent']
    max_extents = env.geometry['Parametric Surface']['Maximum Extent']
    layer_min_extent = None
    layer_max_extent = None
    for ((layer_name,max_extent),(_,min_extent)) in zip(viewitems(max_extents),viewitems(min_extents)):
        if layer_min_extent is None:
            layer_min_extent = np.asarray(min_extent)
        else:
            layer_min_extent = np.minimum(layer_min_extent, np.asarray(min_extent))
        if layer_max_extent is None:
            layer_max_extent = np.asarray(max_extent)
        else:
            layer_max_extent = np.maximum(layer_max_extent, np.asarray(max_extent))

    logger.info(("Layer minimum extents: %s" % (str(layer_min_extent))))
    logger.info(("Layer maximum extents: %s" % (str(layer_max_extent))))

    (population_ranges, _) = read_population_ranges(forest_path)

    population_start = population_ranges[population][0]
    population_count = population_ranges[population][1]

    import networkx as nx
    from mayavi import mlab
    
    if longitudinal_extent is None:
        #(trees, _) = NeuroH5TreeGen(forest_path, population)
        if isinstance(sample, numbers.Real):
            s = np.random.random_sample((population_count,))
            selection = np.where(s <= sample) + population_start
        else:
            selection = list(sample)
    else:
        print('Reading distances...')
        distances = read_cell_attributes(coords_path, population, namespace=distances_namespace)
    
        soma_distances = { k: (v['U Distance'][0], v['V Distance'][0]) for (k,v) in distances }
        del distances

        lst = []
        for k, v in viewitems(soma_distances):
            if v[0] >= longitudinal_extent[0] and v[0] <= longitudinal_extent[1]:
                lst.append(k)
        sample_range = np.asarray(lst)
                          
        if isinstance(sample, numbers.Real):
            s = np.random.random_sample(sample_range.shape)
            selection = sample_range[np.where(s <= sample)]
        else:
            raise RuntimeError('Sample must be a real number')

    print('%d trees selected from population %s' % (len(selection), population))
    (tree_iter, _) = read_tree_selection(forest_path, population, selection=selection.tolist())


    mlab.figure(bgcolor=(0,0,0))
    for (gid,tree_dict) in tree_iter:

        logger.info('plotting tree %i' % gid)
        edge_color = hex2rgb(rainbow_colors[gid%len(rainbow_colors)])
        plot_tree_graph(tree_dict, edge_color, line_width, color_edge_scalars=color_edge_scalars)
            
    from dentate.geometry import make_volume

    if volume == 'none':
        pass
    elif volume == 'subvol':
        logger.indo('Creating volume...')
        vol = make_volume ((pop_min_extent[0], pop_max_extent[0]), \
                               (pop_min_extent[1], pop_max_extent[1]), \
                               (pop_min_extent[2], pop_max_extent[2]), \
                               rotate=rotate)

        logger.info('Plotting volume...')
        vol.mplot_surface(color=(0, 0.4, 0), opacity=volume_opacity)
    elif volume == 'full':
        logger.info('Creating volume...')
        vol = make_volume ((layer_min_extent[0], layer_max_extent[0]), \
                              (layer_min_extent[1], layer_max_extent[1]), \
                              (layer_min_extent[2], layer_max_extent[2]), \
                              rotate=rotate)
        logger.info('Plotting volume...')
        vol.mplot_surface(color=(0, 1, 0), opacity=volume_opacity)
    else:
        raise ValueError('Unknown volume plot type %s' % volume)        

    mlab.gcf().scene.x_plus_view()
    mlab.savefig('%s_trees_in_volume.tiff' % population, magnification=10)
    mlab.show()

    
def plot_spikes_in_volume(config_path, populations, coords_path, coords_namespace, spike_input_path,
                          spike_input_namespace, time_variable='t', marker_scale=10., compute_rates=False, 
                          time_step = 5.0, subvol=False, rotate_anim=False, time_range=None,
                          line_width=1., forest_path=None, plot_trees=False, **kwargs):

    fig_options = copy.copy(default_fig_options)
    fig_options.update(kwargs)

    env = Env(config_file=config_path, template_paths=None)

    rotate = env.geometry['Parametric Surface']['Rotation']

    layer_extents = env.geometry['Parametric Surface']['Layer Extents']
    (extent_u, extent_v, extent_l) = get_total_extents(layer_extents)

    logger.info('Reading coordinates...')

    (population_ranges, N) = read_population_ranges(coords_path)
    population_names  = read_population_names(coords_path)

    # Replace 'eachPop' with list of populations
    if 'eachPop' in populations: 
        populations.remove('eachPop')
        for pop in population_names:
            populations.append(pop)

    cat_excitatory = 0
    cat_inhibitory = 1
    cat_input = 2
    pop_categories = { 'GC': cat_excitatory,
                       'MC': cat_excitatory,
                       'AAC': cat_inhibitory,
                       'BC': cat_inhibitory,
                       'HC': cat_inhibitory,
                       'HCC': cat_inhibitory,
                       'MOPP': cat_inhibitory,
                       'NGFC': cat_inhibitory,
                       'IS': cat_inhibitory,
                       'MPP': cat_input,
                       'LPP': cat_input,
                       'CA3c': cat_input,
                       }
    
    coords_dict = {}
    for population in populations:

        gids = []
        xcoords = []
        ycoords = []
        zcoords = []
        
        coords = read_cell_attributes(coords_path, population, namespace=coords_namespace)

        for (k,v) in coords:
            gids.append(k)
            xcoords.append(v['X Coordinate'][0])
            ycoords.append(v['Y Coordinate'][0])
            zcoords.append(v['Z Coordinate'][0])

        sorted_idxs = np.argsort(np.asarray(gids))
        pts = np.concatenate((np.asarray(xcoords)[sorted_idxs].reshape(-1,1), \
                              np.asarray(ycoords)[sorted_idxs].reshape(-1,1), \
                              np.asarray(zcoords)[sorted_idxs].reshape(-1,1)),axis=1)

        coords_dict[population] = pts

    logger.info('Reading spike data...')
    spkdata = spikedata.read_spike_events (spike_input_path, populations, spike_input_namespace, \
                                           spike_train_attr_name=time_variable, time_range=time_range)

    spkpoplst        = spkdata['spkpoplst']
    spkindlst        = spkdata['spkindlst']
    spktlst          = spkdata['spktlst']
    num_cell_spks    = spkdata['num_cell_spks']
    pop_active_cells = spkdata['pop_active_cells']
    tmin             = spkdata['tmin']
    tmax             = spkdata['tmax']
    
    time_range = [tmin, tmax]
    time_bins  = np.arange(time_range[0], time_range[1], time_step)
    
    spkrate_dict = {}
    if compute_rates:
        for subset, spkinds, spkts in zip(spkpoplst, spkindlst, spktlst):
            spkdict = spikedata.make_spike_dict(spkinds, spkts)
            sdf_dict = spikedata.spike_density_estimate(subset, spkdict, time_bins, progress=True)
            rate_lst = []
            ind_lst = []
            for ind, dct in sorted(viewitems(sdf_dict)):
                rates       = np.asarray(dct['rate'], dtype=np.float32)
                rate_lst.append(rates)
                ind_lst.append(ind)
            spkrate_dict[subset] = (np.asarray(ind_lst), rate_lst)
            logger.info(('Calculated spike rates for %i cells in population %s' % (len(ind_lst), subset)))
    else:
        data = list(zip (spkpoplst, spkindlst, spktlst))

        
    from mayavi import mlab


    logger.info('Constructing volume...')

    from dentate.geometry import make_volume

    ures = 10
    vres = 10
    lres = 3
    
    if subvol:
        subvol = make_volume ((pop_min_extent[0], pop_max_extent[0]), \
                              (pop_min_extent[1], pop_max_extent[1]), \
                              (pop_min_extent[2], pop_max_extent[2]), \
                              resolution=[ures, vres, lres], \
                              rotate=rotate)
    else:
        vol = make_volume (extent_u, extent_v, extent_l, \
                           resolution=[ures, vres, lres], \
                           rotate=rotate)

    logger.info('Plotting volume...')
    #mlab.options.offscreen = True
    
    mlab.figure(bgcolor=(0,0,0),size=(1280,1024))
    fig = mlab.gcf()
    fig.scene.render_window.multi_samples = 8

    
    category_colors = { cat_excitatory: "#FF0000", cat_inhibitory: "#00FFFF", cat_input: "#7CFC00" }
    category_colormaps = { cat_excitatory: "Reds", cat_inhibitory: "Blues", cat_input: "Greens" }
    vol_color = hex2rgb("#C0C0C0") # silver
    vol_color = hex2rgb("#808080") # gray
    if subvol:
        subvol.mplot_surface(color=vol_color, opacity=0.3)
    else:
        vol.mplot_surface(color=vol_color, opacity=0.3)

    t0 = time_bins[0]
    t1 = time_bins[1]

    logger.info("time_bins: %s" % str(time_bins))
    pts_plots = defaultdict(list)
    if compute_rates:
        for pop_name, rates in sorted(viewitems(spkrate_dict)):
            inds = rates[0]
            cinds = inds - population_ranges[pop_name][0]
            rate_array = np.asarray([this_rates[0] for this_rates in rates[1]])
            category = pop_categories[pop_name]
            initial_pts = coords_dict[pop_name][cinds,:]
            if (pop_name in plot_trees) and forest_path:
                (tree_iter, _) = read_tree_selection(forest_path, pop_name, selection=inds.tolist())
                color = hex2rgb(category_colors[category%len(category_colors)])
                for (gid,tree_dict) in tree_iter:
                    pts_plots[pop_name].append(plot_tree_graph(tree_dict, color, line_width))
            else:
                x = initial_pts[:,0]
                y = initial_pts[:,1]
                z = initial_pts[:,2]
                s = rate_array
                nodes = mlab.points3d(x, y, z, s, colormap=category_colormaps[category], scale_factor=marker_scale)
                nodes.glyph.color_mode = 'color_by_scalar'
                pts_plots[pop_name].append(nodes)
    else:
        for p, (pop_name, spkinds, spkts) in enumerate(data):
            rinds = np.where(np.logical_and(spkts >= t0, spkts <= t1))
            cinds = spkinds[rinds] - population_ranges[pop_name][0]
            category = pop_categories[pop_name]
            color = hex2rgb(category_colors[category%len(category_colors)])
            if (pop_name in plot_trees) and forest_path:
                (tree_iter, _) = read_tree_selection(forest_path, pop_name, selection=spkinds[rinds].tolist())
                for (gid,tree_dict) in tree_iter:
                    pts_plots[pop_name].append(plot_tree_graph(tree_dict, color, line_width))
            else:
                initial_pts = coords_dict[pop_name][cinds,:]
                nodes = mlab.points3d(*initial_pts.T, color=color, scale_factor=marker_scale)
                pts_plots[pop_name].append(nodes)

    #fig.scene.x_plus_view()

    mlab.view(azimuth=0., distance=3000.)
    initial_view = mlab.view()
    logger.info('initial view is %s' % str(initial_view))
    camera_roll = mlab.roll()
    logger.info('camera roll is %s' % str(camera_roll))

    mlab.text3d(-5000, 0, 0, 'Spiking Activity of Dentate Gyrus Model', scale=10*fig_options.fontSize)
    time_text = mlab.text3d(0, 0, 0, 't = %.02f ms' % t0, scale=10*fig_options.fontSize)
    
    mlab.text3d(5000, 100, 0, 'Excitatory', scale=10*fig_options.fontSize)
    mlab.text3d(5400, 100, 0, 'Inhibitory', scale=10*fig_options.fontSize)
    mlab.text3d(5800, 100, 0, 'External inputs', scale=10*fig_options.fontSize)

    color = hex2rgb(category_colors[cat_excitatory])
    mlab.points3d(*np.asarray([5000, 0, 0]).T, color=color, scale_factor=2*marker_scale)
    color = hex2rgb(category_colors[cat_inhibitory])
    mlab.points3d(*np.asarray([5400, 0, 0]).T, color=color, scale_factor=2*marker_scale)
    color = hex2rgb(category_colors[cat_input])
    mlab.points3d(*np.asarray([5800, 0, 0]).T, color=color, scale_factor=2*marker_scale)
    
    def anim_spikes():
        for frame in range(len(time_bins)-1):
            logger.info('frame %d' % frame)
            t0 = time_bins[frame]
            t1 = time_bins[frame+1]
            fig.scene.disable_render = True
            for p, (pop_name, spkinds, spkts) in enumerate(data):
                rinds = np.where(np.logical_and(spkts >= t0, spkts <= t1))
                cinds = spkinds[rinds] - population_ranges[pop_name][0]
                if (pop_name in plot_trees) and forest_path:
                    category = pop_categories[pop_name]
                    color = hex2rgb(category_colors[category%len(category_colors)])
                    for obj in pts_plots[pop_name]:
                        obj.remove()
                    pts_plots[pop_name].clear()
                    inds = spkinds[rinds].tolist()
                    logger.info('reading tree indices %s' % str(inds))
                    (tree_iter, _) = read_tree_selection(forest_path, pop_name, selection=inds)
                    for (gid,tree_dict) in tree_iter:
                        pts_plots[pop_name].append(plot_tree_graph(tree_dict, color, line_width))
                else:
                    frame_pts = coords_dict[pop_name][cinds,:]
                    pts_plots[pop_name][0].mlab_source.reset(x=frame_pts[:,0], y=frame_pts[:,1], z=frame_pts[:,2], scale_factor=marker_scale)
            # Update time
            time_text.text = 't = %.02f ms' % t0
            # Reposition the camera
            if rotate_anim:
                mlab.view(azimuth=(-1.*frame) % 360.)
            else:
                mlab.view(azimuth=0., distance=3000.)
            fig.scene.disable_render = False
            logger.info('completed frame %d' % frame)
            yield
            
    def anim_rates():
        for frame in range(len(time_bins)-1):
            t0 = time_bins[frame]
            logger.info('frame %d' % frame)
            for p, (pop_name, rates) in enumerate(sorted(viewitems(spkrate_dict))):
                rate_array = np.asarray([this_rates[frame] for this_rates in rates[1]])
                s = rate_array 
                if (pop_name in plot_trees) and forest_path:
                    for obj in pts_plots[pop_name]:
                        obj.remove()
                    pts_plots[pop_name].clear()
                    (tree_iter, _) = read_tree_selection(forest_path, pop_name, selection=spkinds[rinds].tolist())
                    for (gid,tree_dict) in tree_iter:
                        pts_plots[pop_name].append(plot_tree_graph(tree_dict, color, line_width))
                else:
                    pts_plots[pop_name][0].mlab_source.set(scalars = s)
            # Reposition the camera
            if rotate_anim:
                mlab.view(azimuth=(-1.*frame) % 360.)
            time_text.text = 't = %.02f ms' % t0
            yield

    if compute_rates:
        do_anim = mlab.animate(anim_rates, support_movie=True)
    else:
        do_anim = mlab.animate(anim_spikes, support_movie=True)

    if fig_options.saveFig:
        fig.scene.movie_maker.record = True
    do_anim()
    mlab.show()
    


def plot_population_density(population, soma_coords, distances_namespace, max_u, max_v, bin_size=100., **kwargs):
    """

    :param population: str
    :param soma_coords: dict of array
    :param u: array
    :param v: array
    :param distance_U: array
    :param distance_V: array
    :param max_u: float: u_distance
    :param max_v: float: v_distance
    :param bin_size: float
    :return:
    """

    fig_options = copy.copy(default_fig_options)
    fig_options.update(kwargs)
    
    fig1 = plt.figure()
    ax = fig1.add_subplot(111, projection='3d')
    pop_size = len(soma_coords[population]['x'])
    indexes = random.sample(list(range(pop_size)), min(pop_size, 5000))
    ax.scatter(soma_coords[population]['x'][indexes], soma_coords[population]['y'][indexes],
               soma_coords[population]['z'][indexes], alpha=0.1, linewidth=0)
    scaling = np.array([getattr(ax, 'get_{}lim'.format(dim))() for dim in 'xyz'])
    ax.auto_scale_xyz(*[[np.min(scaling), np.max(scaling)]] * 3)
    ax.set_xlabel('X (um)')
    ax.set_ylabel('Y (um)')
    ax.set_zlabel('Z (um)')

    step_sizes = [int(max_u / bin_size), int(max_v / bin_size)]
    plt.figure(figsize=plt.figaspect(1.)*2.)
    population_indexes_u = get_array_index(u, soma_coords[population]['u'])
    population_indexes_v = get_array_index(v, soma_coords[population]['v'])
    H, u_edges, v_edges = np.histogram2d(distance_U[population_indexes_u, population_indexes_v],
                                         distance_V[population_indexes_u, population_indexes_v], step_sizes)
    H = np.rot90(H)
    H = np.flipud(H)
    Hmasked = np.ma.masked_where(H == 0, H)
    ax = plt.gca()
    pcm = ax.pcolormesh(u_edges, v_edges, Hmasked)
    ax.set_xlabel('Arc distance (septal - temporal) (um)')
    ax.set_ylabel('Arc distance (supra - infrapyramidal)  (um)')
    ax.set_title(population)
    ax.set_aspect('equal', 'box')
    clean_axes(ax)
    divider = make_axes_locatable(ax)
    cax = divider.append_axes("right", size="3%", pad=0.05)
    cbar = plt.colorbar(pcm, cax=cax)
    cbar.ax.set_ylabel('Counts')

    if fig_options.saveFig:
        if isinstance(fig_options.saveFig, basestring):
            filename = fig_options.saveFig
        else:
            filename = distances_namespace+' '+'density.%s' % fig_options.figFormat
            plt.savefig(filename)

    if fig_options.showFig:
        show_figure()

    return ax


def plot_lfp(config, input_path, time_range = None, compute_psd=False, window_size=4096, frequency_range=(0, 400.), overlap=0.9, bandpass_filter=False, **kwargs):
    '''
    Line plot of LFP state variable (default: v). Returns figure handle.

    config: path to model configuration file
    input_path: file with LFP trace data
    time_range ([start:stop]): Time range of spikes shown; if None shows all (default: None)
    '''
    fig_options = copy.copy(default_fig_options)
    fig_options.update(kwargs)

    env = Env(config_file=config)

    nrows = len(env.lfpConfig)
    ncols = 1
    psd_col = 1
    if compute_psd:
        ncols += 1

    gs  = gridspec.GridSpec(nrows, ncols, width_ratios=[3,1] if ncols > 1 else [1])
    fig = plt.figure(figsize=fig_options.figSize)
    for iplot, (lfp_label, lfp_config_dict) in enumerate(viewitems(env.lfpConfig)):
        namespace_id = "Local Field Potential %s" % str(lfp_label)
        import h5py
        infile = h5py.File(input_path)

        logger.info('plot_lfp: reading data for %s...' % namespace_id)
        if time_range is None:
            t = infile[namespace_id]['t']
            v = infile[namespace_id]['v']
        else:
            tlst = []
            vlst = []
            for (t,v) in zip(infile[namespace_id]['t'], infile[namespace_id]['v']):
                if time_range[0] <= t <= time_range[1]:
                    tlst.append(t)
                    vlst.append(v)
            t = np.asarray(tlst)
            v = np.asarray(vlst)

        dt = lfp_config_dict['dt']
        Fs = 1000. / dt
        
        if compute_psd:

            nperseg    = window_size
            win        = signal.get_window('hanning', nperseg)
            noverlap   = int(overlap * nperseg)

            freqs, psd = signal.welch(v, fs=Fs, scaling='density', nperseg=nperseg, noverlap=noverlap,
                                      window=win, return_onesided=True)

            freqinds = np.where((freqs >= frequency_range[0]) & (freqs <= frequency_range[1]))

            freqs = freqs[freqinds]
            psd = psd[freqinds]
            if np.all(psd):
                psd = 10. * np.log10(psd)

            peak_index = np.where(psd == np.max(psd))[0]

        filtered_v = None
        if bandpass_filter:
           filtered_v = butter_bandpass_filter(v, max(bandpass_filter[0], 1.0), bandpass_filter[1], Fs, order=2)

        ax = plt.subplot(gs[iplot,0])
        ax.set_title('%s' % (namespace_id), fontsize=fig_options.fontSize)
        ax.plot(t, v, label=lfp_label, linewidth=fig_options.lw)
        ax.set_xlabel('Time (ms)', fontsize=fig_options.fontSize)
        ax.set_ylabel('Field Potential (mV)', fontsize=fig_options.fontSize)
        if bandpass_filter:
            if filtered_v is not None:
                ax.plot(t, filtered_v, label='%s (filtered)' % lfp_label,
                        color='red', linewidth=fig_options.lw)
        if compute_psd:
            ax = plt.subplot(gs[iplot,psd_col])
            ax.plot(freqs, psd, linewidth=fig_options.lw)
            ax.set_xlabel('Frequency (Hz)', fontsize=fig_options.fontSize)
            ax.set_ylabel('Power Spectral Density (dB/Hz)', fontsize=fig_options.fontSize)
            ax.set_title('PSD (peak: %.3g Hz)' % (freqs[peak_index]), fontsize=fig_options.fontSize)

    # save figure
    if fig_options.saveFig:
        if isinstance(fig_options.saveFig, basestring):
            filename = fig_options.saveFig
        else:
            filename = namespace_id+'.%s' % fig_options.figFormat
            plt.savefig(filename)
                
    # show fig
    if fig_options.showFig:
        show_figure()

    return fig


<<<<<<< HEAD
def plot_syn_weights(population, syn_path, weights_path, config, line_width=1., sample=0.05, weights_namespace='Synaptic Weights', color_edge_scalars=True, volume_opacity=0.1):
    
    env = Env(config_file=config)

    rotate = env.geometry['Parametric Surface']['Rotation']

    pop_min_extent = np.asarray(env.geometry['Cell Layers']['Minimum Extent'][population])
    pop_max_extent = np.asarray(env.geometry['Cell Layers']['Maximum Extent'][population])

    min_extents = env.geometry['Parametric Surface']['Minimum Extent']
    max_extents = env.geometry['Parametric Surface']['Maximum Extent']
    layer_min_extent = None
    layer_max_extent = None
    for ((layer_name,max_extent),(_,min_extent)) in zip(viewitems(max_extents),viewitems(min_extents)):
        if layer_min_extent is None:
            layer_min_extent = np.asarray(min_extent)
        else:
            layer_min_extent = np.minimum(layer_min_extent, np.asarray(min_extent))
        if layer_max_extent is None:
            layer_max_extent = np.asarray(max_extent)
        else:
            layer_max_extent = np.maximum(layer_max_extent, np.asarray(max_extent))

    logger.info(("Layer minimum extents: %s" % (str(layer_min_extent))))
    logger.info(("Layer maximum extents: %s" % (str(layer_max_extent))))

    (population_ranges, _) = read_population_ranges(forest_path)

    population_start = population_ranges[population][0]
    population_count = population_ranges[population][1]

    import networkx as nx
    
    if longitudinal_extent is None:
        #(trees, _) = NeuroH5TreeGen(forest_path, population)
        if isinstance(sample, numbers.Real):
            s = np.random.random_sample((population_count,))
            selection = np.where(s <= sample) + population_start
        else:
            selection = list(sample)
    else:
        print('Reading distances...')
        distances = read_cell_attributes(coords_path, population, namespace=distances_namespace)
    
        soma_distances = { k: (v['U Distance'][0], v['V Distance'][0]) for (k,v) in distances }
        del distances

        lst = []
        for k, v in viewitems(soma_distances):
            if v[0] >= longitudinal_extent[0] and v[0] <= longitudinal_extent[1]:
                lst.append(k)
        sample_range = np.asarray(lst)
                          
        if isinstance(sample, numbers.Real):
            s = np.random.random_sample(sample_range.shape)
            selection = sample_range[np.where(s <= sample)]
        else:
            raise RuntimeError('Sample must be a real number')

    print('%d trees selected from population %s' % (len(selection), population))
    (tree_iter, _) = read_tree_selection(forest_path, population, selection=selection.tolist())



def plot_lfp_spectrogram(config, input_path, time_range = None, window_size=1024, overlap=0.5, frequency_range=(0, 400.), **kwargs):
=======
def plot_lfp_spectrogram(config, input_path, time_range = None, window_size=4096, overlap=0.9, frequency_range=(0, 400.), **kwargs):
>>>>>>> 6e1fa13e
    '''
    Line plot of LFP power spectrogram. Returns figure handle.

    config: path to model configuration file
    input_path: file with LFP trace data
    time_range ([start:stop]): Time range of spikes shown; if None shows all (default: None)
    '''
    fig_options = copy.copy(default_fig_options)
    fig_options.update(kwargs)

    env = Env(config_file=config)

    nrows = len(env.lfpConfig)
    ncols = 1

    fig, axes = plt.subplots(nrows=nrows, ncols=ncols, figsize=fig_options.figSize, squeeze=False)
    for iplot, (lfp_label, lfp_config_dict) in enumerate(viewitems(env.lfpConfig)):
        namespace_id = "Local Field Potential %s" % str(lfp_label)
        import h5py
        infile = h5py.File(input_path)

        logger.info('plot_lfp: reading data for %s...' % namespace_id)
        if time_range is None:
            t = infile[namespace_id]['t']
            v = infile[namespace_id]['v']
        else:
            tlst = []
            vlst = []
            for (t,v) in zip(infile[namespace_id]['t'], infile[namespace_id]['v']):
                if time_range[0] <= t <= time_range[1]:
                    tlst.append(t)
                    vlst.append(v)
            t = np.asarray(tlst)
            v = np.asarray(vlst)

        dt = lfp_config_dict['dt']

        Fs = int(1000. / dt)

        freqs, t, Sxx = power_spectrogram(v, Fs, window_size, overlap)
        freqinds = np.where((freqs >= frequency_range[0]) & (freqs <= frequency_range[1]))

        freqs  = freqs[freqinds]
        sxx = Sxx[freqinds,:][0]

        axes[iplot, 0].set_ylim(*frequency_range)
        axes[iplot, 0].set_title('%s' % (namespace_id), fontsize=fig_options.fontSize)
        axes[iplot, 0].pcolormesh(t, freqs, sxx, cmap='jet')
        axes[iplot, 0].set_xlabel('Time (s)', fontsize=fig_options.fontSize)
        axes[iplot, 0].set_ylabel('Frequency (Hz)', fontsize=fig_options.fontSize)

    # save figure
    if fig_options.saveFig:
        if isinstance(fig_options.saveFig, basestring):
            filename = fig_options.saveFig
        else:
            filename = namespace_id+'.%s' % fig_options.figFormat
            plt.savefig(filename)
                
    # show fig
    if fig_options.showFig:
        show_figure()

    return fig


## Plot intracellular state trace 
def plot_intracellular_state (input_path, namespace_id, include = ['eachPop'], time_range = None, time_variable='t', variable='v', max_units = 1, unit_no = None, labels = None, marker = '|', **kwargs): 
    ''' 
    Line plot of intracellular state variable (default: v). Returns the figure handle.

    input_path: file with spike data
    namespace_id: attribute namespace for spike events
    time_range ([start:stop]): Time range of spikes shown; if None shows all (default: None)
    time_variable: Name of variable containing spike times (default: 't')
    variable: Name of state variable (default: 'v')
    max_units (int): maximum number of units from each population that will be plotted  (default: 1)
    labels = ('legend', 'overlay'): Show population labels in a legend or overlayed on one side of raster (default: 'legend')
    marker (char): Marker for each spike (default: '|')
    '''

    fig_options = copy.copy(default_fig_options)
    fig_options.update(kwargs)

    (population_ranges, N) = read_population_ranges(input_path)
    population_names  = read_population_names(input_path)

    pop_num_cells = {}
    for k in population_names:
        pop_num_cells[k] = population_ranges[k][1]

    # Replace 'eachPop' with list of populations
    if 'eachPop' in include: 
        include.remove('eachPop')
        for pop in population_names:
            include.append(pop)

    data = read_state (input_path, include, namespace_id, time_variable=time_variable,
                       variable=variable, time_range=time_range, 
                       max_units = max_units, unit_no = unit_no)

    states     = data['states']
    
    pop_colors = { pop_name: dflt_colors[ipop%len(dflt_colors)] for ipop, pop_name in enumerate(states) }
    
    stplots = []
    
    fig, ax1 = plt.subplots(figsize=fig_options.figSize,sharex='all',sharey='all')
        
    for (pop_name, pop_states) in viewitems(states):
        
        for (gid, cell_states) in viewitems(pop_states):
            
            stplots.append(ax1.plot(cell_states[0], cell_states[1], linewidth=fig_options.lw, marker=marker, c=pop_colors[pop_name], alpha=0.5, label=pop_name))
            

    ax1.set_xlabel('Time (ms)', fontsize=fig_options.fontSize)
    ax1.set_ylabel(variable, fontsize=fig_options.fontSize)
    #ax1.set_xlim(time_range)
    
    # Add legend
    pop_labels = pop_name
    
    if labels == 'legend':
        legend_labels = pop_labels
        lgd = plt.legend(stplots, legend_labels, fontsize=fig_options.fontSize, scatterpoints=1, markerscale=5.,
                         loc='upper right', bbox_to_anchor=(1.2, 1.0))
        ## From https://stackoverflow.com/questions/30413789/matplotlib-automatic-legend-outside-plot
        ## draw the legend on the canvas to assign it real pixel coordinates:
        plt.gcf().canvas.draw()
        ## transformation from pixel coordinates to Figure coordinates:
        transfig = plt.gcf().transFigure.inverted()
        ## Get the legend extents in pixels and convert to Figure coordinates.
        ## Pull out the farthest extent in the x direction since that is the canvas direction we need to adjust:
        lgd_pos = lgd.get_window_extent()
        lgd_coord = transfig.transform(lgd_pos)
        lgd_xmax = lgd_coord[1, 0]
        ## Do the same for the Axes:
        ax_pos = plt.gca().get_window_extent()
        ax_coord = transfig.transform(ax_pos)
        ax_xmax = ax_coord[1, 0]
        ## Adjust the Figure canvas using tight_layout for
        ## Axes that must move over to allow room for the legend to fit within the canvas:
        shift = 1 - (lgd_xmax - ax_xmax)
        plt.gcf().tight_layout(rect=(0, 0, shift, 1))
        
    # save figure
    if fig_options.saveFig:
        if isinstance(fig_options.saveFig, basestring):
            filename = fig_options.saveFig
        else:
            filename = namespace_id+' '+'state.%s' % fig_options.figFormat
            plt.savefig(filename)
                
    # show fig 
    if fig_options.showFig:
        show_figure()
    
    return fig


## Plot spike raster
def plot_spike_raster (input_path, namespace_id, include = ['eachPop'], time_range = None, time_variable='t', max_spikes = int(1e6), labels = 'legend', pop_rates = True, spike_hist = None, spike_hist_bin = 5, marker='|', **kwargs):
    ''' 
    Raster plot of network spike times. Returns the figure handle.

    input_path: file with spike data
    namespace_id: attribute namespace for spike events
    time_range ([start:stop]): Time range of spikes shown; if None shows all (default: None)
    time_variable: Name of variable containing spike times (default: 't')
    max_spikes (int): maximum number of spikes that will be plotted  (default: 1e6)
    labels = ('legend', 'overlay'): Show population labels in a legend or overlayed on one side of raster (default: 'legend')
    pop_rates = (True|False): Include population rates (default: False)
    spike_hist (None|'overlay'|'subplot'): overlay line over raster showing spike histogram (spikes/bin) (default: False)
    spike_hist_bin (int): Size of bin in ms to use for histogram (default: 5)
    marker (char): Marker for each spike (default: '|')
    '''

    fig_options = copy.copy(default_fig_options)
    fig_options.update(kwargs)

    (population_ranges, N) = read_population_ranges(input_path)
    population_names  = read_population_names(input_path)

    print('population_names: %s' % str(population_names))
    total_num_cells = 0
    pop_num_cells = {}
    pop_start_inds = {}
    for k in population_names:
        pop_start_inds[k] = population_ranges[k][0]
        pop_num_cells[k] = population_ranges[k][1]
        total_num_cells += population_ranges[k][1]

    include = list(include)
    # Replace 'eachPop' with list of populations
    if 'eachPop' in include: 
        include.remove('eachPop')
        for pop in population_names:
            include.append(pop)
            
    # sort according to start index        
    include.sort(key=lambda x: pop_start_inds[x])
    
    spkdata = spikedata.read_spike_events (input_path, include, namespace_id, spike_train_attr_name=time_variable, time_range=time_range)

    spkpoplst        = spkdata['spkpoplst']
    spkindlst        = spkdata['spkindlst']
    spktlst          = spkdata['spktlst']
    num_cell_spks    = spkdata['num_cell_spks']
    pop_active_cells = spkdata['pop_active_cells']
    tmin             = spkdata['tmin']
    tmax             = spkdata['tmax']
    fraction_active  = { pop_name: float(len(pop_active_cells[pop_name])) / float(pop_num_cells[pop_name]) for pop_name in include }
    
    time_range = [tmin, tmax]

    # Calculate spike histogram if requested
    if spike_hist:
        all_spkts = np.concatenate(spktlst, axis=0)
        sphist_y, bin_edges = np.histogram(all_spkts, bins = np.arange(time_range[0], time_range[1], spike_hist_bin))
        sphist_x = bin_edges[:-1]+(spike_hist_bin / 2)

    maxN = 0
    minN = N

    avg_rates = {}
    tsecs = ((time_range[1]-time_range[0]) / 1e3)
    for i,pop_name in enumerate(spkpoplst):
        pop_num = len(pop_active_cells[pop_name])
        maxN = max(maxN, max(pop_active_cells[pop_name]))
        minN = min(minN, min(pop_active_cells[pop_name]))
        if pop_num > 0:
            if num_cell_spks[pop_name] == 0:
                avg_rates[pop_name] = 0
            else:
                avg_rates[pop_name] = ((num_cell_spks[pop_name] / pop_num) / tsecs)
        
    
    pop_colors = { pop_name: dflt_colors[ipop%len(raster_colors)] for ipop, pop_name in enumerate(spkpoplst) }

    pop_spk_dict = { pop_name: (pop_spkinds, pop_spkts) for (pop_name, pop_spkinds, pop_spkts) in zip(spkpoplst, spkindlst, spktlst) }

    if spike_hist is None:
        fig, axes = plt.subplots(nrows=len(spkpoplst), sharex=True, figsize=fig_options.figSize)
    elif spike_hist == 'subplot':
        fig, axes = plt.subplots(nrows=len(spkpoplst)+1, sharex=True, figsize=fig_options.figSize,
                                 gridspec_kw={'height_ratios': [1]*len(spkpoplst) + [2]})
    fig.suptitle ('DG Spike Raster', fontsize=fig_options.fontSize)

    sctplots = []
    
    for i, pop_name in enumerate(include):
        pop_spkinds, pop_spkts = pop_spk_dict[pop_name]

        if max_spikes is not None:
            if int(max_spikes) < len(pop_spkinds):
               logger.info(('  Displaying only randomly sampled %i out of %i spikes for population %s' % (max_spikes, len(pop_spkts), pop_name)))
               sample_inds = np.random.randint(0, len(pop_spkinds)-1, size=int(max_spikes))
               pop_spkts   = pop_spkts[sample_inds]
               pop_spkinds = pop_spkinds[sample_inds]

        sct = axes[i].scatter(pop_spkts, pop_spkinds, s=10, linewidths=fig_options.lw, marker=marker, c=pop_colors[pop_name], alpha=0.5, label=pop_name)
        axes[i].spines["top"].set_visible(False)
        axes[i].spines["bottom"].set_visible(False)
        axes[i].spines["left"].set_visible(False)
        axes[i].spines["right"].set_visible(False)
        sctplots.append(sct)

        N = pop_num_cells[pop_name]
        S = pop_start_inds[pop_name]
        axes[i].set_ylim(S, S+N-1)
        
    lgd_info = [(100. * fraction_active[pop_name], avg_rates[pop_name]) for pop_name in spkpoplst if pop_name in avg_rates]
            
    # set raster plot y tick labels to the middle of the index range for each population
    for pop_name, a in zip_longest(include, fig.axes[:-1]):
        maxN = max(pop_active_cells[pop_name])
        minN = min(pop_active_cells[pop_name])
        loc = pop_start_inds[pop_name] + 0.5 * (maxN - minN)
        yaxis = a.get_yaxis()
        yaxis.set_ticks([loc])
        yaxis.set_ticklabels([pop_name])
        yaxis.set_tick_params(length=0)
        a.get_xaxis().set_tick_params(length=0)
        
    # Plot spike histogram
    pch = interpolate.pchip(sphist_x, sphist_y)
    res_npts = int((sphist_x.max() - sphist_x.min()))
    sphist_x_res = np.linspace(sphist_x.min(), sphist_x.max(), res_npts, endpoint=True)
    sphist_y_res = pch(sphist_x_res)

    if spike_hist == 'overlay':
        ax2 = axes[-1].twinx()
        ax2.plot (sphist_x_res, sphist_y_res, linewidth=0.5)
        ax2.set_ylabel('Spike count', fontsize=fig_options.fontSize) # add yaxis label in opposite side
        ax2.set_xlim(time_range)
    elif spike_hist == 'subplot':
        ax2=axes[-1]
        ax2.plot (sphist_x_res, sphist_y_res, linewidth=1.0)
        ax2.set_xlabel('Time (ms)', fontsize=fig_options.fontSize)
        ax2.set_ylabel('Spikes', fontsize=fig_options.fontSize)
        ax2.set_xlim(time_range)
        
#    locator=MaxNLocator(prune='both', nbins=10)
#    ax2.xaxis.set_major_locator(locator)
    
    if labels == 'legend':
        # Shrink axes by 15%
        for ax in axes:
            box = ax.get_position()
            ax.set_position([box.x0, box.y0, box.width * 0.85, box.height])
        if pop_rates:
            lgd_labels = [ '%s (%.02f%% active; %.3g Hz)' % (pop_name, info[0], info[1]) for pop_name, info in zip_longest(include, lgd_info) ]
        else:
            lgd_labels = [ '%s (%.02f%% active)' % (pop_name, info[0]) for pop_name, info in zip_longest(include, lgd_info) ]
        # Add legend
        lgd = fig.legend(sctplots, lgd_labels, loc = 'center right', 
                         fontsize='small', scatterpoints=1, markerscale=5.,
                         bbox_to_anchor=(1.002, 0.5), bbox_transform=plt.gcf().transFigure)
        fig.artists.append(lgd)
       
    elif labels == 'overlay':
        if pop_rates:
            lgd_labels = [ '%s (%.02f%% active; %.3g Hz)' % (pop_name, info[0], info[1]) for pop_name, info in zip_longest(include, lgd_info) ]
        else:
            lgd_labels = [ '%s (%.02f%% active)' % (pop_name, info[0]) for pop_name, info in zip_longest(include, lgd_info) ]
        for i, (pop_name, lgd_info) in enumerate(zip(spkpoplst, lgd_info)):
                at = AnchoredText(pop_name + ' ' + lgd_label,
                                  loc='upper right', borderpad=0.01, prop=dict(size=fig_options.fontSize))
                axes[i].add_artist(at)
        max_label_len = max([len(l) for l in lgd_labels])
        
    elif labels == 'yticks':
        for pop_name, info, a in zip_longest(include, lgd_info, fig.axes[:-1]):
            if pop_rates:
                label = '%.02f%%\n%.2g Hz' % (info[0], info[1])
            else:
                label = '%.02f%%\n' % (info[0])

            maxN = max(pop_active_cells[pop_name])
            minN = min(pop_active_cells[pop_name])
            loc = pop_start_inds[pop_name] + 0.5 * (maxN - minN)
            a.set_yticks([loc, loc])
            a.set_yticklabels([pop_name, label])
            yticklabels = a.get_yticklabels()
            # Create offset transform in x direction
            dx = -66/72.; dy = 0/72. 
            offset = mpl.transforms.ScaledTranslation(dx, dy, fig.dpi_scale_trans)
            # apply offset transform to labels.
            yticklabels[0].set_transform(yticklabels[0].get_transform() + offset)
            dx = -55/72.; dy = 0/72. 
            offset = mpl.transforms.ScaledTranslation(dx, dy, fig.dpi_scale_trans)
            yticklabels[1].set_ha('left')    
            yticklabels[1].set_transform(yticklabels[1].get_transform() + offset)

            
    plt.subplots_adjust(wspace=0.2, hspace=0.2)
    
    # save figure
    if fig_options.saveFig:
       if isinstance(fig_options.saveFig, basestring):
           filename = fig_options.saveFig
       else:
           filename = namespace_id+' '+'raster.%s' % fig_options.figFormat
           plt.savefig(filename)
                
    # show fig 
    if fig_options.showFig:
        show_figure()
    
    return fig


    
    
def update_spatial_rasters(frame, scts, timebins, data, distances_U_dict, distances_V_dict, lgd):
    if frame > 0:
        t0 = timebins[frame]
        t1 = timebins[frame+1]
        for p, (pop_name, spkinds, spkts) in enumerate(data):
            distances_U = distances_U_dict[pop_name]
            distances_V = distances_V_dict[pop_name]
            rinds = np.where(np.logical_and(spkts >= t0, spkts <= t1))
            cinds = spkinds[rinds]
            x = np.asarray([distances_U[ind] for ind in cinds])
            y = np.asarray([distances_V[ind] for ind in cinds])
            scts[p].set_data(x, y)
            scts[p].set_label(pop_name)
            scts[-1].set_text('t = %f ms' % t1)
    return scts


def init_spatial_rasters(ax, timebins, data, range_U_dict, range_V_dict, distances_U_dict, distances_V_dict, lgd, marker, pop_colors, **kwargs):

    fig_options = copy.copy(default_fig_options)
    fig_options.update(kwargs)

    scts = []
    t0 = timebins[0]
    t1 = timebins[1]
    min_U = None
    min_V = None
    max_U = None
    max_V = None
    for (pop_name, spkinds, spkts) in data:
        distances_U = distances_U_dict[pop_name]
        distances_V = distances_V_dict[pop_name]
        rinds = np.where(np.logical_and(spkts >= t0, spkts <= t1))
        cinds = spkinds[rinds]
        x = np.asarray([distances_U[ind] for ind in cinds])
        y = np.asarray([distances_V[ind] for ind in cinds])
        #scts.append(ax.scatter(x, y, linewidths=options.lw, marker=marker, c=pop_colors[pop_name], alpha=0.5, label=pop_name))
        scts = scts + plt.plot([], [], marker, animated=True, alpha=0.5)
        if min_U is None:
            min_U = range_U_dict[pop_name][0]
        else:
            min_U = min(min_U, range_U_dict[pop_name][0])
        if min_V is None:
            min_V = range_V_dict[pop_name][0]
        else:
            min_V = min(min_V, range_V_dict[pop_name][0])
        if max_U is None:
            max_U = range_U_dict[pop_name][1]
        else:
            max_U = max(max_U, range_U_dict[pop_name][1])
        if max_V is None:
            max_V = range_V_dict[pop_name][1]
        else:
            max_V = max(max_V, range_V_dict[pop_name][1])
    ax.set_xlim((min_U, max_U))
    ax.set_ylim((min_V, max_V))
    
    return scts + [lgd(scts), plt.text(0.05, 0.95, 't = %f ms' % t0, fontsize=fig_options.fontSize, transform=ax.transAxes)]
        
spatial_raster_aniplots = []
        
## Plot spike raster
def plot_spatial_spike_raster (input_path, namespace_id, coords_path, distances_namespace='Arc Distances',
                               include = ['eachPop'], time_step = 5.0, time_range = None, time_variable='t', max_spikes = int(1e6), marker = 'o', **kwargs): 
    ''' 
    Spatial raster plot of network spike times. Returns the figure handle.

    input_path: file with spike data
    namespace_id: attribute namespace for spike events
    time_range ([start:stop]): Time range of spikes shown; if None shows all (default: None)
    time_variable: Name of variable containing spike times (default: 't')
    max_spikes (int): maximum number of spikes that will be plotted  (default: 1e6)
    labels = ('legend', 'overlay'): Show population labels in a legend or overlayed on one side of raster (default: 'legend')
    marker (char): Marker for each spike (default: '|')
    '''
    fig_options = copy.copy(default_fig_options)
    fig_options.update(kwargs)

    (population_ranges, N) = read_population_ranges(input_path)
    population_names  = read_population_names(input_path)

    pop_num_cells = {}
    for k in population_names:
        pop_num_cells[k] = population_ranges[k][1]

    # Replace 'eachPop' with list of populations
    if 'eachPop' in include: 
        include.remove('eachPop')
        for pop in population_names:
            include.append(pop)

    distance_U_dict = {}
    distance_V_dict = {}
    range_U_dict = {}
    range_V_dict = {}
    for population in include:
        distances = read_cell_attributes(coords_path, population, namespace=distances_namespace)
    
        soma_distances = { k: (v['U Distance'][0], v['V Distance'][0]) for (k,v) in distances }
        del distances
        
        logger.info('read distances (%i elements)' % len(soma_distances.keys()))
        distance_U_array = np.asarray([soma_distances[gid][0] for gid in soma_distances])
        distance_V_array = np.asarray([soma_distances[gid][1] for gid in soma_distances])

        U_min = np.min(distance_U_array)
        U_max = np.max(distance_U_array)
        V_min = np.min(distance_V_array)
        V_max = np.max(distance_V_array)

        range_U_dict[population] = (U_min, U_max)
        range_V_dict[population] = (V_min, V_max)
        
        distance_U = { gid: soma_distances[gid][0] for gid in soma_distances }
        distance_V = { gid: soma_distances[gid][1] for gid in soma_distances }

        distance_U_dict[population] = distance_U
        distance_V_dict[population] = distance_V
        
    spkdata = spikedata.read_spike_events (input_path, include, namespace_id, spike_train_attr_name=time_variable, time_range=time_range)

    spkpoplst        = spkdata['spkpoplst']
    spkindlst        = spkdata['spkindlst']
    spktlst          = spkdata['spktlst']
    num_cell_spks    = spkdata['num_cell_spks']
    pop_active_cells = spkdata['pop_active_cells']
    tmin             = spkdata['tmin']
    tmax             = spkdata['tmax']
    
    time_range = [tmin, tmax]
    
    pop_colors = { pop_name: dflt_colors[ipop%len(dflt_colors)] for ipop, pop_name in enumerate(spkpoplst) }
    
    # Plot spikes
    fig, ax = plt.subplots(figsize=fig_options.figSize)

    pop_labels = [ pop_name for pop_name in spkpoplst ]
    legend_labels = pop_labels
    lgd = lambda objs: plt.legend(objs, legend_labels, fontsize=fig_options.fontSize, scatterpoints=1, markerscale=2., \
                                    loc='upper right', bbox_to_anchor=(0.95, 0.95))
    
    timebins = np.linspace(tmin, tmax, ((tmax-tmin) / time_step))
    
    data = list(zip (spkpoplst, spkindlst, spktlst))
    scts = init_spatial_rasters(ax, timebins, data, range_U_dict, range_V_dict, distance_U_dict, distance_V_dict, lgd, marker, pop_colors)
    ani = FuncAnimation(fig, func=update_spatial_rasters, frames=list(range(0, len(timebins)-1)), \
                        blit=True, repeat=False, init_func=lambda: scts, fargs=(scts, timebins, data, distance_U_dict, distance_V_dict, lgd))
    spatial_raster_aniplots.append(ani)

    # show fig 
    if fig_options.showFig:
        show_figure()

    if fig_options.saveFig:
        Writer = writers['ffmpeg']
        writer = Writer(fps=15, metadata=dict(artist='Me'), bitrate=1800)
        ani.save('%s spatial raster.mp4' % namespace_id, writer=writer)
    return fig


def plot_network_clamp (input_path, spike_namespace, intracellular_namespace, unit_no, include='eachPop', time_range = None, time_variable='t', intracellular_variable='v', labels = 'legend', pop_rates = True, spike_hist = None, spike_hist_bin = 5, marker = ',', **kwargs): 
    ''' 
    Raster plot of target cell intracellular trace + spike raster of presynaptic inputs. Returns the figure handle.

    input_path: file with spike data
    spike_namespace: attribute namespace for spike events
    intracellular_namespace: attribute namespace for intracellular trace
    time_range ([start:stop]): Time range of spikes shown; if None shows all (default: None)
    time_variable: Name of variable containing spike times (default: 't')
    labels = ('legend', 'overlay'): Show population labels in a legend or overlayed on one side of raster (default: 'legend')
    pop_rates = (True|False): Include population rates (default: False)
    spike_hist (None|'overlay'|'subplot'): overlay line over raster showing spike histogram (spikes/bin) (default: False)
    spike_hist_bin (int): Size of bin in ms to use for histogram (default: 5)
    marker (char): Marker for each spike (default: '|')
    '''
    fig_options = copy.copy(default_fig_options)
    fig_options.update(kwargs)

    (population_ranges, N) = read_population_ranges(input_path)
    population_names  = read_population_names(input_path)

    popName = None
    pop_num_cells = {}
    pop_start_inds = {}
    for k in population_names:
        pop_start_inds[k] = population_ranges[k][0]
        pop_range = population_ranges[k]
        pop_num_cells[k] = pop_range[1]
        if (unit_no >= pop_range[0]) and (unit_no < pop_range[0] + pop_range[1]):
           popName = k

    include = list(include)
    # Replace 'eachPop' with list of populations
    if 'eachPop' in include: 
        include.remove('eachPop')
        for pop in population_names:
            include.append(pop)

    # sort according to start index        
    include.sort(key=lambda x: pop_start_inds[x])
    include.reverse()

    spkdata = spikedata.read_spike_events (input_path, include, spike_namespace, \
                                           spike_train_attr_name=time_variable, time_range=time_range)
    indata  = read_state (input_path, [popName], intracellular_namespace, time_variable=time_variable, \
                          variable=intracellular_variable, time_range=time_range, unit_no = [unit_no])

    spkpoplst        = spkdata['spkpoplst']
    spkindlst        = spkdata['spkindlst']
    spktlst          = spkdata['spktlst']
    num_cell_spks    = spkdata['num_cell_spks']
    pop_active_cells = spkdata['pop_active_cells']
    tmin             = spkdata['tmin']
    tmax             = spkdata['tmax']
    
    time_range = [tmin, tmax]


    histo_dict = {}
    # Calculate spike histogram if requested
    if spike_hist:
        all_spkts = np.concatenate(spktlst, axis=0)
        sphist_y, bin_edges = np.histogram(all_spkts, bins = np.arange(time_range[0], time_range[1], spike_hist_bin))
        sphist_x = bin_edges[:-1]+(spike_hist_bin / 2)

        
    maxN = 0
    minN = N

    avg_rates = {}
    tsecs = ((time_range[1]-time_range[0]) / 1e3) 
    for i,pop_name in enumerate(spkpoplst):
        pop_num = len(pop_active_cells[pop_name])
        maxN = max(maxN, max(pop_active_cells[pop_name]))
        minN = min(minN, min(pop_active_cells[pop_name]))
        if pop_num > 0:
            if num_cell_spks[pop_name] == 0:
                avg_rates[pop_name] = 0
            else:
                avg_rates[pop_name] = (num_cell_spks[pop_name] / pop_num) / tsecs
        
    
    pop_colors = { pop_name: dflt_colors[ipop%len(dflt_colors)] for ipop, pop_name in enumerate(spkpoplst) }

    pop_spk_dict = { pop_name: (pop_spkinds, pop_spkts) for (pop_name, pop_spkinds, pop_spkts) in zip(spkpoplst, spkindlst, spktlst) }
    
    # Plot spikes
    if spike_hist is None:
        fig, axes = plt.subplots(nrows=len(spkpoplst)+1, sharex=True, figsize=fig_options.figSize,
                                 gridspec_kw={'height_ratios': [1]*len(spkpoplst) + [2]})
    elif spike_hist == 'subplot':
        fig, axes = plt.subplots(nrows=len(spkpoplst)+2, sharex=True, figsize=fig_options.figSize,
                                 gridspec_kw={'height_ratios': [1]*len(spkpoplst) + [2, 2]})

    sctplots = []
    
    for i, pop_name in enumerate(include):
        pop_spkinds, pop_spkts = pop_spk_dict[pop_name]

        sctplots.append(axes[i].scatter(pop_spkts, pop_spkinds, s=10, linewidths=fig_options.lw, marker=marker, c=pop_colors[pop_name], alpha=0.5, label=pop_name))

        N = pop_num_cells[pop_name]
        S = pop_start_inds[pop_name]
        axes[i].set_ylim(S, S+N-1)
        
    axes[0].set_xlim(time_range)

    axes[0].set_xlabel('Time (ms)', fontsize=fig_options.fontSize)
    axes[0].set_ylabel('Cell Index', fontsize=fig_options.fontSize)

    axes[0].tick_params(axis='x', which='major', labelsize=fig_options.fontSize)
    axes[0].tick_params(axis='x', which='minor', labelsize=fig_options.fontSize)

    fig.subplots_adjust(hspace=0)
    plt.setp([a.get_xticklabels() for a in fig.axes[:-2]], visible=False)

    # set raster plot ticks to the end of the index range for each population
    for i, pop_name in enumerate(include):
        a = fig.axes[i]
        start, end = a.get_ylim()
        a.get_yaxis().set_ticks([end])

    # set raster plot ticks to start and end of index range for first population
    a = fig.axes[len(include)-1]
    start, end = a.get_ylim()
    a.get_yaxis().set_ticks([start, end])
        
    if pop_rates:
        lgd_labels = [pop_name + ' (%i active; %.3g Hz)' % (len(pop_active_cells[pop_name]), avg_rates[pop_name]) for pop_name in spkpoplst if pop_name in avg_rates]
    else:
        lgd_labels = [pop_name + ' (%i active)' % (len(pop_active_cells[pop_name]))  for pop_name in spkpoplst if pop_name in avg_rates]

    # Plot spike histogram
    pch = interpolate.pchip(sphist_x, sphist_y)
    res_npts = int((sphist_x.max() - sphist_x.min()))
    sphist_x_res = np.linspace(sphist_x.min(), sphist_x.max(), res_npts, endpoint=True)
    sphist_y_res = pch(sphist_x_res)

    if spike_hist == 'overlay':
        ax2 = axes[-2].twinx()
        ax2.plot (sphist_x_res, sphist_y_res, linewidth=0.5)
        ax2.set_ylabel('Spike count', fontsize=fig_options.fontSize) # add yaxis label in opposite side
        ax2.set_xlim(time_range)
    elif spike_hist == 'subplot':
        ax2=axes[-2]
        ax2.plot (sphist_x_res, sphist_y_res, linewidth=1.0)
        ax2.set_xlabel('Time (ms)', fontsize=fig_options.fontSize)
        ax2.set_ylabel('Spike count', fontsize=fig_options.fontSize)
        ax2.set_xlim(time_range)
            
    # Plot intracellular state
    ax3 = axes[-1]
    ax3.set_xlabel('Time (ms)', fontsize=fig_options.fontSize)
    ax3.set_ylabel(intracellular_variable, fontsize=fig_options.fontSize)
    ax3.set_xlim(time_range)

    states = indata['states']
    stplots = []
    for (pop_name, pop_states) in viewitems(states):
        for (gid, cell_states) in viewitems(pop_states):
            st_x, st_y = cell_states
            pch = interpolate.pchip(st_x, st_y)
            res_npts = int((st_x.max() - st_x.min()))
            st_x_res = np.linspace(st_x.min(), st_x.max(), res_npts, endpoint=True)
            st_y_res = pch(st_x_res)
            stplots.append(ax3.plot(st_x_res, st_y_res, linewidth=fig_options.lw, marker=marker, alpha=0.5, label=pop_name))

    if labels == 'legend':
       # Shrink axes by 15%
       for ax in axes:
           box = ax.get_position()
           ax.set_position([box.x0, box.y0, box.width * 0.85, box.height])
       # Add legend
       lgd = fig.legend(sctplots, lgd_labels, loc = 'center right', 
                        fontsize='small', scatterpoints=1, markerscale=5.,
                        bbox_to_anchor=(1.002, 0.5), bbox_transform=plt.gcf().transFigure)
       fig.artists.append(lgd)
       
    elif labels == 'overlay':
        for i, (pop_name, lgd_label) in enumerate(zip(spkpoplst, lgd_labels)):
                at = AnchoredText(lgd_label, loc='upper right', borderpad=0.01, prop=dict(size=fig_options.fontSize))
                axes[i].add_artist(at)
        max_label_len = max([len(l) for l in lgd_labels])
            
    # save figure
    if fig_options.saveFig:
        if isinstance(fig_options.saveFig, basestring):
            filename = fig_options.saveFig
        else:
            filename = 'Network Clamp %s %i.%s' % (popName, unit_no, fig_options.figFormat)
            plt.savefig(filename)
                
    # show fig 
    if fig_options.showFig:
        show_figure()
    
    return fig


<<<<<<< HEAD
def plot_spike_rates (input_path, namespace_id, include = ['eachPop'], time_range = None, time_variable='t', meansub=False, max_units = None, labels = 'legend', bin_size = 100., graph_type='raster2d', progress=False, **kwargs):
=======
def plot_spike_rates (input_path, namespace_id, include = ['eachPop'], time_range = None, time_variable='t', meansub=False, max_units = None, labels = 'legend', bin_size = 100., threshold=None, graph_type='raster2d', progress=False, **kwargs):
>>>>>>> 6e1fa13e
    ''' 
    Plot of network firing rates. Returns the figure handle.

    input_path: file with spike data
    namespace_id: attribute namespace for spike events
    time_range ([start:stop]): Time range of spikes shown; if None shows all (default: None)
    time_variable: Name of variable containing spike times (default: 't')
    labels = ('legend', 'overlay'): Show population labels in a legend or overlayed on one side of raster (default: 'legend')
    '''
    fig_options = copy.copy(default_fig_options)
    fig_options.update(kwargs)

    (population_ranges, N) = read_population_ranges(input_path)
    population_names  = read_population_names(input_path)

    pop_num_cells = {}
    for k in population_names:
        pop_num_cells[k] = population_ranges[k][1]

    # Replace 'eachPop' with list of populations
    if 'eachPop' in include: 
        include.remove('eachPop')
        for pop in population_names:
            include.append(pop)

    spkdata = spikedata.read_spike_events (input_path, include, namespace_id, spike_train_attr_name=time_variable,
                                           time_range=time_range)
    
    spkpoplst        = spkdata['spkpoplst']
    spkindlst        = spkdata['spkindlst']
    spktlst          = spkdata['spktlst']
    num_cell_spks    = spkdata['num_cell_spks']
    pop_active_cells = spkdata['pop_active_cells']
    tmin             = spkdata['tmin']
    tmax             = spkdata['tmax']

    time_range = [tmin, tmax]
    time_bins  = np.arange(time_range[0], time_range[1], bin_size)

    spkrate_dict = {}
    for subset, spkinds, spkts in zip(spkpoplst, spkindlst, spktlst):
        spkdict = spikedata.make_spike_dict(spkinds, spkts)
        if (max_units is not None) and len(spkdict) > max_units:
            spksel  = list(spkdict.items())[0:max_units]
            spkdict = dict(spksel)
        sdf_dict = spikedata.spike_density_estimate(subset, spkdict, time_bins, progress=progress)
        i = 0
        rate_dict = {}
        for ind, dct in viewitems(sdf_dict):
            rates       = np.asarray(dct['rate'], dtype=np.float32)
            if (threshold is None) or (threshold <= np.mean(rates)):
                meansub_rates = rates - np.mean(rates)
                peak        = np.mean(rates[np.where(rates >= np.percentile(rates, 90.))[0]])
                peak_index  = np.where(rates == np.max(rates))[0][0]
                rate_dict[i] = { 'rate': rates, 'meansub': meansub_rates, 'peak': peak, 'peak index': peak_index }
                i = i+1
            if max_units is not None:
                if i >= max_units:
                    break
        spkrate_dict[subset] = rate_dict
        logger.info(('Calculated spike rates for %i cells in population %s' % (len(rate_dict), subset)))

                    
    # Plot spikes
    fig, ax1 = plt.subplots(figsize=fig_options.figSize)


    for (iplot, subset) in enumerate(spkpoplst):

        pop_rates = spkrate_dict[subset]
        
        peak_lst = []
        for ind, rate_dict in viewitems(pop_rates):
            rate       = rate_dict['rate']
            peak_index = rate_dict['peak index']
            peak_lst.append(peak_index)

        ind_peak_lst = list(enumerate(peak_lst))
        del(peak_lst)
        ind_peak_lst.sort(key=lambda i_x: i_x[1])

        if meansub:
            rate_lst = [ pop_rates[i]['meansub'] for i, _ in ind_peak_lst ]
        else:
            rate_lst = [ pop_rates[i]['rate'] for i, _ in ind_peak_lst ]
        del(ind_peak_lst)

        rate_matrix = np.matrix(rate_lst, dtype=np.float32)
        del(rate_lst)

        color = dflt_colors[iplot%len(dflt_colors)]

        ax = plt.subplot(len(spkpoplst),1,iplot+1)  # if subplot, create new subplot
        if meansub:
            plt.title ('%s Mean-subtracted Instantaneous Firing Rate' % str(subset), fontsize=fig_options.fontSize)
        else:
            plt.title ('%s Instantaneous Firing Rate' % str(subset), fontsize=fig_options.fontSize)

        if graph_type == 'raster2d':
            im = plt.imshow(rate_matrix, origin='upper', aspect='auto', interpolation='none',
                            extent=[time_range[0], time_range[1], 0, rate_matrix.shape[0]], cmap=fig_options['colormap'])
            im.axes.tick_params(labelsize=fig_options.fontSize)
            cbar = plt.colorbar(im)
            cbar.ax.set_ylabel('Firing Rate (Hz)', fontsize=fig_options.fontSize)
            cbar.ax.tick_params(labelsize=fig_options.fontSize)
            if iplot == 0: 
                plt.ylabel('Relative Cell Index', fontsize=fig_options.fontSize)
        elif graph_type == 'raster1d':
            segments = [np.column_stack((np.asarray(time_bins), np.array(rate_matrix[i,:]).flatten()))
                        for i in range(rate_matrix.shape[0])]
            for segment in segments:
                plt.plot(segment[:,0], segment[:,1])
        else:
            raise RuntimeError('plot_rates: unknown graph type %s' % graph_type)
            
        
        if iplot == len(spkpoplst)-1:
            plt.xlabel('Time (ms)', fontsize=fig_options.fontSize)


    if fig_options.saveFig:
        if isinstance(fig_options.saveFig, basestring):
            filename = fig_options.saveFig
        else:
            if meansub:
                filename = '%s meansub firing rate.%s' % (namespace_id, fig_options.figFormat)
            else:
                filename = '%s firing rate.%s' % (namespace_id, fig_options.figFormat)
        plt.savefig(filename)
                
    # show fig 
    if fig_options.showFig:
        show_figure()
    
    return fig


def plot_spike_histogram (input_path, namespace_id, include = ['eachPop'], time_variable='t', time_range = None, 
                          pop_rates = False, bin_size = 5., smooth = 0, quantity = 'rate', progress = False,
                          overlay=True, graph_type='bar', **kwargs):
    ''' 
    Plots spike histogram. Returns figure handle.

        - input_path: file with spike data
        - namespace_id: attribute namespace for spike events
        - include (['eachPop'|<population name>]): List of data series to include. 
            (default: ['eachPop'] - expands to the name of each population)
        - time_variable: Name of variable containing spike times (default: 't')
        - time_range ([start:stop]): Time range of spikes shown; if None shows all (default: None)
        - bin_size (int): Size in ms of each bin (default: 5)
        - overlay (True|False): Whether to overlay the data lines or plot in separate subplots (default: True)
        - graph_type ('line'|'bar'): Type of graph to use (line graph or bar plot) (default: 'line')
        - quantity ('rate'|'count'): Quantity of y axis (firing rate in Hz, or spike count) (default: 'rate')
    '''
    fig_options = copy.copy(default_fig_options)
    fig_options.update(kwargs)

    (population_ranges, N) = read_population_ranges(input_path)
    population_names  = read_population_names(input_path)

    pop_num_cells = {}
    for k in population_names:
        pop_num_cells[k] = population_ranges[k][1]

    
    # Replace 'eachPop' with list of populations
    if 'eachPop' in include: 
        include.remove('eachPop')
        for pop in population_names:
            include.append(pop)
        include.reverse()
        
    spkdata = spikedata.read_spike_events (input_path, include, namespace_id, spike_train_attr_name=time_variable,
                                           time_range=time_range)

    spkpoplst        = spkdata['spkpoplst']
    spkindlst        = spkdata['spkindlst']
    spktlst          = spkdata['spktlst']
    num_cell_spks    = spkdata['num_cell_spks']
    pop_active_cells = spkdata['pop_active_cells']
    tmin             = spkdata['tmin']
    tmax             = spkdata['tmax']

    time_range = [tmin, tmax]

    avg_rates = {}
    maxN = 0
    minN = N
    if pop_rates:
        tsecs = (time_range[1]-time_range[0]) / 1e3
        for i,pop_name in enumerate(spkpoplst):
            pop_num = len(pop_active_cells[pop_name])
            maxN = max(maxN, max(pop_active_cells[pop_name]))
            minN = min(minN, min(pop_active_cells[pop_name]))
            if pop_num > 0:
                if num_cell_spks[pop_name] == 0:
                    avg_rates[pop_name] = 0
                else:
                    avg_rates[pop_name] = ((num_cell_spks[pop_name] / pop_num) / tsecs)
            
    # Y-axis label
    if quantity == 'rate':
        yaxisLabel = 'Mean cell firing rate (Hz)'
    elif quantity == 'count':
        yaxisLabel = 'Spike count'
    elif quantity == 'active':
        yaxisLabel = 'Active cell count'
    else:
        print('Invalid quantity value %s' % str(quantity))
        return

    # create fig
    fig, axes = plt.subplots(len(spkpoplst), 1, figsize=fig_options.figSize, sharex=True)
        
    time_bins  = np.arange(time_range[0], time_range[1], bin_size)

    
    hist_dict = {}
    if quantity == 'rate':
        for subset, spkinds, spkts in zip(spkpoplst, spkindlst, spktlst):
            spkdict = spikedata.make_spike_dict(spkinds, spkts)
            sdf_dict = spikedata.spike_density_estimate(subset, spkdict, time_bins, progress=progress)
            bin_dict = defaultdict(lambda: {'rates':0.0, 'active': 0})
            for (ind, dct) in viewitems(sdf_dict):
                rate = dct['rate']
                for ibin in range(0, len(time_bins)):
                    d = bin_dict[ibin]
                    bin_rate = rate[ibin]
                    d['rates']  += bin_rate
                    d['active'] += 1
            hist_dict[subset] = bin_dict
            logger.info(('Calculated spike rates for %i cells in population %s' % (len(sdf_dict), subset)))
    else:
        for subset, spkinds, spkts in zip(spkpoplst, spkindlst, spktlst):
            spkdict = spikedata.make_spike_dict(spkinds, spkts)
            count_bin_dict = spikedata.spike_bin_counts(spkdict, time_bins)
            bin_dict      = defaultdict(lambda: {'counts':0, 'active': 0})
            for (ind, counts) in viewitems(count_bin_dict):
                for ibin in range(0, len(time_bins)-1):
                    d = bin_dict[ibin]
                    d['counts'] += counts[ibin]
                    d['active'] += 1
            hist_dict[subset] = bin_dict
            logger.info(('Calculated spike counts for %i cells in population %s' % (len(count_bin_dict), subset)))
        
            
    del spkindlst, spktlst

    # Plot separate line for each entry in include
    for iplot, subset in enumerate(spkpoplst):

        hist_x = time_bins+(bin_size / 2)
        bin_dict = hist_dict[subset]

        if quantity=='rate':
            hist_y = np.asarray([(bin_dict[ibin]['rates'] / bin_dict[ibin]['active'])  if bin_dict[ibin]['active'] > 0 else 0.
                                     for ibin in range(0, len(time_bins))])
        elif quantity=='active':
            hist_y = np.asarray([bin_dict[ibin]['active'] for ibin in range(0, len(time_bins))])
        else:
            hist_y = np.asarray([bin_dict[ibin]['counts'] for ibin in range(0, len(time_bins))])

        del bin_dict
        del hist_dict[subset]
        
        color = dflt_colors[iplot%len(dflt_colors)]

        if not overlay:
            if pop_rates:
                label = str(subset)  + ' (%i active; %.3g Hz)' % (len(pop_active_cells[subset]), avg_rates[subset])
            else:
                label = str(subset)  + ' (%i active)' % (len(pop_active_cells[subset]))

        ax = plt.subplot(len(spkpoplst),1,(iplot+1))
        plt.title (label, fontsize=fig_options.fontSize)
        ax.tick_params(labelsize=fig_options.fontSize)
        #axes[iplot].xaxis.set_visible(False)
            
        if smooth:
            hsignal = signal.savgol_filter(hist_y, window_length=2*((len(hist_y) / 16)) + 1, polyorder=smooth) 
        else:
            hsignal = hist_y
        
        if graph_type == 'line':
            ax.plot (hist_x, hsignal, linewidth=fig_options.lw, color = color)
        elif graph_type == 'bar':
            ax.bar(hist_x, hsignal, width = bin_size, color = color)

        if iplot == 0:
            ax.set_ylabel(yaxisLabel, fontsize=fig_options.fontSize)
        if iplot == len(spkpoplst)-1:
            ax.set_xlabel('Time (ms)', fontsize=fig_options.fontSize)
        else:
            ax.tick_params(labelbottom='off')

            
        ax.set_xlim(time_range)


    plt.tight_layout()

    # Add legend
    if overlay:
        for i,subset in enumerate(spkpoplst):
            plt.plot(0,0,color=dflt_colors[i%len(dflt_colors)],label=str(subset))
        plt.legend(fontsize=fig_options.fontSize, bbox_to_anchor=(1.04, 1), loc=2, borderaxespad=0.)
        maxLabelLen = min(10,max([len(str(l)) for l in include]))
        plt.subplots_adjust(right=(0.9-0.012*maxLabelLen))


    if fig_options.saveFig:
        if isinstance(fig_options.saveFig, basestring):
            filename = fig_options.saveFig
        else:
            filename = namespace_id+' '+'histogram.%s' % fig_options.figFormat
        plt.savefig(filename)

    if fig_options.showFig:
        show_figure()

    return fig


def plot_spike_distribution_per_cell (input_path, namespace_id, include = ['eachPop'], time_variable='t', time_range = None, overlay=True, quantity = 'rate', graph_type = 'point', **kwargs):
    ''' 
    Plots distributions of spike rate/count. Returns figure handle.

        - input_path: file with spike data
        - namespace_id: attribute namespace for spike events
        - include (['eachPop'|<population name>]): List of data series to include. 
            (default: ['eachPop'] - expands to the name of each population)
        - time_variable: Name of variable containing spike times (default: 't')
        - time_range ([start:stop]): Time range of spikes shown; if None shows all (default: None)
        - overlay (True|False): Whether to overlay the data lines or plot in separate subplots (default: True)
        - quantity ('rate'|'count'): Quantity of y axis (firing rate in Hz, or spike count) (default: 'rate')
    '''
    fig_options = copy.copy(default_fig_options)
    fig_options.update(kwargs)

    (population_ranges, N) = read_population_ranges(input_path)
    population_names  = read_population_names(input_path)

    pop_num_cells = {}
    for k in population_names:
        pop_num_cells[k] = population_ranges[k][1]

    
    # Replace 'eachPop' with list of populations
    if 'eachPop' in include: 
        include.remove('eachPop')
        for pop in population_names:
            include.append(pop)

    spkdata = spikedata.read_spike_events (input_path, include, namespace_id, spike_train_attr_name=time_variable,
                                           time_range=time_range)

    spkpoplst        = spkdata['spkpoplst']
    spkindlst        = spkdata['spkindlst']
    spktlst          = spkdata['spktlst']
    num_cell_spks    = spkdata['num_cell_spks']
    pop_active_cells = spkdata['pop_active_cells']
    tmin             = spkdata['tmin']
    tmax             = spkdata['tmax']

    time_range = [tmin, tmax]
            
    if quantity == 'rate':
        quantityLabel = 'Cell firing rate (Hz)'
    elif quantity == 'count':
        quantityLabel = 'Spike count'
    else:
        print('Invalid quantity value %s' % str(quantity))
        return


    # create fig
    fig, axes = plt.subplots(len(spkpoplst), 1, figsize=fig_options.figSize, sharex=True)

        
    # Plot separate line for each entry in include
    for iplot, subset in enumerate(spkpoplst):

        spkts    = spktlst[iplot]
        spkinds  = spkindlst[iplot]

        u, counts = np.unique(spkinds, return_counts=True)
        sorted_count_idxs = np.argsort(counts)[::-1]
        if quantity == 'rate':
            spkdict = spikedata.make_spike_dict(spkinds, spkts)
            rate_dict = spikedata.spike_rates(spkdict)
            rates = np.asarray([rate_dict[ind] for ind in u if rate_dict[ind] > 0])
            sorted_rate_idxs = np.argsort(rates)[::-1]
            
        color = dflt_colors[iplot%len(dflt_colors)]

        if not overlay:
            label = str(subset)  + ' (%i active)' % (len(pop_active_cells[subset]))
            plt.subplot(len(spkpoplst),1,iplot+1)
            plt.title (label, fontsize=fig_options.fontSize)
            
        if quantity == 'rate':
            x = u[sorted_rate_idxs]
            y = rates[sorted_rate_idxs]
        elif quantity == 'count':
            x = u[sorted_count_idxs]
            y = counts[sorted_count_idxs]
        else:
            raise ValueError('plot_spike_distribution_per_cell: unrecognized quantity: %s' % str(quantity))

        if graph_type == 'point':
            plt.plot(x,y,'o')
            yaxisLabel = quantityLabel
            xaxisLabel = 'Cell index'
        elif graph_type == 'histogram':
            hist_y, bin_edges = np.histogram(np.asarray(y), bins = 40)
            bin_size = bin_edges[1] - bin_edges[0]
            hist_X = bin_edges[:-1]+(bin_size / 2)
            b = plt.bar(hist_X, hist_y, width=bin_size)
            yaxisLabel = 'Cell count'
            xaxisLabel = quantityLabel
        else:
            raise ValueError('plot_spike_distribution_per_cell: unrecognized graph type: %s' % str(graph_type))
            
        
        if iplot == 0:
            plt.ylabel(yaxisLabel, fontsize=fig_options.fontSize)
        if iplot == len(spkpoplst)-1:
            plt.xlabel(xaxisLabel, fontsize=fig_options.fontSize)


    if len(spkpoplst) < 5:  # if apply tight_layout with many subplots it inverts the y-axis
        try:
            plt.tight_layout()
        except:
            pass

    # Add legend
    if overlay:
        for i,subset in enumerate(spkpoplst):
            plt.plot(0,0,color=dflt_colors[i%len(dflt_colors)],label=str(subset))
        plt.legend(fontsize=fig_options.fontSize, bbox_to_anchor=(1.04, 1), loc=2, borderaxespad=0.)
        maxLabelLen = min(10,max([len(str(l)) for l in include]))
        plt.subplots_adjust(right=(0.9-0.012*maxLabelLen))

    if fig_options.saveFig:
        if isinstance(fig_options.saveFig, basestring):
            filename = fig_options.saveFig
        else:
            filename = namespace_id+' '+'distribution.%s' % fig_options.figFormat
        plt.savefig(filename)

    if fig_options.showFig:
        show_figure()

    return fig


def plot_spike_distribution_per_time (input_path, namespace_id, include = ['eachPop'],
                                      time_bin_size = 50.0, binCount = 10,
                                      time_variable='t', time_range = None, 
                                      overlay=True, quantity = 'rate', alpha_fill = 0.2, **kwargs):
    ''' 
    Plots distributions of spike rate/count. Returns figure handle.

        - input_path: file with spike data
        - namespace_id: attribute namespace for spike events
        - include (['eachPop'|<population name>]): List of data series to include. 
            (default: ['eachPop'] - expands to the name of each population)
        - time_variable: Name of variable containing spike times (default: 't')
        - time_range ([start:stop]): Time range of spikes shown; if None shows all (default: None)
        - overlay (True|False): Whether to overlay the data lines or plot in separate subplots (default: True)
        - quantity ('rate'|'count'): Units of x axis (firing rate in Hz, or spike count) (default: 'rate')
    '''

    fig_options = copy.copy(default_fig_options)
    fig_options.update(kwargs)

    (population_ranges, N) = read_population_ranges(input_path)
    population_names  = read_population_names(input_path)

    pop_num_cells = {}
    for k in population_names:
        pop_num_cells[k] = population_ranges[k][1]

    
    # Replace 'eachPop' with list of populations
    if 'eachPop' in include: 
        include.remove('eachPop')
        for pop in population_names:
            include.append(pop)

    spkdata = spikedata.read_spike_events (input_path, include, namespace_id, spike_train_attr_name=time_variable,
                                           time_range=time_range)

    spkpoplst        = spkdata['spkpoplst']
    spkindlst        = spkdata['spkindlst']
    spktlst          = spkdata['spktlst']
    num_cell_spks    = spkdata['num_cell_spks']
    pop_active_cells = spkdata['pop_active_cells']
    tmin             = spkdata['tmin']
    tmax             = spkdata['tmax']

    time_range = [tmin, tmax]
            
    # Y-axis label
    if quantity == 'rate':
        xaxisLabel = 'Cell firing rate (Hz)'
    elif quantity == 'count':
        xaxisLabel = 'Spike count'
    else:
        print('Invalid quantity value %s' % str(quantity))
        return

    # create fig
    fig, axes = plt.subplots(len(spkpoplst), 1, figsize=fig_options.figSize, sharex=True)

    # Plot separate line for each entry in include
    for iplot, subset in enumerate(spkpoplst):

        spkts         = spktlst[iplot]
        spkinds       = spkindlst[iplot]
        time_bins     = np.arange(time_range[0], time_range[1], time_bin_size)
        spkdict       = spikedata.make_spike_dict(spkinds, spkts)
        sdf_dict      = spikedata.spike_density_estimate(subset, spkdict, time_bins, return_counts=True)
        max_rate      = np.zeros(time_bins.size-1)
        max_count     = np.zeros(time_bins.size-1)
        bin_dict      = defaultdict(lambda: {'counts': [], 'rates': []})
        for ind, dct in viewitems(sdf_dict):
            rate      = dct['rate']
            count     = dct['count']
            for ibin in range(1, time_bins.size+1):
                if counts[ibin-1] > 0:
                    d = bin_dict[ibin]
                    d['counts'].append(count[ibin-1])
                    d['rates'].append(rate[ibin-1])
            max_count  = np.maximum(max_count, count)
            max_rate   = np.maximum(max_rate, rate)

        histlst  = []
        for ibin in sorted(bin_dict.keys()):
            d = bin_dict[ibin]
            counts = d['counts']
            rates = d['rates']
            if quantity == 'rate':
                hist_y, bin_edges = np.histogram(np.asarray(rates), bins = binCount, range=(0.0, float(max_rate[ibin-1])))
            else:
                hist_y, bin_edges = np.histogram(np.asarray(counts), bins = binCount, range=(0.0, float(max_count[ibin-1])))
            histlst.append(hist_y)

            
        bin_centers = 0.5*(bin_edges[1:] + bin_edges[:-1])
        
        if not overlay:
            label = str(subset)  + ' (%i active)' % (len(pop_active_cells[subset]))
            plt.subplot(len(spkpoplst),1,iplot+1)
            plt.title (label, fontsize=fig_options.fontSize)

        hist_mean = []
        hist_std  = []
        for i in range(0, binCount):
            binvect = np.asarray([hist[i] for hist in histlst])
            hist_mean.append(np.mean(binvect))
            hist_std.append(np.std(binvect))
            
        color = dflt_colors[iplot%len(dflt_colors)]

        ymin = np.asarray(hist_mean) - hist_std
        ymax = np.asarray(hist_mean) + hist_std

        x = np.linspace(bin_centers.min(),bin_centers.max(),100)
        y_smooth    = np.clip(interpolate.spline(bin_centers, hist_mean, x), 0, None)
        ymax_smooth = np.clip(interpolate.spline(bin_centers, ymax, x), 0, None)
        ymin_smooth = np.clip(interpolate.spline(bin_centers, ymin, x), 0, None)
        plt.plot(x, y_smooth, color=color)
        plt.fill_between(x, ymax_smooth, ymin_smooth, color=color, alpha=alpha_fill)
        
        if iplot == 0:
            plt.ylabel('Cell Count', fontsize=fig_options.fontSize)
        if iplot == len(spkpoplst)-1:
            plt.xlabel(xaxisLabel, fontsize=fig_options.fontSize)
        else:
            plt.tick_params(labelbottom='off')
        plt.autoscale(enable=True, axis='both', tight=True)
        plt.xticks(np.linspace(bin_centers.min(),bin_centers.max(),binCount))

    if len(spkpoplst) < 5:  # if apply tight_layout with many subplots it inverts the y-axis
        try:
            plt.tight_layout()
        except:
            pass

    # Add legend
    if overlay:
        for i,subset in enumerate(spkpoplst):
            plt.plot(0,0,color=dflt_colors[i%len(dflt_colors)],label=str(subset))
        plt.legend(fontsize=fig_options.fontSize, bbox_to_anchor=(1.04, 1), loc=2, borderaxespad=0.)
        maxLabelLen = min(10,max([len(str(l)) for l in include]))
        plt.subplots_adjust(right=(0.9-0.012*maxLabelLen))


    if fig_options.saveFig:
        if isinstance(fig_options.saveFig, basestring):
            filename = fig_options.saveFig
        else:
            filename = namespace_id+' '+'distribution.%s' % fig_options.figFormat
        plt.savefig(filename)

    if fig_options.showFig:
        show_figure()

    return fig


def plot_spatial_information(spike_input_path, spike_namespace_id, trajectory_path, arena_id, trajectory_id,
                             populations=None, position_bin_size=5.0, spike_train_attr_name='t', time_range=None,
                             alpha_fill=0.2, output_file_path=None, plot_dir_path=None, **kwargs):
    """
    Plots distributions of spatial information per cell. Returns figure handle.

    :param spike_input_path: str (path to file)
    :param spike_namespace_id: str
    :param trajectory_path: str (path to file)
    :param arena_id: str
    :param trajectory_id: str
    :param populations: list of str
    :param position_bin_size: float
    :param spike_train_attr_name: str
    :param time_range: list of float
    :param alpha_fill: float
    :param output_file_path: str (path to file)
    :param plot_dir_path: str (path to dir)
    :param kwargs: dict
    :return: :class:'plt.Figure'
    """
    fig_options = copy.copy(default_fig_options)
    fig_options.update(kwargs)

    trajectory = stimulus.read_trajectory(trajectory_path, arena_id, trajectory_id)

    (population_ranges, N) = read_population_ranges(spike_input_path)
    population_names = read_population_names(spike_input_path)

    pop_num_cells = {}
    for k in population_names:
        pop_num_cells[k] = population_ranges[k][1]

    if populations is None:
        populations = list(population_names)

    this_spike_namespace = '%s %s %s' % (spike_namespace_id, arena_id, trajectory_id)
    this_spike_namespace = spike_namespace_id

    spkdata = spikedata.read_spike_events(spike_input_path, populations, this_spike_namespace,
                                          spike_train_attr_name=spike_train_attr_name, time_range=time_range)
    
    spkpoplst = spkdata['spkpoplst']
    spkindlst = spkdata['spkindlst']
    spktlst = spkdata['spktlst']
    num_cell_spks = spkdata['num_cell_spks']
    pop_active_cells = spkdata['pop_active_cells']
    tmin = spkdata['tmin']
    tmax = spkdata['tmax']

    time_range = [tmin, tmax]

    # create fig
    fig, axes = plt.subplots(len(spkpoplst), 1, figsize=fig_options.figSize, sharex=True)

    if output_file_path is not None and not os.path.isfile(output_file_path):
        input_file = h5py.File(spike_input_path, 'r')
        output_file = h5py.File(output_file_path, 'w')
        input_file.copy('/H5Types', output_file)
        input_file.close()
        output_file.close()

    histlst = []
    # Plot separate line for each entry in include
    for iplot, subset in enumerate(spkpoplst):

        spkts = spktlst[iplot]
        spkinds = spkindlst[iplot]
        spkdict = spikedata.make_spike_dict(spkinds, spkts)
        MI_dict = spikedata.spatial_information(subset, trajectory, spkdict, time_range, position_bin_size,
                                                arena_id=arena_id, trajectory_id=trajectory_id,
                                                output_file_path=output_file_path, **kwargs)
        MI_lst = []
        for ind in sorted(MI_dict.keys()):
            MI = MI_dict[ind]
            MI_lst.append(MI)
        del MI_dict

        MI_array = np.asarray(MI_lst, dtype=np.float32)
        del MI_lst

        label = str(subset) + ' (%i active; mean MI %.2f bits)' % (len(MI_array), np.mean(MI_array))
        plt.subplot(len(spkpoplst), 1, iplot + 1)
        plt.title(label, fontsize=fig_options.fontSize)

        color = dflt_colors[iplot % len(dflt_colors)]

        MI_hist, bin_edges = np.histogram(MI_array, bins=10)
        bin_centers = 0.5 * (bin_edges[1:] + bin_edges[:-1])
        plt.bar(bin_centers, MI_hist, color=color, align='edge', width=0.3 * (np.mean(np.diff(bin_edges))))

        plt.xticks(fontsize=fig_options.fontSize)

        if iplot == 0:
            plt.ylabel('Cell count', fontsize=fig_options.fontSize)
        if iplot == len(spkpoplst) - 1:
            plt.xlabel('Mutual information [bits]', fontsize=fig_options.fontSize)
        else:
            plt.tick_params(labelbottom='off')
        plt.autoscale(enable=True, axis='both', tight=True)

    if len(spkpoplst) < 5:  # if apply tight_layout with many subplots it inverts the y-axis
        try:
            plt.tight_layout()
        except:
            pass

    # Add legend
    for i, subset in enumerate(spkpoplst):
        plt.plot(0, 0, color=dflt_colors[i % len(dflt_colors)], label=str(subset))
    plt.legend(fontsize=fig_options.fontSize, bbox_to_anchor=(1.04, 1), loc=2, borderaxespad=0.)
    maxLabelLen = min(10, max([len(str(l)) for l in populations]))
    plt.subplots_adjust(right=(0.9 - 0.012 * maxLabelLen))

    if fig_options.saveFig is not None:
        fig_file_path = '%s spatial mutual information %s %s.%s' % \
                        (str(fig_options.saveFig), arena_id, trajectory_id, fig_options.figFormat)
        if plot_dir_path is not None:
            fig_file_path = '%s/%s' % (plot_dir_path, fig_file_path)
        plt.savefig(fig_file_path)

    if fig_options.showFig:
        show_figure()

    return fig


def plot_place_cells(features_path, population, nfields=1, to_plot=100, **kwargs):

    fig_options = copy.copy(default_fig_options)
    fig_options.update(kwargs)

    attr_gen = read_cell_attributes(features_path, population, namespace='Place Selectivity')
    place_cells = {}
    for (gid, cell_attributes) in attr_gen:
        place_cells[gid] = cell_attributes

    cells_to_plot = []
    N = 0
    for gid in place_cells:
        cell_features = place_cells[gid]
        if N == to_plot:
            break
        if cell_features['Num Fields'][0] == nfields:
            N += 1
            nx, ny = cell_features['Nx'][0], cell_features['Ny'][0]
            cells_to_plot.append(cell_features['Rate Map'].reshape(nx, ny))

    axes_dim = int(np.round(np.sqrt(to_plot)))
    fig, axes = plt.subplots(axes_dim, axes_dim)
    for i in range(len(cells_to_plot)):
        img = axes[i%axes_dim, (i / axes_dim)].imshow(cells_to_plot[i], cmap='viridis')
        plt.colorbar(img, ax=axes[i%axes_dim, (i / axes_dim)])
 
    if fig_options.saveFig:
        if isinstance(fig_options.saveFig, basestring):
            title = fig_options.saveFig
        else:
            title = 'Place-Fields.png'
        plt.savefig(title)

    if fig_options.showFig:
        plt.show()


def plot_place_fields(spike_input_path, spike_namespace_id, trajectory_path, arena_id, trajectory_id, populations=None,
                      bin_size=10.0, min_pf_width=10., min_pf_rate=None, spike_train_attr_name='t', time_range=None, alpha_fill=0.2,
                      overlay=False, output_file_path=None, plot_dir_path=None, **kwargs):
    """
    Plots distributions of place fields per cell. Returns figure handle.
    :param spike_input_path: str (path to file)
    :param spike_namespace_id: str
    :param trajectory_path: str (path to file)
    :param arena_id: str
    :param trajectory_id: str
    :param populations: list of str
    :param bin_size: float
    :param min_pf_width: float
    :param spike_train_attr_name: str
    :param time_range: list of float
    :param alpha_fill: float
    :param overlay: bool
    :param output_file_path: str (path to file)
    :param plot_dir_path: str (path to dir)
    :param kwargs: dict
    :return: :class:'plt.Figure'
    """
    fig_options = copy.copy(default_fig_options)
    fig_options.update(kwargs)

    trajectory = stimulus.read_trajectory(trajectory_path, arena_id, trajectory_id)

    (population_ranges, N) = read_population_ranges(spike_input_path)
    population_names = read_population_names(spike_input_path)

    pop_num_cells = {}
    for k in population_names:
        pop_num_cells[k] = population_ranges[k][1]

    if populations is None:
        populations = list(population_names)

    this_spike_namespace = '%s %s %s' % (spike_namespace_id, arena_id, trajectory_id)
    this_spike_namespace = spike_namespace_id
    
    spkdata = spikedata.read_spike_events(spike_input_path, populations, this_spike_namespace,
                                          spike_train_attr_name=spike_train_attr_name, time_range=time_range)

    spkpoplst = spkdata['spkpoplst']
    spkindlst = spkdata['spkindlst']
    spktlst = spkdata['spktlst']
    num_cell_spks = spkdata['num_cell_spks']
    pop_active_cells = spkdata['pop_active_cells']
    tmin = spkdata['tmin']
    tmax = spkdata['tmax']
    
    time_range = [tmin, tmax]
    time_bins  = np.arange(time_range[0], time_range[1], bin_size)
            
    # create fig
    fig = plt.figure(figsize=fig_options.figSize)
    gs  = gridspec.GridSpec(len(spkpoplst), 3, height_ratios=[1 for name in spkpoplst ], width_ratios=[1,4,3])

    if output_file_path is not None and not os.path.isfile(output_file_path):
        input_file = h5py.File(spike_input_path, 'r')
        output_file = h5py.File(output_file_path, 'w')
        input_file.copy('/H5Types', output_file)
        input_file.close()
        output_file.close()

    histlst = []
    # Plot separate line for each entry in include
    for iplot, subset in enumerate(spkpoplst):

        spkts         = spktlst[iplot]
        spkinds       = spkindlst[iplot]
        spkdict       = spikedata.make_spike_dict(spkinds, spkts)

        rate_bin_dict = spikedata.spike_density_estimate(subset, spkdict, time_bins, arena_id=arena_id,
                                                         trajectory_id=trajectory_id,
                                                         output_file_path=output_file_path, **kwargs)
        PF_dict = spikedata.place_fields(subset, bin_size, rate_bin_dict, trajectory, arena_id=arena_id,
                                          trajectory_id=trajectory_id, output_file_path=output_file_path,
                                          min_pf_width=min_pf_width, min_pf_rate=min_pf_rate, **kwargs)
        
        PF_count_lst  = []
        PF_infield_rate_lst = []
        PF_field_width_lst = []
        for ind in sorted(PF_dict.keys()):
            PF = PF_dict[ind]
            PF_count_lst.append(PF['pf_count'])
            if PF['pf_count'] > 0:
                PF_field_width_lst.append(PF['pf_mean_width'])
                PF_infield_rate_lst.append(PF['pf_mean_rate'])
                
        del(PF_dict)

        if len(PF_count_lst) > 0:
            PF_count_array = np.concatenate(PF_count_lst)
        else:
            PF_count_array = np.asarray([], dtype=np.float32)
        PF_infield_rate_array = np.concatenate(PF_infield_rate_lst)
        PF_field_width_array = np.concatenate(PF_field_width_lst)
        del(PF_count_lst)
        del(PF_infield_rate_lst)
        del(PF_field_width_lst)
        
        if not overlay:
            label = str(subset) + ' (%i active; mean %.02f place fields)' % \
                    (len(pop_active_cells[subset]), np.mean(PF_count_array))
            plt.subplot(len(spkpoplst),1,iplot+1)
            plt.title(label, fontsize=fig_options.fontSize)
            
        color = dflt_colors[iplot%len(dflt_colors)]

        ax1 = plt.subplot(gs[iplot*3])
        plt.setp([ax1], title='%s Place Fields' % subset)
        
        PF_unique_count = np.unique(PF_count_array)
        if len(PF_unique_count) > 1:
            dmin = np.diff(PF_unique_count).min()
            left_of_first_bin = PF_count_array.min() - float(dmin)/2
            right_of_last_bin = PF_count_array.max() + float(dmin)/2
            bins = np.arange(left_of_first_bin, right_of_last_bin + dmin, dmin)
            PF_count_hist, bin_edges = np.histogram(PF_count_array, bins=bins)
        else:
            PF_count_hist, bin_edges = np.histogram(PF_count_array, bins='auto')
        bin_centers = 0.5*(bin_edges[1:] + bin_edges[:-1])
        ax1.bar(bin_centers, PF_count_hist, color=color, width=0.3*(np.mean(np.diff(bin_edges))))
        ax1.set_xticks(bin_centers)
        ax1.tick_params(axis="x", labelsize=fig_options.fontSize)
        ax1.tick_params(axis="y", labelsize=fig_options.fontSize)

        ax2 = plt.subplot(gs[iplot*3 + 1])
        PF_field_width_hist, bin_edges = np.histogram(PF_field_width_array)
        bin_centers = 0.5*(bin_edges[1:] + bin_edges[:-1])
        ax2.bar(bin_centers, PF_field_width_hist, color=color, width=0.3*(np.mean(np.diff(bin_edges))))
        ax2.set_xticks(bin_centers)
        ax2.xaxis.set_major_formatter(FormatStrFormatter('%0.1f'))
        ax2.tick_params(axis="x", labelsize=fig_options.fontSize)
        ax2.tick_params(axis="y", labelsize=fig_options.fontSize)
        
        ax3 = plt.subplot(gs[iplot*3 + 2])
        PF_infield_rate_hist, bin_edges = np.histogram(PF_infield_rate_array)
        bin_centers = 0.5*(bin_edges[1:] + bin_edges[:-1])
        ax3.bar(bin_centers, PF_infield_rate_hist, color=color, width=0.3*(np.mean(np.diff(bin_edges))))
        ax3.set_xticks(bin_centers)
        ax3.xaxis.set_major_formatter(FormatStrFormatter('%0.1f'))
        ax3.tick_params(axis="x", labelsize=fig_options.fontSize)
        ax3.tick_params(axis="y", labelsize=fig_options.fontSize)
        
        if iplot == 0:
            ax1.set_ylabel('Cell Index', fontsize=fig_options.fontSize)
        if iplot == len(spkpoplst)-1:
            ax1.set_xlabel('Number of place fields', fontsize=fig_options.fontSize)
            ax2.set_xlabel('Mean field width [cm]', fontsize=fig_options.fontSize)
            ax3.set_xlabel('In-field mean firing rate [Hz]', fontsize=fig_options.fontSize)

        plt.autoscale(enable=True, axis='both', tight=True)

    if len(spkpoplst) < 5:  # if apply tight_layout with many subplots it inverts the y-axis
        try:
            plt.tight_layout()
        except:
            pass

    # Add legend
    if overlay:
        for i,subset in enumerate(spkpoplst):
            plt.plot(0,0,color=dflt_colors[i%len(dflt_colors)],label=str(subset))
        plt.legend(fontsize=fig_options.fontSize, bbox_to_anchor=(1.04, 1), loc=2, borderaxespad=0.)
        maxLabelLen = min(10,max([len(str(l)) for l in populations]))
        plt.subplots_adjust(right=(0.9-0.012*maxLabelLen))

    if fig_options.saveFig is not None:
        save_figure('%s place fields %s %s' % (str(fig_options.saveFig), arena_id, trajectory_id), **fig_options())

    if fig_options.showFig:
        show_figure()

    return fig



def plot_spike_PSD (input_path, namespace_id, include = ['eachPop'], time_range = None, time_variable='t',
                    bin_size = 1., window_size = 1024, smooth = 0, frequency_range=(0, 100.), overlap=0.5,
                    overlay = True, **kwargs):
    ''' 
    Plots spike train power spectral density (PSD). Returns figure handle.
        - input_path: file with spike data
        - namespace_id: attribute namespace for spike events
        - include (['eachPop'|<population name>]): List of data series to include. 
            (default: ['eachPop'] - expands to the name of each population)
        - time_range ([start:stop]): Time range of spikes shown; if None shows all (default: None)
        - time_variable: Name of variable containing spike times (default: 't')
        - bin_size (int): Size in ms of each bin (default: 1)
        - Fs (float): sampling frequency
        - nperseg (int): Length of each segment. 
        - overlay (True|False): Whether to overlay the data lines or plot in separate subplots (default: True)

    '''

    fig_options = copy.copy(default_fig_options)
    fig_options.update(kwargs)

    (population_ranges, N) = read_population_ranges(input_path)
    population_names  = read_population_names(input_path)

    pop_num_cells = {}
    for k in population_names:
        pop_num_cells[k] = population_ranges[k][1]

    
    # Replace 'eachPop' with list of populations
    if 'eachPop' in include: 
        include.remove('eachPop')
        for pop in population_names:
            include.append(pop)

    spkdata = spikedata.read_spike_events (input_path, include, namespace_id, spike_train_attr_name=time_variable,
                                           time_range=time_range)

    spkpoplst        = spkdata['spkpoplst']
    spkindlst        = spkdata['spkindlst']
    spktlst          = spkdata['spktlst']
    num_cell_spks    = spkdata['num_cell_spks']
    pop_active_cells = spkdata['pop_active_cells']
    tmin             = spkdata['tmin']
    tmax             = spkdata['tmax']

    time_range = [tmin, tmax]

    # create fig
    fig, ax1 = plt.subplots(figsize=fig_options.figSize)

    time_bins  = np.arange(time_range[0], time_range[1], bin_size)
    nperseg    = window_size
    win        = signal.get_window('hanning', nperseg)
 
    psds = []
    # Plot separate line for each entry in include
    for iplot, (subset, spkinds, spkts) in enumerate(zip(spkpoplst, spkindlst, spktlst)):

        spk_count, bin_edges = np.histogram(spkts, bins=time_bins)

        if smooth:
            # smoothen firing rate histogram
            hsignal = signal.savgol_filter(spk_count, window_length=5, polyorder=smooth, mode='nearest')
        else:
            hsignal = spk_count

        Fs = 1000. / bin_size

        noverlap = int(overlap * nperseg)
        freqs, psd = signal.welch(hsignal, fs=Fs, scaling='density', nperseg=nperseg, noverlap=noverlap, return_onesided=True)
        freqinds = np.where((freqs >= frequency_range[0]) & (freqs <= frequency_range[1]))

        freqs = freqs[freqinds]
        psd = psd[freqinds]

        if np.all(psd):
            psd = 10. * np.log10(psd)

        min_freq = np.min(freqs)
        max_freq = np.max(freqs)

        peak_index = np.where(psd == np.max(psd))[0]
        
        color = dflt_colors[iplot%len(dflt_colors)]

        if not overlay:
            label = str(subset)
            plt.subplot(len(spkpoplst),1,iplot+1)
            plt.title ('%s (peak: %.3g Hz)' % (label, freqs[peak_index]), fontsize=fig_options.fontSize)

        plt.plot(freqs, psd, linewidth=fig_options.lw, color=color)
        
        if iplot == 0:
            plt.ylabel('Power Spectral Density (dB/Hz)', fontsize=fig_options.fontSize) # add yaxis in opposite side
        if iplot == len(spkpoplst)-1:
            plt.xlabel('Frequency (Hz)', fontsize=fig_options.fontSize)
        plt.xlim([0, np.max(freqs)])

        psds.append(psd)
        
    if len(spkpoplst) < 5:  # if apply tight_layout with many subplots it inverts the y-axis
        try:
            plt.tight_layout()
        except:
            pass

    # save figure
    if fig_options.saveFig:
        if isinstance(fig_options.saveFig, basestring):
            filename = fig_options.saveFig
        else:
            filename = namespace_id+' '+'rate PSD.%s' % fig_options.figFormat
        plt.savefig(filename)

    # show fig 
    if fig_options.showFig:
        show_figure()

    return fig, psds


def plot_selectivity_metrics (env, coords_path, features_path, distances_namespace, population='MPP',
                              selectivity_type = 'grid', bin_size=250., metric='spacing', normed=False,
                              graph_type = 'histogram2d', **kwargs):

    """
    :param env:
    :param coords_path:
    :param features_path:
    :param distances_namespace:
    :param population:
    :param selectivity_type:
    :param bin_size:
    :param metric:
    :param normed:
    :param graph_type:
    """
    fig_options = copy.copy(default_fig_options)
    fig_options.update(kwargs)

    if selectivity_type == 'grid':
        input_selectivity_namespace = 'Grid Selectivity'
        selectivity_type_label = 'grid input'
    elif selectivity_type == 'place':
        input_selectivity_namespace = 'Place Selectivity'
        selectivity_type_label = 'spatial input'
    if metric == 'spacing' and selectivity_type == 'grid':
        attribute = 'Grid Spacing'
        cbar_label = 'Mean grid spacing (cm)'
        feature_label = 'grid spacing'
    elif metric == 'spacing' and selectivity_type == 'place':
        attribute = 'Field Width'
        cbar_label = 'Mean field width (cm)'
        feature_label = 'spatial field width'
    if metric == 'num-fields':
        if selectivity_type == 'grid':
            return
        elif selectivity_type == 'place':
            attribute = 'Num Fields'
            cbar_label = 'Mean number of spatial fields'
            feature_label = 'number of spatial fields'
    if metric == 'orientation' and selectivity_type == 'grid':
        attribute = 'Grid Orientation'
        cbar_label = 'Mean grid orientation (rad)'
        feature_label = 'grid orientation'
    elif metric == 'orientation' and selectivity_type == 'place':
        return

    attr_gen = read_cell_attributes(features_path, population, input_selectivity_namespace)
    attr_dict = {}
    for (gid, features_dict) in attr_gen:
        attr_dict[gid] = features_dict[attribute]
    del attr_gen
    present_gids = list(attr_dict.keys())

    distances = read_cell_attributes(coords_path, population, distances_namespace)
    soma_distances = { k: (v['U Distance'][0], v['V Distance'][0]) for (k,v) in distances}
    del distances

    distance_U, distance_V = [], []
    attr_lst = []
    for gid in present_gids:
        distance_U.append(soma_distances[gid][0])
        distance_V.append(soma_distances[gid][1])
        attr_mean = np.mean(attr_dict[gid])
        attr_lst.append(attr_mean)

    distance_U = np.asarray(distance_U, dtype='float32')
    distance_V = np.asarray(distance_V, dtype='float32')

    distance_x_min = np.min(distance_U)
    distance_x_max = np.max(distance_U)
    distance_y_min = np.min(distance_V)
    distance_y_max = np.max(distance_V)

    ((x_min, x_max), (y_min, y_max)) = measure_distance_extents(env)

    dx = int((distance_x_max - distance_x_min) / bin_size)
    dy = int((distance_y_max - distance_y_min) / bin_size)

    fig = plt.figure(figsize=plt.figaspect(1.) * 2.)
    ax = plt.gca()
    ax.axis([x_min, x_max, y_min, y_max])

    (H1, xedges, yedges) = np.histogram2d(distance_U, distance_V, bins=[dx, dy], weights=attr_lst, normed=normed)
    (H2, xedges, yedges) = np.histogram2d(distance_U, distance_V, bins=[dx, dy])
    zeros = np.where(H2 == 0.0)
    H = np.zeros(H1.shape)
    nz = np.where(H2 > 0.0)
    H[nz] = np.divide(H1[nz], H2[nz])
    H[zeros] = None
    if normed:
        H[nz] = np.divide(H[nz], np.max(H[nz]))

    X, Y = np.meshgrid(xedges, yedges)
    pcm = ax.pcolormesh(X, Y, H.T, cmap='jet')
    cbar = fig.colorbar(pcm, ax=ax, shrink=0.48, aspect=20)
    cbar.set_label(cbar_label, rotation=270., labelpad=20.)

    ax.set_ylabel('Transverse distance (um)', fontsize=fig_options.fontSize)
    ax.set_xlabel('Longitudinal distance (um)\n\nBin size: %i x %i um' % (bin_size, bin_size), fontsize=fig_options.fontSize)
    ax.set_title('%s %s: %s' % (population, selectivity_type_label, feature_label), fontsize=fig_options.fontSize)
    ax.set_aspect('equal')

    if fig_options.saveFig:
        if isinstance(fig_options.saveFig, basestring):
            filename = fig_options.saveFig
        else:
            filename = '%s-%s-%s.%s' % (population, selectivity_type, metric, fig_options.figFormat)
        plt.savefig(filename)

    if fig_options.showFig:
        show_figure()


def plot_stimulus_ratemap(env, input_path, namespace_id, population, arena_id=None, modules=None, **kwargs):
    """

        - input_path: file with stimulus data
        - namespace_id: attribute namespace for stimulus
        - population: str name of a valid cell population
    """

    fig_options = copy.copy(default_fig_options)
    fig_options.update(kwargs)

    if (arena_id is None):
        ns = namespace_id
    else:
        ns = '%s %s' % (namespace_id, arena_id)

    spatial_resolution = env.stimulus_config['Spatial Resolution'] # cm
    arena = env.stimulus_config['Arena'][arena_id]
    x, y = stimulus.get_2D_arena_spatial_mesh(arena, spatial_resolution)

    logger.info('Reading feature data from namespace %s for population %s...' % (ns, population ))
    fig, ax = plt.subplots(1, 1)
    rate_map_sum = np.zeros((x.shape))
    n = 0
    for (gid, rate, module) in stimulus.read_feature(input_path, ns, population):
        if np.max(rate) > 0.:
            n = n+1
            rate_map_sum = rate_map_sum + rate.reshape((x.shape))

    rate_map_mean = rate_map_sum / float(n)
    title = 'Mean Stimulus Rate %s' % ns
    ax.set_title(title, fontsize=fig_options.fontSize)
    img = ax.imshow(rate_map_mean, origin='lower', aspect='auto', cmap=cm.coolwarm)
    ax.set_ylabel('Y Position [cm]', fontsize=fig_options.fontSize)
    ax.set_xlabel('X Position [cm]', fontsize=fig_options.fontSize)

    cax, kw = mpl.colorbar.make_axes([ax])
    cbar = plt.colorbar(img, cax=cax, **kw)
    cbar.set_label('Firing rate (Hz)', rotation=270., labelpad=20.)

    fig.suptitle(population, fontsize=fig_options.fontSize)

    plt.show()
    
    # save figure
    if fig_options.saveFig:
        if isinstance(fig_options.saveFig, basestring):
            filename = fig_options.saveFig
        else:
            filename = namespace_id+'_'+'ratemap.%s' % fig_options.figFormat
        plt.savefig(filename)

    # show fig
    if fig_options.showFig:
        show_figure()


def plot_stimulus_spatial_rate_map(env, input_path, coords_path, arena_id, trajectory_id, stimulus_namespace, distances_namespace, include, bin_size = 100., from_spikes = True, **kwargs):
    """
        - input_path: path to file with stimulus data (str)
        - coords_path: path to file with cell position coordinates (str)
        - trajectory_id: identifier for spatial trajectory (int)
        - stimulus_namespace: attribute namespace for stimulus (str)
        - distances_namespace: attribute namespace for longitudinal and transverse distances (str)
        - include (['eachPop'|<population name>]): List of data series to include. 
            (default: ['eachPop'] - expands to the name of each population)
        - bin_size: length of square edge for 2D histogram (float)
        - from_spikes: bool; whether to compute rate maps from stored spikes, or from target function
    """

    fig_options = copy.copy(default_fig_options)
    fig_options.update(kwargs)

    _, _, _, t = stimulus.read_trajectory(input_path, arena_id, trajectory_id)
    dt = float(t[1] - t[0]) / 1000. # ms -> s
    T  = float(t[-1] - t[0]) / 1000. # ms -> s

    if (arena_id is None) or (trajectory_id is None):
        ns = stimulus_namespace
    else:
        ns = '%s %s %s' % (stimulus_namespace, arena_id, trajectory_id)

    for iplot, population in enumerate(include):
   
        spiketrain_dict = {}
        logger.info('Reading stimulus data for population %s...' % population)

        for (gid, rate, spiketrain, _) in stimulus.read_stimulus(input_path, ns, population):
            if from_spikes:
                spiketrain_dict[gid] = len(spiketrain)
            else:
                spiketrain_dict[gid] = np.mean(rate) #np.sum(rate * dt)

        present_gids = list(spiketrain_dict.keys())
        
        logger.info('read rates (%i elements)' % len(present_gids))

        distances = read_cell_attributes(coords_path, population, namespace=distances_namespace)
        soma_distances = { k: (v['U Distance'][0], v['V Distance'][0]) for (k,v) in distances }
        del distances

        distance_U, distance_V = [], []
        spikes    = []
        for gid in present_gids:
            distance_U.append(soma_distances[gid][0])
            distance_V.append(soma_distances[gid][1])
            spikes.append(spiketrain_dict[gid])
        distance_U = np.asarray(distance_U, dtype='float32')
        distance_V = np.asarray(distance_V, dtype='float32')
        
        distance_x_min = np.min(distance_U)
        distance_x_max = np.max(distance_U)
        distance_y_min = np.min(distance_V)
        distance_y_max = np.max(distance_V)
        
        logger.info('read distances (%i elements)' % len(soma_distances.keys()))

        ((x_min, x_max), (y_min, y_max)) = measure_distance_extents(env)

        dx = int((distance_x_max - distance_x_min) / bin_size)
        dy = int((distance_y_max - distance_y_min) / bin_size)

        (H1, xedges, yedges)  = np.histogram2d(distance_U, distance_V, bins=[dx, dy], weights=spikes)
        (H2, xedges, yedges)  = np.histogram2d(distance_U, distance_V, bins=[dx, dy])
        nz = np.where(H2 > 0.0)
        zeros = np.where(H2 == 0.0)

        H = np.zeros_like(H1)
        H[nz] = np.divide(H1[nz], H2[nz])
        if from_spikes:
            H = np.divide(H, T)
        H[zeros] = None

        X, Y = np.meshgrid(xedges, yedges)
        fig = plt.figure(figsize=plt.figaspect(1.) * 2.)
        axes = plt.gca()
        pcm = axes.pcolormesh(X, Y, H.T)
        axes.axis([x_min, x_max, y_min, y_max])
        axes.set_aspect('equal')

        if from_spikes:
            title = '%s input firing rate\nTrajectory: %s %s' % (population, arena_id, trajectory_id)
        else:
            title = '%s expected input firing rate' % population
        axes.set_title(title, fontsize=fig_options.fontSize)
        axes.set_xlabel('Longitudinal distance (um)\n\nBin size: %i x %i um' % (bin_size, bin_size), fontsize=fig_options.fontSize)
        axes.set_ylabel('Transverse distance (um)', fontsize=fig_options.fontSize)
        cbar = fig.colorbar(pcm, ax=axes, shrink=0.48, aspect=20)
        cbar.set_label('Mean input firing rate (Hz)', rotation=270., labelpad=20.)

        # save figure
        if fig_options.saveFig:
            if isinstance(fig_options.saveFig, basestring):
                filename = fig_options.saveFig
            else:
                filename = '%s %s spatial ratemap.%s' % (population, stimulus_namespace, fig_options.figFormat)
            plt.savefig(filename)

        # show fig
        if fig_options.showFig:
            show_figure()


def plot_spike_histogram_autocorr (input_path, namespace_id, include = ['eachPop'], time_range = None, time_variable='t',
                                   bin_size = 25, graph_type = 'matrix', lag=1, max_cells = None, xlim = None, 
                                   marker = '|', **kwargs):
    """
    Plot of spike histogram correlations. Returns the figure handle.

    input_path: file with spike data
    namespace_id: attribute namespace for spike events
    time_range ([start:stop]): Time range of spikes shown; if None shows all (default: None)
    time_variable: Name of variable containing spike times (default: 't')
    bin_size (int): Size of bin in ms to use for spike count and rate computations (default: 5)
    marker (char): Marker for each spike (default: '|')
    """

    fig_options = copy.copy(default_fig_options)
    fig_options.update(kwargs)

    (population_ranges, N) = read_population_ranges(input_path)
    population_names  = read_population_names(input_path)

    pop_num_cells = {}
    for k in population_names:
        pop_num_cells[k] = population_ranges[k][1]

    # Replace 'eachPop' with list of populations
    if 'eachPop' in include: 
        include.remove('eachPop')
        for pop in population_names:
            include.append(pop)

    spkdata = spikedata.read_spike_events (input_path, include, namespace_id, spike_train_attr_name=time_variable,
                                           time_range=time_range)

    spkpoplst        = spkdata['spkpoplst']
    spkindlst        = spkdata['spkindlst']
    spktlst          = spkdata['spktlst']
    num_cell_spks    = spkdata['num_cell_spks']
    pop_active_cells = spkdata['pop_active_cells']
    tmin             = spkdata['tmin']
    tmax             = spkdata['tmax']
    
    corr_dict = spikedata.histogram_autocorrelation(spkdata, bin_size=bin_size, max_elems=max_cells, lag=lag)
        
    # Plot spikes
    fig, axes = plt.subplots(len(spkpoplst), 1, figsize=fig_options.figSize, sharex=True)

    X_max = None
    X_min = None
    for (iplot, subset) in enumerate(spkpoplst):

        pop_corr = corr_dict[subset]
        
        if len(spkpoplst) > 1:
            axes[iplot].set_title (str(subset), fontsize=fig_options.fontSize)
        else:
            axes.set_title (str(subset), fontsize=fig_options.fontSize)

        if graph_type == 'matrix':
            im = axes[iplot].imshow(pop_corr, origin='lower', aspect='auto', interpolation='none', cmap=fig_options['colormap'])
            cbar = plt.colorbar(im)
            cbar.ax.set_ylabel('Correlation Coefficient', fontsize=fig_options.fontSize)
        elif graph_type == 'histogram':
            hist_y, bin_edges = np.histogram(pop_corr, bins = 100)
            corr_bin_size = bin_edges[1] - bin_edges[0]
            hist_X = bin_edges[:-1]+(corr_bin_size / 2)
            color = dflt_colors[iplot%len(dflt_colors)]
            if len(spkpoplst) > 1:
                b = axes[iplot].bar(hist_X, hist_y, width = corr_bin_size, color = color)
            else:
                b = axes.bar(hist_X, hist_y, width = corr_bin_size, color = color)
            if X_max is None:
                X_max = bin_edges[-1]
            else:
                X_max = max(X_max, bin_edges[-1])
            if X_min is None:
                X_min = bin_edges[0]
            else:
                X_min = max(X_min, bin_edges[0])
                
            if len(spkpoplst) > 1:
                axes[iplot].set_xlim([X_min, X_max])
            else:
                axes.set_xlim([X_min, X_max])
        else:
            im = axes[iplot].imshow(pop_corr, origin='lower', aspect='auto', interpolation='none', cmap=fig_options['colormap'])
            cbar = plt.colorbar(im)
            cbar.ax.set_ylabel('Correlation Coefficient', fontsize=fig_options.fontSize)

        if graph_type == 'matrix':
            if iplot == 0:
                axes[iplot].ylabel('Relative Cell Index', fontsize=fig_options.fontSize)
            if iplot == len(spkpoplst)-1:
                axes[iplot].xlabel('Relative Cell Index', fontsize=fig_options.fontSize)

                
    # show fig 
    if fig_options.showFig:
        show_figure()
    
    return fig


## Plot spike cross-correlation
def plot_spike_histogram_corr (input_path, namespace_id, include = ['eachPop'], time_range = None, time_variable='t', bin_size = 25, graph_type = 'matrix', max_cells = None, marker = '|', **kwargs): 
    ''' 
    Plot of spike histogram correlations. Returns the figure handle.

    input_path: file with spike data
    namespace_id: attribute namespace for spike events
    time_range ([start:stop]): Time range of spikes shown; if None shows all (default: None)
    time_variable: Name of variable containing spike times (default: 't')
    bin_size (int): Size of bin in ms to use for spike count and rate computations (default: 5)
    marker (char): Marker for each spike (default: '|')
    '''

    fig_options = copy.copy(default_fig_options)
    fig_options.update(kwargs)

    (population_ranges, N) = read_population_ranges(input_path)
    population_names  = read_population_names(input_path)

    pop_num_cells = {}
    for k in population_names:
        pop_num_cells[k] = population_ranges[k][1]

    # Replace 'eachPop' with list of populations
    if 'eachPop' in include: 
        include.remove('eachPop')
        for pop in population_names:
            include.append(pop)

    spkdata = spikedata.read_spike_events (input_path, include, namespace_id, spike_train_attr_name=time_variable,
                                           time_range=time_range)

    spkpoplst        = spkdata['spkpoplst']
    spkindlst        = spkdata['spkindlst']
    spktlst          = spkdata['spktlst']
    num_cell_spks    = spkdata['num_cell_spks']
    pop_active_cells = spkdata['pop_active_cells']
    tmin             = spkdata['tmin']
    tmax             = spkdata['tmax']
    
    corr_dict = spikedata.histogram_correlation(spkdata, bin_size=bin_size, max_elems=max_cells)
        
    # Plot spikes
    fig, axes = plt.subplots(len(spkpoplst), 1, figsize=fig_options.figSize, sharex=True)

    X_max = None
    X_min = None
    for (iplot, subset) in enumerate(spkpoplst):

        pop_corr = corr_dict[subset]

        if len(spkpoplst) > 1:
            axes[iplot].set_title (str(subset), fontsize=fig_options.fontSize)
        else:
            axes.set_title (str(subset), fontsize=fig_options.fontSize)
            
        if graph_type == 'matrix':
            im = axes[iplot].imshow(pop_corr, origin='lower', aspect='auto', interpolation='none', cmap=fig_options['colormap'])
            cbar = plt.colorbar(im)
            cbar.ax.set_ylabel('Correlation Coefficient', fontsize=fig_options.fontSize)
        elif graph_type == 'histogram':
            np.fill_diagonal(pop_corr, 0.)
            mean_corr = np.apply_along_axis(lambda y: np.mean(y), 1, pop_corr)
            hist_y, bin_edges = np.histogram(mean_corr, bins = 100)
            corr_bin_size = bin_edges[1] - bin_edges[0]
            hist_X = bin_edges[:-1]+(corr_bin_size / 2)
            color = dflt_colors[iplot%len(dflt_colors)]
            if len(spkpoplst) > 1:
                b = axes[iplot].bar(hist_X, hist_y, width = corr_bin_size, color = color)
            else:
                b = axes.bar(hist_X, hist_y, width = corr_bin_size, color = color)
            if X_max is None:
                X_max = bin_edges[-1]
            else:
                X_max = max(X_max, bin_edges[-1])
            if X_min is None:
                X_min = bin_edges[0]
            else:
                X_min = max(X_min, bin_edges[0])

                
            if len(spkpoplst) > 1:
                axes[iplot].set_xlim([-0.5, 0.5])
            else:
                axes.set_xlim([-0.5, 0.5])
        else:
            im = axes[iplot].imshow(pop_corr, origin='lower', aspect='auto', interpolation='none', cmap=fig_options['colormap'])
            cbar = plt.colorbar(im)
            cbar.ax.set_ylabel('Correlation Coefficient', fontsize=fig_options.fontSize)

        if graph_type == 'matrix':
            if iplot == 0: 
                axes[iplot].ylabel('Relative Cell Index', fontsize=fig_options.fontSize)
            if iplot == len(spkpoplst)-1:
                axes[iplot].xlabel('Relative Cell Index', fontsize=fig_options.fontSize)

                
    # show fig 
    if fig_options.showFig:
        show_figure()
    
    return fig


def plot_synaptic_attribute_distribution(cell, env, syn_name, param_name, filters=None, from_mech_attrs=True,
                                         from_target_attrs=False, export=None, overwrite=False, description=None,
                                         scale_factor=1., param_label=None, ylabel='Peak conductance', yunits='uS',
                                         svg_title=None, show=True, sec_types=None, output_dir='data'):
    """
    Plots values of synapse attributes found in point processes and NetCons of a Hoc Cell. No simulation is required;
    this method just takes a fully specified cell and plots the relationship between distance and the specified synaptic
    parameter.

    Note: exported files can be plotted using plot_syn_attr_from_file; give syn_name as the input parameter instead of
    mech_name.

    :param cell: :class:'BiophysCell'
    :param env: :class:'Env'
    :param syn_name: str
    :param param_name: str
    :param filters: dict (ex. syn_indexes, layers, syn_types) with str values
    :param from_mech_attrs: bool
    :param from_target_attrs: bool
    :param export: str (name of hdf5 file for export)
    :param overwrite: bool (whether to overwrite or append to potentially existing hdf5 file)
    :param description: str (to be saved in hdf5 file as a descriptor of this session)
    :param scale_factor: float
    :param param_label: str
    :param ylabel: str
    :param yunits: str
    :param svg_title: str
    :param show: bool (whether to show the plot, or simply save the hdf5 file)
    :param sec_types: list or str
    :param output_dir: str
    :return:
    """
    if svg_title is not None:
        remember_font_size = mpl.rcParams['font.size']
        mpl.rcParams['font.size'] = 20
    if sec_types is None or (isinstance(sec_types, basestring) and sec_types == 'dend'):
        sec_types = ['basal', 'trunk', 'apical', 'tuft']
    elif isinstance(sec_types, basestring) and sec_types == 'all':
        sec_types = default_ordered_sec_types
    elif not all(sec_type in default_ordered_sec_types for sec_type in sec_types):
        raise ValueError('plot_synaptic_attribute_distribution: unrecognized sec_types: %s' % str(sec_types))
    sec_types_list = [sec_type for sec_type in sec_types if sec_type in cell.nodes and len(cell.nodes[sec_type]) > 0]
    attr_types = []
    if from_mech_attrs:
        attr_types.append('mech_attrs')
    if from_target_attrs:
        attr_types.append('target_attrs')
    if len(attr_types) == 0:
        raise RuntimeError('plot_synaptic_attribute_distribution: both from_mech_attrs and from_target_attrs cannot '
                           'be False')
    distances = {attr_type: defaultdict(list) for attr_type in attr_types}
    attr_vals = {attr_type: defaultdict(list) for attr_type in attr_types}
    num_colors = 10
    color_x = np.linspace(0., 1., num_colors)
    colors = [cm.Set1(x) for x in color_x]
    syn_attrs = env.synapse_attributes
    gid = cell.gid
    for sec_type in sec_types_list:
        if len(cell.nodes[sec_type]) > 0:
            for node in cell.nodes[sec_type]:
                if filters is not None:
                    converted_filters = get_syn_filter_dict(env, filters, convert=True)
                else:
                    converted_filters = {}
                syns = syn_attrs.filter_synapses(gid, syn_sections=[node.index], **converted_filters)
                for syn_id, syn in viewitems(syns):
                    # TODO: figure out what to do with spine synapses that are not inserted into a branch node
                    if from_mech_attrs:
                        this_param_val = syn_attrs.get_mech_attrs(gid, syn_id, syn_name, throw_error=False)
                        if this_param_val is not None and param_name in this_param_val:
                            attr_vals['mech_attrs'][sec_type].append(this_param_val[param_name] * scale_factor)
                            syn_loc = syn.syn_loc
                            distances['mech_attrs'][sec_type].append(
                                get_distance_to_node(cell, cell.tree.root, node, syn_loc))
                            if sec_type == 'basal':
                                distances['mech_attrs'][sec_type][-1] *= -1
                    if from_target_attrs:
                        if syn_attrs.has_netcon(cell.gid, syn_id, syn_name):
                            this_nc = syn_attrs.get_netcon(cell.gid, syn_id, syn_name)
                            attr_vals['target_attrs'][sec_type].append(
                                get_syn_mech_param(syn_name, syn_attrs.syn_param_rules, param_name,
                                                   mech_names=syn_attrs.syn_mech_names, nc=this_nc) * scale_factor)
                            syn_loc = syn.syn_loc
                            distances['target_attrs'][sec_type].append(
                                get_distance_to_node(cell, cell.tree.root, node, syn_loc))
                            if sec_type == 'basal':
                                distances['target_attrs'][sec_type][-1] *= -1

    if export is not None:
        export_file_path = output_dir + '/' + export
        if overwrite:
            if os.path.isfile(export_file_path):
                os.remove(export_file_path)

    for attr_type in attr_types:
        if len(attr_vals[attr_type]) == 0 and export is not None:
            print('Not exporting to %s; mechanism: %s %s parameter: %s not found in any sec_type' % \
                  (export, syn_name, attr_type, param_name))
            # return
    xmax0 = 0.1
    xmin0 = 0.
    maxval, minval = 0., 0.
    fig, axarr = plt.subplots(ncols=len(attr_types), sharey=True)
    for i, attr_type in enumerate(attr_types):
        if len(attr_types) == 1:
            axes = axarr
        else:
            axes = axarr[i]
        for j, sec_type in enumerate(attr_vals[attr_type]):
            if len(attr_vals[attr_type][sec_type]) != 0:
                axes.scatter(distances[attr_type][sec_type], attr_vals[attr_type][sec_type], color=colors[j],
                             label=sec_type, alpha=0.5, s=10.)
                if maxval is None:
                    maxval = max(attr_vals[attr_type][sec_type])
                else:
                    maxval = max(maxval, max(attr_vals[attr_type][sec_type]))
                if minval is None:
                    minval = min(attr_vals[attr_type][sec_type])
                else:
                    minval = min(minval, min(attr_vals[attr_type][sec_type]))
                xmax0 = max(xmax0, max(distances[attr_type][sec_type]))
                xmin0 = min(xmin0, min(distances[attr_type][sec_type]))
        if axes.get_legend() is not None:
            axes.legend(loc='best', scatterpoints=1, frameon=False, framealpha=0.5, fontsize=mpl.rcParams['font.size'])
    xmin = xmin0 - 0.01 * (xmax0 - xmin0)
    xmax = xmax0 + 0.01 * (xmax0 - xmin0)
    for i, attr_type in enumerate(attr_types):
        if len(attr_types) == 1:
            axes = axarr
        else:
            axes = axarr[i]
        axes.set_xlabel('Distance to soma (um)')
        axes.set_xlim(xmin, xmax)
        axes.set_ylabel(ylabel + ' (' + yunits + ')')
        if (maxval is not None) and (minval is not None) and (maxval != minval):
            buffer = 0.01 * (maxval - minval)
            axes.set_ylim(minval - buffer, maxval + buffer)
        axes.set_title(attr_type, fontsize=mpl.rcParams['font.size'])
    clean_axes(axarr)
    fig.tight_layout()
    if param_label is not None:
        fig.suptitle(param_label, fontsize=mpl.rcParams['font.size'])
    else:
        syn_mech_name = syn_attrs.syn_mech_names[syn_name]
        fig.suptitle('%s; %s; %s' % (syn_name, syn_mech_name, param_name), fontsize=mpl.rcParams['font.size'])
    if not svg_title is None:
        if param_label is not None:
            svg_title = svg_title + ' - ' + param_label + '.svg'
        else:
            svg_title = svg_title + ' - ' + syn_name + '_' + param_name + ' distribution.svg'
        fig.set_size_inches(5.27, 4.37)
        fig.savefig(output_dir + '/' + svg_title, format='svg', transparent=True)
    if show:
        fig.show()
    if svg_title is not None:
        mpl.rcParams['font.size'] = remember_font_size

    if export is not None:
        with h5py.File(export_file_path, 'a') as f:
            if 'mech_file_path' in f.attrs:
                stored_mech_file_path = get_h5py_attr(f.attrs, 'mech_file_path')
                if cell.mech_file_path is None or not stored_mech_file_path == cell.mech_file_path:
                    raise ValueError('plot_synaptic_attribute_distribution: provided mech_file_path: %s does not match the '
                                     'mech_file_path of %s cell %i: %s' %
                                     (stored_mech_file_path, cell.pop_name, cell.gid, cell.mech_file_path))
            elif cell.mech_file_path is not None:
                set_h5py_attr(f.attrs, 'mech_file_path', cell.mech_file_path)
            filetype = 'plot_syn_param'
            if filetype not in f:
                f.create_group(filetype)
            if from_mech_attrs:
                f[filetype].attrs['mech_attrs'] = True
            else:
                f[filetype].attrs['mech_attrs'] = False
            if from_target_attrs:
                f[filetype].attrs['target_attrs'] = True
            else:
                f[filetype].attrs['target_attrs'] = False
            if len(f[filetype]) == 0:
                session_id = '0'
            else:
                session_id = str(len(f[filetype]))
            f[filetype].create_group(session_id)
            if description is not None:
                set_h5py_attr(f[filetype][session_id].attrs, 'description', description)
            f[filetype][session_id].create_group(syn_name)
            f[filetype][session_id][syn_name].create_group(param_name)
            if param_label is not None:
                set_h5py_attr(f[filetype][session_id][syn_name][param_name].attrs, 'param_label', param_label)
            f[filetype][session_id][syn_name][param_name].attrs['gid'] = cell.gid
            for attr_type in attr_types:
                f[filetype][session_id][syn_name][param_name].create_group(attr_type)
                for sec_type in attr_vals[attr_type]:
                    f[filetype][session_id][syn_name][param_name][attr_type].create_group(sec_type)
                    f[filetype][session_id][syn_name][param_name][attr_type][sec_type].create_dataset(
                        'values', data=attr_vals[attr_type][sec_type], compression='gzip')
                    f[filetype][session_id][syn_name][param_name][attr_type][sec_type].create_dataset(
                        'distances', data=distances[attr_type][sec_type], compression='gzip')


def plot_syn_attr_from_file(syn_name, param_name, filename, descriptions=None, param_label=None,
                            ylabel='Conductance density', yunits='pS/um2', svg_title=None, output_dir='data'):
    """
    Takes in a list of files, and superimposes plots of distance vs. the provided mechanism parameter for all sec_types
    found in each file.
    :param syn_name: str
    :param param_name: str
    :param filename: str
    :param descriptions: list of str (descriptions of each session). If None, then plot all session_ids
    :param param_label: str
    :param ylabel: str
    :param yunits: str
    :param svg_title: str
    :param output_dir: str (path)
    """
    if svg_title is not None:
        remember_font_size = mpl.rcParams['font.size']
        mpl.rcParams['font.size'] = 20
    markers = mlines.Line2D.filled_markers
    marker_dict = {}
    num_colors = 10
    color_x = np.linspace(0., 1., num_colors)
    colors = [cm.Set1(x) for x in color_x]
    max_param_val, min_param_val = 0., 0.
    max_dist, min_dist = 0.1, 0.
    file_path = output_dir + '/' + filename
    found = False
    if os.path.isfile(file_path):
        with h5py.File(file_path, 'r') as f:
            filetype = 'plot_syn_param'
            if filetype not in f:
                raise RuntimeError(
                    'plot_syn_attr_from_file: the file at path: %s is incompatible with this method' % file_path)
            attr_types = []
            if 'mech_attrs' in f[filetype].attrs and f[filetype].attrs['mech_attrs']:
                attr_types.append('mech_attrs')
            if 'target_attrs' in f[filetype].attrs and f[filetype].attrs['target_attrs']:
                attr_types.append('target_attrs')
            fig, axarr = plt.subplots(ncols=len(attr_types), sharey=True)
            for s, session_id in enumerate(f[filetype]):
                if 'description' in f[filetype][session_id].attrs:
                    description = get_h5py_attr(f[filetype][session_id].attrs, 'description')
                    if descriptions is not None and description not in descriptions:
                        continue
                else:
                    description = None
                if syn_name in f[filetype][session_id] and param_name is not None and \
                        param_name in f[filetype][session_id][syn_name]:
                    found = True
                    if param_label is None and 'param_label' in f[filetype][session_id][syn_name][param_name].attrs:
                        param_label = get_h5py_attr(f[filetype][session_id][syn_name][param_name].attrs, 'param_label')
                    for i, attr_type in enumerate(attr_types):
                        if len(attr_types) == 1:
                            axes = axarr
                        else:
                            axes = axarr[i]
                        if attr_type not in f[filetype][session_id][syn_name][param_name]:
                            continue
                        for j, sec_type in enumerate(f[filetype][session_id][syn_name][param_name][attr_type]):
                            if sec_type not in marker_dict:
                                m = len(marker_dict)
                                marker_dict[sec_type] = markers[m]
                            marker = marker_dict[sec_type]
                            distances = f[filetype][session_id][syn_name][param_name][attr_type][sec_type]['distances'][:]
                            param_vals = f[filetype][session_id][syn_name][param_name][attr_type][sec_type]['values'][:]
                            if description is None:
                                label = sec_type + ' session' + session_id
                            else:
                                label = sec_type + ' ' + description
                            axes.scatter(distances, param_vals, color=colors[s], label=label, alpha=0.25,
                                         marker=marker, s=10.)
                            if max_param_val is None:
                                max_param_val = max(param_vals)
                            else:
                                max_param_val = max(max_param_val, max(param_vals))
                            if min_param_val is None:
                                min_param_val = min(param_vals)
                            else:
                                min_param_val = min(min_param_val, min(param_vals))
                            if max_dist is None:
                                max_dist = max(distances)
                            else:
                                max_dist = max(max_dist, max(distances))
                            if min_dist is None:
                                min_dist = min(distances)
                            else:
                                min_dist = min(min_dist, min(distances))
            if not found:
                raise RuntimeError('Specified synaptic mechanism: %s parameter: %s not found in the provided file: '
                                   '%s' % (syn_name, param_name, file))
            min_dist = min(0., min_dist)
            xmin = min_dist - 0.01 * (max_dist - min_dist)
            xmax = max_dist + 0.01 * (max_dist - min_dist)
            for i, attr_type in enumerate(attr_types):
                if len(attr_types) == 1:
                    axes = axarr
                else:
                    axes = axarr[i]
                if axes.get_legend() is not None:
                    axes.legend(loc='best', scatterpoints=1, frameon=False, framealpha=0.5,
                                fontsize=mpl.rcParams['font.size'])
                axes.set_xlabel('Distance to soma (um)')
                axes.set_xlim(xmin, xmax)
                axes.set_ylabel(ylabel + ' (' + yunits + ')')
                if (max_param_val is not None) and (min_param_val is not None):
                    buffer = 0.1 * (max_param_val - min_param_val)
                    axes.set_ylim(min_param_val - buffer, max_param_val + buffer)
                if param_label is not None:
                    axes.set_title(attr_types[i], fontsize=mpl.rcParams['font.size'])
                clean_axes(axes)
                axes.tick_params(direction='out')
            fig.suptitle(param_label, fontsize=mpl.rcParams['font.size'])
            if not svg_title is None:
                if param_label is not None:
                    svg_title = svg_title + ' - ' + param_label + '.svg'
                elif param_name is None:
                    svg_title = svg_title + ' - ' + syn_name + '_' + ' distribution.svg'
                else:
                    svg_title = svg_title + ' - ' + syn_name + '_' + param_name + ' distribution.svg'
                fig.set_size_inches(5.27, 4.37)
                fig.savefig(output_dir + '/' + svg_title, format='svg', transparent=True)
            fig.show()
            if svg_title is not None:
                mpl.rcParams['font.size'] = remember_font_size


def plot_mech_param_distribution(cell, mech_name, param_name, export=None, overwrite=False, scale_factor=10000.,
                                 param_label=None, description=None, ylabel='Conductance density', yunits='pS/um2',
                                 svg_title=None, show=True, sec_types=None, output_dir='data'):
    """
    Takes a cell as input rather than a file. No simulation is required, this method just takes a fully specified cell
    and plots the relationship between distance and the specified mechanism parameter for all segments in sections of
    the provided sec_types (defaults to just dendritic sec_types). Used while debugging specification of mechanism
    parameters.
    :param cell: :class:'BiophysCell'
    :param mech_name: str
    :param param_name: str
    :param export: str (name of hdf5 file for export)
    :param overwrite: bool (whether to overwrite or append to potentially existing hdf5 file)
    :param scale_factor: float
    :param param_label: str
    :param description: str
    :param ylabel: str
    :param yunits: str
    :param svg_title: str
    :param show: bool
    :param sec_types: list or str
    :param output_dir: str (path)
    """
    if svg_title is not None:
        remember_font_size = mpl.rcParams['font.size']
        mpl.rcParams['font.size'] = 20
    if sec_types is None or (isinstance(sec_types, basestring) and sec_types == 'dend'):
        sec_types = ['basal', 'trunk', 'apical', 'tuft']
    elif isinstance(sec_types, basestring) and sec_types == 'all':
        sec_types = default_ordered_sec_types
    elif not all(sec_type in default_ordered_sec_types for sec_type in sec_types):
        raise ValueError('plot_mech_param_distribution: unrecognized sec_types: %s' % str(sec_types))
    maxval, minval = 1., 0.
    distances = defaultdict(list)
    param_vals = defaultdict(list)
    sec_types_list = [sec_type for sec_type in sec_types if sec_type in cell.nodes and len(cell.nodes[sec_type]) > 0]
    num_colors = 10
    color_x = np.linspace(0., 1., num_colors)
    colors = [cm.Set1(x) for x in color_x]
    for sec_type in sec_types_list:
        if len(cell.nodes[sec_type]) > 0:
            for branch in cell.nodes[sec_type]:
                for seg in [seg for seg in branch.sec if hasattr(seg, mech_name)]:
                    distances[sec_type].append(get_distance_to_node(cell, cell.tree.root, branch, seg.x))
                    if sec_type == 'basal':
                        distances[sec_type][-1] *= -1
                    param_vals[sec_type].append(getattr(getattr(seg, mech_name), param_name) * scale_factor)

    if export is not None:
        export_file_path = output_dir + '/' + export
        if overwrite:
            if os.path.isfile(export_file_path):
                os.remove(export_file_path)

    if len(param_vals) == 0 and export is not None:
        print('Not exporting to %s; mechanism: %s parameter: %s not found in any sec_type' % \
              (export, mech_name, param_name))
        return
    fig, axes = plt.subplots(1)
    max_param_val, min_param_val = 0.1, 0.
    xmax0, xmin0 = 0.1, 0.
    for i, sec_type in enumerate(param_vals):
        axes.scatter(distances[sec_type], param_vals[sec_type], color=colors[i], label=sec_type, alpha=0.5)
        if maxval is None:
            maxval = max(param_vals[sec_type])
        else:
            maxval = max(maxval, max(param_vals[sec_type]))
        if minval is None:
            minval = min(param_vals[sec_type])
        else:
            minval = min(minval, min(param_vals[sec_type]))
        xmax0 = max(xmax0, max(distances[sec_type]))
        xmin0 = min(xmin0, min(distances[sec_type]))
    axes.set_xlabel('Distance to soma (um)')
    xmin = xmin0 - 0.01 * (xmax0 - xmin0)
    xmax = xmax0 + 0.01 * (xmax0 - xmin0)
    axes.set_xlim(xmin, xmax)
    axes.set_ylabel(ylabel + ' (' + yunits + ')')
    if (maxval is not None) and (minval is not None):
        buffer = 0.01 * (maxval - minval)
        axes.set_ylim(minval - buffer, maxval + buffer)
    if param_label is not None:
        axes.set_title(param_label, fontsize=mpl.rcParams['font.size'])
    axes.legend(loc='best', scatterpoints=1, frameon=False, framealpha=0.5, fontsize=mpl.rcParams['font.size'])
    clean_axes(axes)

    if svg_title is not None:
        if param_label is not None:
            svg_title = svg_title + ' - ' + param_label + '.svg'
        else:
            svg_title = svg_title + ' - ' + mech_name + '_' + param_name + ' distribution.svg'
        fig.set_size_inches(5.27, 4.37)
        fig.savefig(output_dir + '/' + svg_title, format='svg', transparent=True)
    if show:
        fig.show()
    if svg_title is not None:
        mpl.rcParams['font.size'] = remember_font_size

    if export is not None:
        with h5py.File(export_file_path, 'a') as f:
            if 'mech_file_path' in f.attrs:
                stored_mech_file_path = get_h5py_attr(f.attrs, 'mech_file_path')
                if cell.mech_file_path is None or not stored_mech_file_path == cell.mech_file_path:
                    raise ValueError('plot_mech_param_distribution: provided mech_file_path: %s does not match the '
                                     'mech_file_path of %s cell %i: %s' %
                                     (stored_mech_file_path, cell.pop_name, cell.gid, cell.mech_file_path))
            elif cell.mech_file_path is not None:
                set_h5py_attr(f.attrs, 'mech_file_path', cell.mech_file_path)
            filetype = 'plot_mech_param'
            if filetype not in f:
                f.create_group(filetype)
            if len(f[filetype]) == 0:
                session_id = '0'
            else:
                session_id = str(len(f[filetype]))
            f[filetype].create_group(session_id)
            if description is not None:
                set_h5py_attr(f[filetype][session_id].attrs, 'description', description)
            f[filetype][session_id].create_group(mech_name)
            f[filetype][session_id][mech_name].create_group(param_name)
            if param_label is not None:
                set_h5py_attr(f[filetype][session_id][mech_name][param_name].attrs, 'param_label', param_label)
            f[filetype][session_id][mech_name][param_name].attrs['gid'] = cell.gid

            for sec_type in param_vals:
                f[filetype][session_id][mech_name][param_name].create_group(sec_type)
                f[filetype][session_id][mech_name][param_name][sec_type].create_dataset(
                    'values', data=param_vals[sec_type], compression='gzip')
                f[filetype][session_id][mech_name][param_name][sec_type].create_dataset(
                    'distances', data=distances[sec_type], compression='gzip')


def plot_cable_param_distribution(cell, mech_name, export=None, overwrite=False, scale_factor=1., param_label=None,
                                  description=None, ylabel='Specific capacitance', yunits='uF/cm2', svg_title=None,
                                  show=True, output_dir='data', sec_types=None):
    """
    Takes a cell as input rather than a file. No simulation is required, this method just takes a fully specified cell
    and plots the relationship between distance and the specified mechanism parameter for all dendritic segments. Used
    while debugging specification of mechanism parameters.
    :param cell: :class:'BiophysCell'
    :param mech_name: str
    :param param_name: str
    :param export: str (name of hdf5 file for export)
    :param overwrite: bool (whether to overwrite or append to potentially existing hdf5 file)
    :param scale_factor: float
    :param param_label: str
    :param ylabel: str
    :param yunits: str
    :param svg_title: str
    :param output_dir: str (path)
    :param sec_types: list of str
    """
    if svg_title is not None:
        remember_font_size = mpl.rcParams['font.size']
        mpl.rcParams['font.size'] = 20
    if sec_types is None or (isinstance(sec_types, basestring) and sec_types == 'dend'):
        sec_types = ['basal', 'trunk', 'apical', 'tuft']
    elif isinstance(sec_types, basestring) and sec_types == 'all':
        sec_types = default_ordered_sec_types
    elif not all(sec_type in default_ordered_sec_types for sec_type in sec_types):
        raise ValueError('plot_synaptic_attribute_distribution: unrecognized sec_types: %s' % str(sec_types))
    sec_types_list = [sec_type for sec_type in sec_types if sec_type in cell.nodes and len(cell.nodes[sec_type]) > 0]
    fig, axes = plt.subplots(1)
    maxval, minval = 1., 0.
    distances = defaultdict(list)
    param_vals = defaultdict(list)
    num_colors = len(sec_types_list)
    color_x = np.linspace(0., 1., num_colors)
    colors = [cm.Set1(x) for x in color_x]
    for sec_type in sec_types_list:
        if len(cell.nodes[sec_type]) > 0:
            for branch in cell.nodes[sec_type]:
                if mech_name == 'Ra':
                    distances[sec_type].append(get_distance_to_node(cell, cell.tree.root, branch))
                    if sec_type == 'basal':
                        distances[sec_type][-1] *= -1
                    param_vals[sec_type].append(getattr(branch.sec, mech_name) * scale_factor)
                else:
                    for seg in [seg for seg in branch.sec if hasattr(seg, mech_name)]:
                        distances[sec_type].append(get_distance_to_node(cell, cell.tree.root, branch, seg.x))
                        if sec_type == 'basal':
                            distances[sec_type][-1] *= -1
                        param_vals[sec_type].append(getattr(seg, mech_name) * scale_factor)
    xmax0 = 0.1
    xmin0 = 0.
    for i, sec_type in enumerate(param_vals):
        axes.scatter(distances[sec_type], param_vals[sec_type], color=colors[i], label=sec_type, alpha=0.5)
        if maxval is None:
            maxval = max(param_vals[sec_type])
        else:
            maxval = max(maxval, max(param_vals[sec_type]))
        if minval is None:
            minval = min(param_vals[sec_type])
        else:
            minval = min(minval, min(param_vals[sec_type]))
        xmax0 = max(xmax0, max(distances[sec_type]))
        xmin0 = min(xmin0, min(distances[sec_type]))
    axes.set_xlabel('Distance to soma (um)')
    xmin = xmin0 - 0.01 * (xmax0 - xmin0)
    xmax = xmax0 + 0.01 * (xmax0 - xmin0)
    axes.set_xlim(xmin, xmax)
    axes.set_ylabel(ylabel + ' (' + yunits + ')')
    if (maxval is not None) and (minval is not None):
        buffer = 0.01 * (maxval - minval)
        axes.set_ylim(minval - buffer, maxval + buffer)
    if param_label is not None:
        axes.set_title(param_label, fontsize=mpl.rcParams['font.size'])
    axes.legend(loc='best', scatterpoints=1, frameon=False, framealpha=0.5, fontsize=mpl.rcParams['font.size'])
    clean_axes(axes)
    axes.tick_params(direction='out')
    if svg_title is not None:
        if param_label is not None:
            svg_title = svg_title + ' - ' + param_label + '.svg'
        else:
            svg_title = svg_title + ' - ' + mech_name + '_' + ' distribution.svg'
        fig.set_size_inches(5.27, 4.37)
        fig.savefig(output_dir + '/' + svg_title, format='svg', transparent=True)
    if show:
        fig.show()
    if svg_title is not None:
        mpl.rcParams['font.size'] = remember_font_size

    if export is not None:
        export_file_path = output_dir + '/' + export
        if overwrite:
            if os.path.isfile(export_file_path):
                os.remove(export_file_path)
        with h5py.File(export_file_path, 'a') as f:
            if 'mech_file_path' in f.attrs:
                stored_mech_file_path = get_h5py_attr(f.attrs, 'mech_file_path')
                if cell.mech_file_path is None or not stored_mech_file_path == cell.mech_file_path:
                    raise ValueError('plot_cable_param_distribution: provided mech_file_path: %s does not match the '
                                     'mech_file_path of %s cell %i: %s' %
                                     (stored_mech_file_path, cell.pop_name, cell.gid, cell.mech_file_path))
            elif cell.mech_file_path is not None:
                set_h5py_attr(f.attrs, 'mech_file_path', cell.mech_file_path)
            filetype = 'plot_mech_param'
            if filetype not in f:
                f.create_group(filetype)
            if len(f[filetype]) == 0:
                session_id = '0'
            else:
                session_id = str(len(f[filetype]))
            f[filetype].create_group(session_id)
            if description is not None:
                set_h5py_attr(f[filetype][session_id].attrs, 'description', description)
            f[filetype][session_id].create_group(mech_name)
            if param_label is not None:
                set_h5py_attr(f[filetype][session_id][mech_name].attrs, 'param_label', param_label)
            f[filetype][session_id][mech_name].attrs['gid'] = cell.gid

            for sec_type in param_vals:
                f[filetype][session_id][mech_name].create_group(sec_type)
                f[filetype][session_id][mech_name][sec_type].create_dataset(
                    'values', data=param_vals[sec_type], compression='gzip')
                f[filetype][session_id][mech_name][sec_type].create_dataset(
                    'distances', data=distances[sec_type], compression='gzip')


def plot_mech_param_from_file(mech_name, param_name, filename, descriptions=None, param_label=None,
                              ylabel='Conductance density', yunits='pS/um2', svg_title=None, output_dir='data'):
    """
    Takes in a list of files, and superimposes plots of distance vs. the provided mechanism parameter for all sec_types
    found in each file.
    :param mech_name: str
    :param param_name: str
    :param filename: str (hdf filename)
    :param descriptions: list of str (descriptions of each session). If None, then plot all session_ids
    :param param_label: str
    :param ylabel: str
    :param yunits: str
    :param svg_title: str
    :param output_dir: str (path)
    """
    if svg_title is not None:
        remember_font_size = mpl.rcParams['font.size']
        mpl.rcParams['font.size'] = 20
    fig, axes = plt.subplots(1)
    max_param_val, min_param_val = 0., 0.
    max_dist, min_dist = 0., 0.
    num_colors = 10
    markers = mlines.Line2D.filled_markers
    color_x = np.linspace(0., 1., num_colors)
    colors = [cm.Set1(x) for x in color_x]
    marker_dict = {}
    file_path = output_dir + '/' + filename
    found = False
    if os.path.isfile(file_path):
        with h5py.File(file_path, 'r') as f:
            filetype = 'plot_mech_param'
            if filetype not in f:
                raise RuntimeError(
                    'plot_mech_param_from_file: the file at path: %s is incompatible with this method' % file_path)
            for s, session_id in enumerate(f[filetype]):
                if 'description' in f[filetype][session_id].attrs:
                    description = get_h5py_attr(f[filetype][session_id].attrs, 'description')
                    if descriptions is not None and description not in descriptions:
                        continue
                else:
                    description = None
                if mech_name in f[filetype][session_id] and \
                        (param_name is None or param_name in f[filetype][session_id][mech_name]):
                    found = True
                    if param_name is None:
                        if param_label is None and 'param_label' in f[filetype][session_id][mech_name].attrs:
                            param_label = get_h5py_attr(f[filetype][session_id][mech_name].attrs, 'param_label')
                        group = f[filetype][session_id][mech_name]
                    else:
                        if param_label is None and \
                                'param_label' in f[filetype][session_id][mech_name][param_name].attrs:
                            param_label = get_h5py_attr(f[filetype][session_id][mech_name][param_name].attrs,
                                                        'param_label')
                        group = f[filetype][session_id][mech_name][param_name]
                    for j, sec_type in enumerate(group):
                        if sec_type not in marker_dict:
                            m = len(marker_dict)
                            marker_dict[sec_type] = markers[m]
                        marker = marker_dict[sec_type]
                        param_vals = group[sec_type]['values'][:]
                        distances = group[sec_type]['distances'][:]
                        if description is None:
                            label = sec_type + ' session ' + session_id
                        else:
                            label = sec_type + ' ' + description
                        axes.scatter(distances, param_vals, color=colors[s], label=label, alpha=0.5, marker=marker)
                        if max_param_val is None:
                            max_param_val = max(param_vals)
                        else:
                            max_param_val = max(max_param_val, max(param_vals))
                        if min_param_val is None:
                            min_param_val = min(param_vals)
                        else:
                            min_param_val = min(min_param_val, min(param_vals))
                        if max_dist is None:
                            max_dist = max(distances)
                        else:
                            max_dist = max(max_dist, max(distances))
                        if min_dist is None:
                            min_dist = min(distances)
                        else:
                            min_dist = min(min_dist, min(distances))
    if not found:
        raise RuntimeError('Specified mechanism: %s parameter: %s not found in the provided file: %s' %
                           (mech_name, param_name, file_path))
    axes.set_xlabel('Distance to soma (um)')
    min_dist = min(0., min_dist)
    xmin = min_dist - 0.01 * (max_dist - min_dist)
    xmax = max_dist + 0.01 * (max_dist - min_dist)
    axes.set_xlim(xmin, xmax)
    axes.set_ylabel(ylabel + ' (' + yunits + ')')
    if (max_param_val is not None) and (min_param_val is not None):
        buffer = 0.1 * (max_param_val - min_param_val)
    axes.set_ylim(min_param_val - buffer, max_param_val + buffer)
    if param_label is not None:
        axes.set_title(param_label, fontsize=mpl.rcParams['font.size'])
    axes.legend(loc='best', scatterpoints=1, frameon=False, framealpha=0.5, fontsize=mpl.rcParams['font.size'])
    clean_axes(axes)
    axes.tick_params(direction='out')
    if not svg_title is None:
        if param_label is not None:
            svg_title = svg_title + ' - ' + param_label + '.svg'
        elif param_name is None:
            svg_title = svg_title + ' - ' + mech_name + '_' + ' distribution.svg'
        else:
            svg_title = svg_title + ' - ' + mech_name + '_' + param_name + ' distribution.svg'
        fig.set_size_inches(5.27, 4.37)
        fig.savefig(output_dir + '/' + svg_title, format='svg', transparent=True)
    fig.show()
    if svg_title is not None:
        mpl.rcParams['font.size'] = remember_font_size
        

def clean_axes(axes, left=True, right=False):
    """
    Remove top and right axes from pyplot axes object.
    :param axes: list of pyplot.Axes
    :param top: bool
    :param left: bool
    :param right: bool
    """
    if not type(axes) in [np.ndarray, list]:
        axes = [axes]
    elif type(axes) == np.ndarray:
        axes = axes.flatten()
    for axis in axes:
        axis.tick_params(direction='out')
        axis.spines['top'].set_visible(False)
        if not right:
            axis.spines['right'].set_visible(False)
        if not left:
            axis.spines['left'].set_visible(False)
        axis.get_xaxis().tick_bottom()
        axis.get_yaxis().tick_left()
        

def plot_1D_rate_map(t, rate_map, peak_rate=None, spike_train=None, title=None, **kwargs):
    """

    :param t: array
    :param rate_map: array
    :param peak_rate: float
    :param spike_train: array
    :param title: str
    """
    fig_options = copy.copy(default_fig_options)
    fig_options.update(kwargs)

    if peak_rate is None:
        peak_rate = np.max(rate_map)
    fig, axes = plt.subplots(figsize=fig_options.figSize)
    axes.plot(t, rate_map)
    if spike_train is not None:
        axes.plot(spike_train, np.ones_like(spike_train), 'k.')
    axes.set_ylim(0., peak_rate * 1.1)
    axes.tick_params(labelsize=fig_options.fontSize)
    axes.set_ylabel('Firing rate (Hz)', fontsize=fig_options.fontSize)
    axes.set_xlabel('Time (ms)', fontsize=fig_options.fontSize)
    axes.set_title(title, fontsize=fig_options.fontSize)
    clean_axes(axes)

    if fig_options.saveFig is not None:
        save_figure(fig_options.saveFig, fig=fig, **fig_options())

    if fig_options.showFig:
        fig.show()


def plot_2D_rate_map(x, y, rate_map, peak_rate=None, title=None, **kwargs):
    """

    :param x: array
    :param y: array
    :param rate_map: array
    :param peak_rate: float
    :param title: str
    """
    fig_options = copy.copy(default_fig_options)
    fig_options.update(kwargs)

    if peak_rate is None:
        peak_rate = np.max(rate_map)
    fig, axes = plt.subplots(figsize=fig_options.figSize)
    pc = axes.pcolor(x, y, rate_map, vmin=0., vmax=peak_rate)
    axes.set_aspect('equal')
    cbar = fig.colorbar(pc, ax=axes)
    cbar.set_label('Firing Rate (Hz)', rotation=270., labelpad=20., fontsize=fig_options.fontSize)
    axes.set_xlabel('X Position (cm)', fontsize=fig_options.fontSize)
    axes.set_ylabel('Y Position (cm)', fontsize=fig_options.fontSize)
    axes.tick_params(labelsize=fig_options.fontSize)
    clean_axes(axes)
    if title is not None:
        axes.set_title(title, fontsize=fig_options.fontSize)

    if fig_options.saveFig is not None:
        save_figure(fig_options.saveFig, fig=fig, **fig_options())

    if fig_options.showFig:
        fig.show()


def plot_2D_histogram(hist, x_edges, y_edges, norm=None, ylabel=None, xlabel=None, title=None,
                      cbar_label=None, cbar=True, vmin=0., vmax=None, **kwargs):
    """

    :param hist: ndarray
    :param x_edges: ndarray
    :param y_edges: ndarray
    :param norm: ndarray; optionally normalize hist by nonzero elements of norm array
    :param ylabel: str
    :param xlabel: str
    :param title: str
    :param cbar_label: str
    :param cbar: bool
    :param vmin: float
    :param vmax: float
    """
    fig_options = copy.copy(default_fig_options)
    fig_options.update(kwargs)

    H = np.copy(hist)
    if norm is not None:
        non_zero = np.where(norm > 0.0)
        H[non_zero] = np.divide(H[non_zero], norm[non_zero])
        H = np.ma.masked_where(norm == 0., H)

    if vmax is None:
        vmax = np.max(H)
    fig, axes = plt.subplots(figsize=(9.4, 4.8))
    pcm = axes.pcolormesh(x_edges, y_edges, H.T, vmin=vmin, vmax=vmax)
    axes.set_aspect('equal')
    axes.tick_params(labelsize=fig_options.fontSize)
    divider = make_axes_locatable(axes)
    cax = divider.append_axes("right", size="2.5%", pad=0.1)
    if cbar:
        cb = fig.colorbar(pcm, cax=cax)
        cb.ax.tick_params(labelsize=fig_options.fontSize)
        if cbar_label is not None:
            cb.set_label(cbar_label, rotation=270., labelpad=20., fontsize=fig_options.fontSize)
    if xlabel is not None:
        axes.set_xlabel(xlabel, fontsize=fig_options.fontSize)
    if ylabel is not None:
        axes.set_ylabel(ylabel, fontsize=fig_options.fontSize)
    if title is not None:
        axes.set_title(title, fontsize=fig_options.fontSize)
    clean_axes(axes)

    if fig_options.saveFig is not None:
        save_figure(fig_options.saveFig, fig=fig, **fig_options())

    if fig_options.showFig:
        fig.show()<|MERGE_RESOLUTION|>--- conflicted
+++ resolved
@@ -14,7 +14,6 @@
 from matplotlib.offsetbox import AnchoredText
 from matplotlib.ticker import FormatStrFormatter, MaxNLocator
 from mpl_toolkits.axes_grid1 import make_axes_locatable
-from matplotlib.collections import LineCollection
 
 from dentate.graph import vertex_distribution, vertex_metrics
 from dentate.statedata import read_state
@@ -120,7 +119,10 @@
     from mayavi import mlab
     if edge_color is not None:
         kwargs['color'] = edge_color
-    #p = mlab.points3d(x[0],y[0],z[0], mode='cone', scale_factor=50, **kwargs)
+    mlab.points3d(x[0],y[0],z[0],
+                  mode='cone',
+                  scale_factor=50,
+                  **kwargs)
     vec = mlab.quiver3d(x[start_idx],
                         y[start_idx],
                         z[start_idx],
@@ -288,12 +290,6 @@
 
     rank = comm.Get_rank()
 
-<<<<<<< HEAD
-    vertex_distribution_dict = vertex_distribution(connectivity_path, coords_path,
-                                                   distances_namespace,
-                                                   destination, sources,
-                                                   bin_size, cache_size, comm=comm)
-=======
     has_vertex_dist_metrics = False
     if rank == 0:
         f = h5py.File(connectivity_path, 'r')
@@ -319,7 +315,6 @@
                                                         bin_size, cache_size, comm=comm)
         
         
->>>>>>> 6e1fa13e
                     
     if rank == 0:
         for source in sources:
@@ -341,18 +336,6 @@
             fig, (ax1, ax2, ax3) = plt.subplots(1, 3, figsize=fig_options.figSize)
             fig.suptitle('Distribution of connection distances for projection %s -> %s' % (source, destination), fontsize=fig_options.fontSize)
 
-<<<<<<< HEAD
-            ax1.fill_between(dist_bin_edges, dist_hist_vals, 0, alpha=0.2)
-            ax1.plot(dist_bin_edges, dist_hist_vals)
-            ax1.set_xlabel('Total distance (um)', fontsize=fig_options.fontSize)
-            ax1.set_ylabel('Number of connections', fontsize=fig_options.fontSize)
-        
-            ax2.fill_between(dist_u_bin_edges, dist_u_hist_vals, 0, alpha=0.2)
-            ax2.set_xlabel('Septal - temporal (um)', fontsize=fig_options.fontSize)
-            
-            #ax3.fill_between(dist_v_bin_edges, dist_v_hist_vals, 0, alpha=0.2)
-            ax3.fill_between(dist_v_bin_edges, dist_v_hist_vals, 0, alpha=0.2)
-=======
             ax1.fill_between(dist_bin_edges, dist_hist_vals, alpha=0.5)
             ax1.set_xlabel('Total distance (um)', fontsize=fig_options.fontSize)
             ax1.set_ylabel('Number of connections', fontsize=fig_options.fontSize)
@@ -361,7 +344,6 @@
             ax2.set_xlabel('Septal - temporal (um)', fontsize=fig_options.fontSize)
             
             ax3.fill_between(dist_v_bin_edges, dist_v_hist_vals, alpha=0.5)
->>>>>>> 6e1fa13e
             ax3.set_xlabel('Supra - infrapyramidal (um)', fontsize=fig_options.fontSize)
 
             ax1.tick_params(labelsize=fig_options.fontSize)
@@ -438,7 +420,6 @@
             if destination_gid == target_gid:
                 (source_indexes, attr_dict) = rest
                 for source_gid in source_indexes:
-                    print(source_gid)
                     dist_u = source_soma_distance_U[source_gid]
                     dist_v = source_soma_distance_V[source_gid]
                     update_bins(dist_bins, bin_size, dist_u, dist_v)
@@ -996,60 +977,6 @@
     mlab.show()
 
 
-def plot_tree_graph(tree_dict, edge_color, line_width, color_edge_scalars=True):
-
-    import networkx as nx
-    
-    xcoords = tree_dict['x']
-    ycoords = tree_dict['y']
-    zcoords = tree_dict['z']
-    swc_type = tree_dict['swc_type']
-    layer    = tree_dict['layer']
-    secnodes = tree_dict['section_topology']['nodes']
-    src      = tree_dict['section_topology']['src']
-    dst      = tree_dict['section_topology']['dst']
-    
-    dend_idxs = np.where(swc_type == 4)[0]
-    dend_idx_set = set(dend_idxs.flat)
-    
-    edges = []
-    for sec, nodes in viewitems(secnodes):
-        for i in range(1, len(nodes)):
-            srcnode = nodes[i-1]
-            dstnode = nodes[i]
-            if ((srcnode in dend_idx_set) and (dstnode in dend_idx_set)):
-                edges.append((srcnode, dstnode))
-    for (s,d) in zip(src,dst):
-        srcnode = secnodes[s][-1]
-        dstnode = secnodes[d][0]
-        if ((srcnode in dend_idx_set) and (dstnode in dend_idx_set)):
-            edges.append((srcnode, dstnode))
-
-    x = xcoords.reshape(-1,)
-    y = ycoords.reshape(-1,)
-    z = zcoords.reshape(-1,)
-
-    # Make a NetworkX graph out of our point and edge data
-    g = make_geometric_graph(x, y, z, edges)
-
-    # Compute minimum spanning tree using networkx
-    # nx.mst returns an edge generator
-    edges = nx.minimum_spanning_tree(g).edges(data=True)
-    start_idx, end_idx, _ = np.array(list(edges)).T
-    start_idx = start_idx.astype(np.int)
-    end_idx   = end_idx.astype(np.int)
-    if color_edge_scalars:
-        edge_scalars = z[start_idx]
-        edge_color = None
-    else:
-        edge_scalars = None
-                                        
-    # Plot this with Mayavi
-    vec = plot_graph(x, y, z, start_idx, end_idx, edge_scalars=edge_scalars, edge_color=edge_color, \
-                     opacity=0.8, colormap='summer', line_width=line_width)
-    return vec
-
-
 def plot_trees_in_volume(population, forest_path, config, line_width=1., sample=0.05, coords_path=None, distances_namespace='Arc Distances', longitudinal_extent=None, volume='full', color_edge_scalars=True, volume_opacity=0.1):
     
     env = Env(config_file=config)
@@ -1118,8 +1045,56 @@
     for (gid,tree_dict) in tree_iter:
 
         logger.info('plotting tree %i' % gid)
-        edge_color = hex2rgb(rainbow_colors[gid%len(rainbow_colors)])
-        plot_tree_graph(tree_dict, edge_color, line_width, color_edge_scalars=color_edge_scalars)
+        xcoords = tree_dict['x']
+        ycoords = tree_dict['y']
+        zcoords = tree_dict['z']
+        swc_type = tree_dict['swc_type']
+        layer    = tree_dict['layer']
+        secnodes = tree_dict['section_topology']['nodes']
+        src      = tree_dict['section_topology']['src']
+        dst      = tree_dict['section_topology']['dst']
+
+        dend_idxs = np.where(swc_type == 4)[0]
+        dend_idx_set = set(dend_idxs.flat)
+
+        edges = []
+        for sec, nodes in viewitems(secnodes):
+            for i in range(1, len(nodes)):
+                srcnode = nodes[i-1]
+                dstnode = nodes[i]
+                if ((srcnode in dend_idx_set) and (dstnode in dend_idx_set)):
+                    edges.append((srcnode, dstnode))
+        for (s,d) in zip(src,dst):
+            srcnode = secnodes[s][-1]
+            dstnode = secnodes[d][0]
+            if ((srcnode in dend_idx_set) and (dstnode in dend_idx_set)):
+                edges.append((srcnode, dstnode))
+
+                
+        x = xcoords[dend_idxs].reshape(-1,)
+        y = ycoords[dend_idxs].reshape(-1,)
+        z = zcoords[dend_idxs].reshape(-1,)
+
+        # Make a NetworkX graph out of our point and edge data
+        g = make_geometric_graph(x, y, z, edges)
+
+        # Compute minimum spanning tree using networkx
+        # nx.mst returns an edge generator
+        edges = nx.minimum_spanning_tree(g).edges(data=True)
+        start_idx, end_idx, _ = np.array(list(edges)).T
+        start_idx = start_idx.astype(np.int)
+        end_idx   = end_idx.astype(np.int)
+        if color_edge_scalars:
+            edge_scalars = z[start_idx]
+            edge_color = None
+        else:
+            edge_scalars = None
+            edge_color = hex2rgb(rainbow_colors[gid%len(rainbow_colors)])
+                                        
+        # Plot this with Mayavi
+        plot_graph(x, y, z, start_idx, end_idx, edge_scalars=edge_scalars, edge_color=edge_color, \
+                       opacity=0.8, colormap='summer', line_width=line_width)
+
             
     from dentate.geometry import make_volume
 
@@ -1152,8 +1127,7 @@
     
 def plot_spikes_in_volume(config_path, populations, coords_path, coords_namespace, spike_input_path,
                           spike_input_namespace, time_variable='t', marker_scale=10., compute_rates=False, 
-                          time_step = 5.0, subvol=False, rotate_anim=False, time_range=None,
-                          line_width=1., forest_path=None, plot_trees=False, **kwargs):
+                          time_step = 5.0, subvol=False, rotate_anim=False, time_range=None, **kwargs):
 
     fig_options = copy.copy(default_fig_options)
     fig_options.update(kwargs)
@@ -1271,8 +1245,7 @@
                            rotate=rotate)
 
     logger.info('Plotting volume...')
-    #mlab.options.offscreen = True
-    
+
     mlab.figure(bgcolor=(0,0,0),size=(1280,1024))
     fig = mlab.gcf()
     fig.scene.render_window.multi_samples = 8
@@ -1290,42 +1263,30 @@
     t0 = time_bins[0]
     t1 = time_bins[1]
 
-    logger.info("time_bins: %s" % str(time_bins))
-    pts_plots = defaultdict(list)
+    pts_plots = []
     if compute_rates:
         for pop_name, rates in sorted(viewitems(spkrate_dict)):
             inds = rates[0]
             cinds = inds - population_ranges[pop_name][0]
+            initial_pts = coords_dict[pop_name][cinds,:]
             rate_array = np.asarray([this_rates[0] for this_rates in rates[1]])
             category = pop_categories[pop_name]
-            initial_pts = coords_dict[pop_name][cinds,:]
-            if (pop_name in plot_trees) and forest_path:
-                (tree_iter, _) = read_tree_selection(forest_path, pop_name, selection=inds.tolist())
-                color = hex2rgb(category_colors[category%len(category_colors)])
-                for (gid,tree_dict) in tree_iter:
-                    pts_plots[pop_name].append(plot_tree_graph(tree_dict, color, line_width))
-            else:
-                x = initial_pts[:,0]
-                y = initial_pts[:,1]
-                z = initial_pts[:,2]
-                s = rate_array
-                nodes = mlab.points3d(x, y, z, s, colormap=category_colormaps[category], scale_factor=marker_scale)
-                nodes.glyph.color_mode = 'color_by_scalar'
-                pts_plots[pop_name].append(nodes)
+            x = initial_pts[:,0]
+            y = initial_pts[:,1]
+            z = initial_pts[:,2]
+            s = rate_array 
+            nodes = mlab.points3d(x, y, z, s, colormap=category_colormaps[category], scale_factor=marker_scale)
+            nodes.glyph.color_mode = 'color_by_scalar'
+            pts_plots.append(nodes)
     else:
         for p, (pop_name, spkinds, spkts) in enumerate(data):
             rinds = np.where(np.logical_and(spkts >= t0, spkts <= t1))
             cinds = spkinds[rinds] - population_ranges[pop_name][0]
+            initial_pts = coords_dict[pop_name][cinds,:]
             category = pop_categories[pop_name]
             color = hex2rgb(category_colors[category%len(category_colors)])
-            if (pop_name in plot_trees) and forest_path:
-                (tree_iter, _) = read_tree_selection(forest_path, pop_name, selection=spkinds[rinds].tolist())
-                for (gid,tree_dict) in tree_iter:
-                    pts_plots[pop_name].append(plot_tree_graph(tree_dict, color, line_width))
-            else:
-                initial_pts = coords_dict[pop_name][cinds,:]
-                nodes = mlab.points3d(*initial_pts.T, color=color, scale_factor=marker_scale)
-                pts_plots[pop_name].append(nodes)
+            nodes = mlab.points3d(*initial_pts.T, color=color, scale_factor=marker_scale)
+            pts_plots.append(nodes)
 
     #fig.scene.x_plus_view()
 
@@ -1354,33 +1315,16 @@
             logger.info('frame %d' % frame)
             t0 = time_bins[frame]
             t1 = time_bins[frame+1]
-            fig.scene.disable_render = True
             for p, (pop_name, spkinds, spkts) in enumerate(data):
                 rinds = np.where(np.logical_and(spkts >= t0, spkts <= t1))
                 cinds = spkinds[rinds] - population_ranges[pop_name][0]
-                if (pop_name in plot_trees) and forest_path:
-                    category = pop_categories[pop_name]
-                    color = hex2rgb(category_colors[category%len(category_colors)])
-                    for obj in pts_plots[pop_name]:
-                        obj.remove()
-                    pts_plots[pop_name].clear()
-                    inds = spkinds[rinds].tolist()
-                    logger.info('reading tree indices %s' % str(inds))
-                    (tree_iter, _) = read_tree_selection(forest_path, pop_name, selection=inds)
-                    for (gid,tree_dict) in tree_iter:
-                        pts_plots[pop_name].append(plot_tree_graph(tree_dict, color, line_width))
-                else:
-                    frame_pts = coords_dict[pop_name][cinds,:]
-                    pts_plots[pop_name][0].mlab_source.reset(x=frame_pts[:,0], y=frame_pts[:,1], z=frame_pts[:,2], scale_factor=marker_scale)
-            # Update time
-            time_text.text = 't = %.02f ms' % t0
+                frame_pts = coords_dict[pop_name][cinds,:]
+                pts_plots[p].mlab_source.reset(x=frame_pts[:,0], y=frame_pts[:,1], z=frame_pts[:,2], scale_factor=marker_scale)
             # Reposition the camera
             if rotate_anim:
                 mlab.view(azimuth=(-1.*frame) % 360.)
-            else:
-                mlab.view(azimuth=0., distance=3000.)
-            fig.scene.disable_render = False
-            logger.info('completed frame %d' % frame)
+            # Update time
+            time_text.text = 't = %.02f ms' % t0
             yield
             
     def anim_rates():
@@ -1390,15 +1334,7 @@
             for p, (pop_name, rates) in enumerate(sorted(viewitems(spkrate_dict))):
                 rate_array = np.asarray([this_rates[frame] for this_rates in rates[1]])
                 s = rate_array 
-                if (pop_name in plot_trees) and forest_path:
-                    for obj in pts_plots[pop_name]:
-                        obj.remove()
-                    pts_plots[pop_name].clear()
-                    (tree_iter, _) = read_tree_selection(forest_path, pop_name, selection=spkinds[rinds].tolist())
-                    for (gid,tree_dict) in tree_iter:
-                        pts_plots[pop_name].append(plot_tree_graph(tree_dict, color, line_width))
-                else:
-                    pts_plots[pop_name][0].mlab_source.set(scalars = s)
+                pts_plots[p].mlab_source.set(scalars = s)
             # Reposition the camera
             if rotate_anim:
                 mlab.view(azimuth=(-1.*frame) % 360.)
@@ -1406,9 +1342,9 @@
             yield
 
     if compute_rates:
-        do_anim = mlab.animate(anim_rates, support_movie=True)
+        do_anim = mlab.animate(anim_rates)
     else:
-        do_anim = mlab.animate(anim_spikes, support_movie=True)
+        do_anim = mlab.animate(anim_spikes)
 
     if fig_options.saveFig:
         fig.scene.movie_maker.record = True
@@ -1577,75 +1513,7 @@
     return fig
 
 
-<<<<<<< HEAD
-def plot_syn_weights(population, syn_path, weights_path, config, line_width=1., sample=0.05, weights_namespace='Synaptic Weights', color_edge_scalars=True, volume_opacity=0.1):
-    
-    env = Env(config_file=config)
-
-    rotate = env.geometry['Parametric Surface']['Rotation']
-
-    pop_min_extent = np.asarray(env.geometry['Cell Layers']['Minimum Extent'][population])
-    pop_max_extent = np.asarray(env.geometry['Cell Layers']['Maximum Extent'][population])
-
-    min_extents = env.geometry['Parametric Surface']['Minimum Extent']
-    max_extents = env.geometry['Parametric Surface']['Maximum Extent']
-    layer_min_extent = None
-    layer_max_extent = None
-    for ((layer_name,max_extent),(_,min_extent)) in zip(viewitems(max_extents),viewitems(min_extents)):
-        if layer_min_extent is None:
-            layer_min_extent = np.asarray(min_extent)
-        else:
-            layer_min_extent = np.minimum(layer_min_extent, np.asarray(min_extent))
-        if layer_max_extent is None:
-            layer_max_extent = np.asarray(max_extent)
-        else:
-            layer_max_extent = np.maximum(layer_max_extent, np.asarray(max_extent))
-
-    logger.info(("Layer minimum extents: %s" % (str(layer_min_extent))))
-    logger.info(("Layer maximum extents: %s" % (str(layer_max_extent))))
-
-    (population_ranges, _) = read_population_ranges(forest_path)
-
-    population_start = population_ranges[population][0]
-    population_count = population_ranges[population][1]
-
-    import networkx as nx
-    
-    if longitudinal_extent is None:
-        #(trees, _) = NeuroH5TreeGen(forest_path, population)
-        if isinstance(sample, numbers.Real):
-            s = np.random.random_sample((population_count,))
-            selection = np.where(s <= sample) + population_start
-        else:
-            selection = list(sample)
-    else:
-        print('Reading distances...')
-        distances = read_cell_attributes(coords_path, population, namespace=distances_namespace)
-    
-        soma_distances = { k: (v['U Distance'][0], v['V Distance'][0]) for (k,v) in distances }
-        del distances
-
-        lst = []
-        for k, v in viewitems(soma_distances):
-            if v[0] >= longitudinal_extent[0] and v[0] <= longitudinal_extent[1]:
-                lst.append(k)
-        sample_range = np.asarray(lst)
-                          
-        if isinstance(sample, numbers.Real):
-            s = np.random.random_sample(sample_range.shape)
-            selection = sample_range[np.where(s <= sample)]
-        else:
-            raise RuntimeError('Sample must be a real number')
-
-    print('%d trees selected from population %s' % (len(selection), population))
-    (tree_iter, _) = read_tree_selection(forest_path, population, selection=selection.tolist())
-
-
-
-def plot_lfp_spectrogram(config, input_path, time_range = None, window_size=1024, overlap=0.5, frequency_range=(0, 400.), **kwargs):
-=======
 def plot_lfp_spectrogram(config, input_path, time_range = None, window_size=4096, overlap=0.9, frequency_range=(0, 400.), **kwargs):
->>>>>>> 6e1fa13e
     '''
     Line plot of LFP power spectrogram. Returns figure handle.
 
@@ -2380,11 +2248,7 @@
     return fig
 
 
-<<<<<<< HEAD
-def plot_spike_rates (input_path, namespace_id, include = ['eachPop'], time_range = None, time_variable='t', meansub=False, max_units = None, labels = 'legend', bin_size = 100., graph_type='raster2d', progress=False, **kwargs):
-=======
 def plot_spike_rates (input_path, namespace_id, include = ['eachPop'], time_range = None, time_variable='t', meansub=False, max_units = None, labels = 'legend', bin_size = 100., threshold=None, graph_type='raster2d', progress=False, **kwargs):
->>>>>>> 6e1fa13e
     ''' 
     Plot of network firing rates. Returns the figure handle.
 
@@ -2427,9 +2291,6 @@
     spkrate_dict = {}
     for subset, spkinds, spkts in zip(spkpoplst, spkindlst, spktlst):
         spkdict = spikedata.make_spike_dict(spkinds, spkts)
-        if (max_units is not None) and len(spkdict) > max_units:
-            spksel  = list(spkdict.items())[0:max_units]
-            spkdict = dict(spksel)
         sdf_dict = spikedata.spike_density_estimate(subset, spkdict, time_bins, progress=progress)
         i = 0
         rate_dict = {}
@@ -2477,33 +2338,25 @@
 
         color = dflt_colors[iplot%len(dflt_colors)]
 
-        ax = plt.subplot(len(spkpoplst),1,iplot+1)  # if subplot, create new subplot
+        plt.subplot(len(spkpoplst),1,iplot+1)  # if subplot, create new subplot
         if meansub:
             plt.title ('%s Mean-subtracted Instantaneous Firing Rate' % str(subset), fontsize=fig_options.fontSize)
         else:
             plt.title ('%s Instantaneous Firing Rate' % str(subset), fontsize=fig_options.fontSize)
 
-        if graph_type == 'raster2d':
-            im = plt.imshow(rate_matrix, origin='upper', aspect='auto', interpolation='none',
-                            extent=[time_range[0], time_range[1], 0, rate_matrix.shape[0]], cmap=fig_options['colormap'])
-            im.axes.tick_params(labelsize=fig_options.fontSize)
-            cbar = plt.colorbar(im)
-            cbar.ax.set_ylabel('Firing Rate (Hz)', fontsize=fig_options.fontSize)
-            cbar.ax.tick_params(labelsize=fig_options.fontSize)
-            if iplot == 0: 
-                plt.ylabel('Relative Cell Index', fontsize=fig_options.fontSize)
-        elif graph_type == 'raster1d':
-            segments = [np.column_stack((np.asarray(time_bins), np.array(rate_matrix[i,:]).flatten()))
-                        for i in range(rate_matrix.shape[0])]
-            for segment in segments:
-                plt.plot(segment[:,0], segment[:,1])
-        else:
-            raise RuntimeError('plot_rates: unknown graph type %s' % graph_type)
-            
-        
+        im = plt.imshow(rate_matrix, origin='upper', aspect='auto', interpolation='none',
+                        extent=[time_range[0], time_range[1], 0, rate_matrix.shape[0]], cmap=fig_options['colormap'])
+
+        im.axes.tick_params(labelsize=fig_options.fontSize)
+        
+        if iplot == 0: 
+            plt.ylabel('Relative Cell Index', fontsize=fig_options.fontSize)
         if iplot == len(spkpoplst)-1:
             plt.xlabel('Time (ms)', fontsize=fig_options.fontSize)
 
+        cbar = plt.colorbar(im)
+        cbar.ax.set_ylabel('Firing Rate (Hz)', fontsize=fig_options.fontSize)
+        cbar.ax.tick_params(labelsize=fig_options.fontSize)
 
     if fig_options.saveFig:
         if isinstance(fig_options.saveFig, basestring):
@@ -3035,11 +2888,10 @@
         populations = list(population_names)
 
     this_spike_namespace = '%s %s %s' % (spike_namespace_id, arena_id, trajectory_id)
-    this_spike_namespace = spike_namespace_id
 
     spkdata = spikedata.read_spike_events(spike_input_path, populations, this_spike_namespace,
                                           spike_train_attr_name=spike_train_attr_name, time_range=time_range)
-    
+
     spkpoplst = spkdata['spkpoplst']
     spkindlst = spkdata['spkindlst']
     spktlst = spkdata['spktlst']
@@ -3070,6 +2922,7 @@
         MI_dict = spikedata.spatial_information(subset, trajectory, spkdict, time_range, position_bin_size,
                                                 arena_id=arena_id, trajectory_id=trajectory_id,
                                                 output_file_path=output_file_path, **kwargs)
+
         MI_lst = []
         for ind in sorted(MI_dict.keys()):
             MI = MI_dict[ind]
@@ -3079,15 +2932,15 @@
         MI_array = np.asarray(MI_lst, dtype=np.float32)
         del MI_lst
 
-        label = str(subset) + ' (%i active; mean MI %.2f bits)' % (len(MI_array), np.mean(MI_array))
+        label = str(subset) + ' (%i active; mean MI %.2f bits)' % (len(pop_active_cells[subset]), np.mean(MI_array))
         plt.subplot(len(spkpoplst), 1, iplot + 1)
         plt.title(label, fontsize=fig_options.fontSize)
 
         color = dflt_colors[iplot % len(dflt_colors)]
 
-        MI_hist, bin_edges = np.histogram(MI_array, bins=10)
+        MI_hist, bin_edges = np.histogram(MI_array, bins='auto')
         bin_centers = 0.5 * (bin_edges[1:] + bin_edges[:-1])
-        plt.bar(bin_centers, MI_hist, color=color, align='edge', width=0.3 * (np.mean(np.diff(bin_edges))))
+        plt.bar(bin_centers, MI_hist, color=color, width=0.3 * (np.mean(np.diff(bin_edges))))
 
         plt.xticks(fontsize=fig_options.fontSize)
 
@@ -3164,7 +3017,7 @@
 
 
 def plot_place_fields(spike_input_path, spike_namespace_id, trajectory_path, arena_id, trajectory_id, populations=None,
-                      bin_size=10.0, min_pf_width=10., min_pf_rate=None, spike_train_attr_name='t', time_range=None, alpha_fill=0.2,
+                      bin_size=10.0, min_pf_width=10., spike_train_attr_name='t', time_range=None, alpha_fill=0.2,
                       overlay=False, output_file_path=None, plot_dir_path=None, **kwargs):
     """
     Plots distributions of place fields per cell. Returns figure handle.
@@ -3241,7 +3094,7 @@
                                                          output_file_path=output_file_path, **kwargs)
         PF_dict = spikedata.place_fields(subset, bin_size, rate_bin_dict, trajectory, arena_id=arena_id,
                                           trajectory_id=trajectory_id, output_file_path=output_file_path,
-                                          min_pf_width=min_pf_width, min_pf_rate=min_pf_rate, **kwargs)
+                                          min_pf_width=min_pf_width, **kwargs)
         
         PF_count_lst  = []
         PF_infield_rate_lst = []
