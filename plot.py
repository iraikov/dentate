--- conflicted
+++ resolved
@@ -3092,12 +3092,8 @@
 
 
         
-<<<<<<< HEAD
 def plot_stimulus_spatial_rate_map (input_path, coords_path, stimulus_namespace, distances_namespace, include,
                                     normed = False, binSize = 50, figSize = (8,8), fontSize = 14, saveFig = None, showFig = True):
-=======
-def plot_stimulus_spatial_rate_map (input_path, coords_path, trajectory_id, stimulus_namespace, distances_namespace, include, binSize = 100., fromSpikes = True, normed = False, figSize = (8,8), fontSize = 14, saveFig = None, showFig = True, verbose=False):
->>>>>>> 55b41f83
     ''' 
 
         - input_path: file with stimulus data
@@ -3155,32 +3151,18 @@
         y_min = np.min(distance_V)
         y_max = np.max(distance_V)
 
-<<<<<<< HEAD
-        dx = (x_max - x_min) / binSize
-        dy = (y_max - y_min) / binSize
-
-        (H1, xedges, yedges) = np.histogram2d(distance_U, distance_V, bins=[dx, dy], \
-                                              weights=rate_sums, normed=normed)
-
-        (H2, xedges, yedges) = np.histogram2d(distance_U, distance_V, bins=[dx, dy])
-=======
         dx = int((x_max - x_min) / binSize)
         dy = int((y_max - y_min) / binSize)
 
         (H1, xedges, yedges)  = np.histogram2d(distance_U, distance_V, bins=[dx, dy], weights=spikes)
         (H2, xedges, yedges)  = np.histogram2d(distance_U, distance_V, bins=[dx, dy])
->>>>>>> 55b41f83
         nz = np.where(H2 > 0.0)
         zeros = np.where(H2 == 0.0)
 
         H = np.zeros_like(H1)
         H[nz] = np.divide(H1[nz], H2[nz])
-<<<<<<< HEAD
-        H = np.divide(H, 10000.)
-=======
         if fromSpikes:
             H = np.divide(H, T)
->>>>>>> 55b41f83
         H[zeros] = None
 
         X, Y = np.meshgrid(xedges, yedges)
