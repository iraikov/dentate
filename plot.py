--- conflicted
+++ resolved
@@ -3511,13 +3511,8 @@
                 for syn_id, syn in viewitems(syns):
                     # TODO: figure out what to do with spine synapses that are not inserted into a branch node
                     if from_mech_attrs:
-<<<<<<< HEAD
-                        this_param_val = syn_attrs.get_mech_attrs(gid, syn_id, syn_name)
+                        this_param_val = syn_attrs.get_mech_attrs(gid, syn_id, syn_name, throw_error=False)
                         if this_param_val is not None and param_name in this_param_val:
-=======
-                        this_param_val = syn_attrs.get_mech_attrs(gid, syn_id, syn_name, throw_error=False)
-                        if this_param_val is not None:
->>>>>>> 0e5e6f02
                             attr_vals['mech_attrs'][sec_type].append(this_param_val[param_name] * scale_factor)
                             syn_loc = syn.syn_loc
                             distances['mech_attrs'][sec_type].append(
