import numbers, os, copy
from collections import defaultdict
from scipy import interpolate, signal
import numpy as np
from mpi4py import MPI
import h5py
import matplotlib as mpl
import matplotlib.cm as cm
import matplotlib.lines as mlines
import matplotlib.pyplot as plt
from matplotlib import gridspec
from matplotlib.animation import FuncAnimation, writers
from matplotlib.colors import BoundaryNorm
from matplotlib.offsetbox import AnchoredText
from matplotlib.ticker import FormatStrFormatter, MaxNLocator
from mpl_toolkits.axes_grid1 import make_axes_locatable

from dentate.graph import vertex_distribution, vertex_metrics
from dentate.statedata import read_state
from dentate.cells import default_ordered_sec_types, get_distance_to_node
from dentate.env import Env
from dentate.synapses import get_syn_filter_dict, get_syn_mech_param
from dentate.utils import get_module_logger, Struct, add_bins, update_bins, finalize_bins
from dentate.utils import power_spectrogram, butter_bandpass_filter, kde_scipy, make_geometric_graph, viewitems, zip_longest, basestring
from dentate.io_utils import get_h5py_attr, set_h5py_attr
from neuroh5.io import NeuroH5ProjectionGen, bcast_cell_attributes, read_cell_attributes, read_population_names, read_population_ranges, read_projection_names, read_tree_selection

try:
    import dentate.spikedata as spikedata
except ImportError as e:
    print(('dentate.plot: problem importing module required by dentate.spikedata:', e))
try:
    import dentate.stimulus as stimulus
except ImportError as e:
    print(('dentate.plot: problem importing module required by dentate.stimulus:', e))
try:
    from dentate.geometry import DG_volume, measure_distance_extents, get_total_extents
except ImportError as e:
    print(('dentate.plot: problem importing module required by dentate.geometry:', e))

# This logger will inherit its settings from the root logger, created in dentate.env
logger = get_module_logger(__name__)

# Default figure configuration
default_fig_options = Struct(figFormat='png', lw=3, figSize=(15,8), fontSize=14, saveFig=None, showFig=True,
                             colormap=cm.jet, saveFigDir=None)

dflt_colors = ["#009BFF", "#E85EBE", "#00FF00", "#0000FF", "#FF0000", "#01FFFE", "#FFA6FE", 
              "#FFDB66", "#006401", "#010067", "#95003A", "#007DB5", "#FF00F6", "#FFEEE8", "#774D00",
              "#90FB92", "#0076FF", "#D5FF00", "#FF937E", "#6A826C", "#FF029D", "#FE8900", "#7A4782",
              "#7E2DD2", "#85A900", "#FF0056", "#A42400", "#00AE7E", "#683D3B", "#BDC6FF", "#263400",
              "#BDD393", "#00B917", "#9E008E", "#001544", "#C28C9F", "#FF74A3", "#01D0FF", "#004754",
              "#E56FFE", "#788231", "#0E4CA1", "#91D0CB", "#BE9970", "#968AE8", "#BB8800", "#43002C",
              "#DEFF74", "#00FFC6", "#FFE502", "#620E00", "#008F9C", "#98FF52", "#7544B1", "#B500FF",
              "#00FF78", "#FF6E41", "#005F39", "#6B6882", "#5FAD4E", "#A75740", "#A5FFD2", "#FFB167"]

rainbow_colors = ["#9400D3", "#4B0082", "#00FF00", "#FFFF00", "#FF7F00", "#FF0000"]

raster_colors = ['#8dd3c7', '#ffed6f', '#bebada', '#fb8072', '#80b1d3', '#fdb462',
                    '#b3de69', '#fccde5', '#d9d9d9', '#bc80bd', '#ccebc5']


def hex2rgb(hexcode):
    if hasattr(hexcode, 'decode'):
        return tuple([ float(b)/255.0 for b in map(ord,hexcode[1:].decode('hex')) ])
    else:
        import codecs
        bhexcode = bytes(hexcode[1:], 'utf-8')
        return tuple([ float(b)/255.0 for b in codecs.decode(bhexcode, 'hex') ])

mpl.rcParams['svg.fonttype'] = 'none'
mpl.rcParams['font.size'] = 14.
mpl.rcParams['font.sans-serif'] = 'Arial'
mpl.rcParams['text.usetex'] = False

def show_figure():
    try:
        plt.show(block=False)
    except:
        plt.show()


def save_figure(file_name_prefix, fig=None, **kwargs):
    """

    :param file_name_prefix:
    :param fig: :class:'plt.Figure'
    :param kwargs: dict
    """
    fig_options = copy.copy(default_fig_options)
    fig_options.update(kwargs)
    fig_file_path = '%s.%s' % (file_name_prefix, fig_options.figFormat)
    if fig_options.saveFigDir is not None:
        fig_file_path = '%s/%s' % (fig_options.saveFigDir, fig_file_path)
    if fig is not None:
        fig.savefig(fig_file_path)
    else:
        plt.savefig(fig_file_path)


def plot_graph(x, y, z, start_idx, end_idx, edge_scalars=None, edge_color=None, **kwargs):
    """ 
    Shows graph edges using Mayavi

    Parameters
    -----------
        x: ndarray
            x coordinates of the points
        y: ndarray
            y coordinates of the points
        z: ndarray
            z coordinates of the points
        edge_scalars: ndarray, optional
            optional data to give the color of the edges.
        kwargs:
            extra keyword arguments are passed to quiver3d.
    """
    from mayavi import mlab
    if edge_color is not None:
        kwargs['color'] = edge_color
    mlab.points3d(x[0],y[0],z[0],
                  mode='cone',
                  scale_factor=50,
                  **kwargs)
    vec = mlab.quiver3d(x[start_idx],
                        y[start_idx],
                        z[start_idx],
                        x[end_idx] - x[start_idx],
                        y[end_idx] - y[start_idx],
                        z[end_idx] - z[start_idx],
                        scalars=edge_scalars,
                        mode='2ddash',
                        scale_factor=1,
                        **kwargs)
    if edge_scalars is not None:
        vec.glyph.color_mode = 'color_by_scalar'
    return vec


def plot_spatial_bin_graph(graph_dict, **kwargs):
    
    import hiveplot as hv
    import networkx as nx
    
    edge_dflt_colors = ['red','crimson','coral','purple']
    
    fig_options = copy.copy(default_fig_options)
    fig_options.update(kwargs)

    label = graph_dict['label']
    GU = graph_dict['U graph']

    destination = graph_dict['destination']
    sources = graph_dict['sources']

    nodes = {}
    nodes[destination] = [(s,d) for s, d in GU.nodes() if s == destination]
    for source in sources:
        nodes[source] = [(s,d) for s, d in GU.nodes() if s == source]

    snodes = {}
    for group, nodelist in viewitems(nodes):
        snodes[group] = sorted(nodelist)

    edges = {}
    for source in sources:
        edges[source] = [(u,v,d) for u,v,d in GU.edges(data=True) if v[0] == source]

    nodes_cmap = dict()
    nodes_cmap[destination] = 'blue'
    for i, source in enumerate(sources):
        nodes_cmap[source] = raster_colors[i]

    edges_cmap = dict()
    for i, source in enumerate(sources):
        edges_cmap[source] = dflt_colors[i]

    hvpl = hv.HivePlot(snodes, edges, nodes_cmap, edges_cmap)
    hvpl.draw()

    filename = '%s.%s' % (label, fig_options.figFormat)
    plt.savefig(filename)
    

def plot_vertex_metrics(env, connectivity_path, coords_path, vertex_metrics_namespace, distances_namespace, destination, sources, bin_size = 50., metric='Indegree', normed = False, graph_type = 'histogram2d', **kwargs):
    """
    Plot vertex metric with respect to septo-temporal position (longitudinal and transverse arc distances to reference points).

    :param connectivity_path:
    :param coords_path:
    :param distances_namespace: 
    :param destination_pop: 

    """

    fig_options = copy.copy(default_fig_options)
    fig_options.update(kwargs)

    (distance_U, distance_V, degrees_dict) = \
        vertex_metrics(connectivity_path, coords_path, vertex_metrics_namespace, distances_namespace, destination,
                       sources, bin_size, metric)
    
    distance_x_min = np.min(distance_U)
    distance_x_max = np.max(distance_U)
    distance_y_min = np.min(distance_V)
    distance_y_max = np.max(distance_V)

    ((x_min, x_max), (y_min, y_max)) = measure_distance_extents(env)

    dx = int((distance_x_max - distance_x_min) / bin_size)
    dy = int((distance_y_max - distance_y_min) / bin_size)

    for source, degrees in viewitems(degrees_dict):
        
        fig = plt.figure(figsize=fig_options.figSize)
        ax = plt.gca()
        ax.axis([x_min, x_max, y_min, y_max])

        if graph_type == 'histogram1d':
            bins_U = np.linspace(x_min, x_max, dx)
            bins_V = np.linspace(y_min, y_max, dy)
            hist_vals_U, bin_edges_U = np.histogram(distance_U, bins = bins_U, weights=degrees)
            hist_vals_V, bin_edges_V = np.histogram(distance_V, bins = bins_V, weights=degrees)
            gs  = gridspec.GridSpec(3, 1, height_ratios=[2,1,2])
            ax1 = plt.subplot(gs[0])
            ax1.plot (bin_edges_U[:-1], hist_vals_U)
            ax1.set_title('%s distribution for destination: %s source: %s' % (metric, destination, source), fontsize=fig_options.fontSize)
            ax2 = plt.subplot(gs[2])
            ax2.plot (bin_edges_V[:-1], hist_vals_V)
            ax1.set_xlabel('Arc distance (septal - temporal) (um)', fontsize=fig_options.fontSize)
            ax2.set_xlabel('Arc distance (supra - infrapyramidal)  (um)', fontsize=fig_options.fontSize)
            ax1.set_ylabel('Number of edges', fontsize=fig_options.fontSize)
            ax2.set_ylabel('Number of edges', fontsize=fig_options.fontSize)
            ax1.tick_params(labelsize=fig_options.fontSize)
            ax2.tick_params(labelsize=fig_options.fontSize)
            plt.subplot(gs[1]).remove()
        elif graph_type == 'histogram2d':
            if normed:
                (H1, xedges, yedges) = np.histogram2d(distance_U, distance_V, bins=[dx, dy], weights=degrees, normed=normed)
                (H2, xedges, yedges) = np.histogram2d(distance_U, distance_V, bins=[dx, dy])
                H = np.zeros(H1.shape)
                nz = np.where(H2 > 0.0)
                H[nz] = np.divide(H1[nz], H2[nz])
                H[nz] = np.divide(H[nz], np.max(H[nz]))
            else:
                (H, xedges, yedges) = np.histogram2d(distance_U, distance_V, bins=[dx, dy], weights=degrees)
                 
            X, Y = np.meshgrid(xedges, yedges)
            pcm = ax.pcolormesh(X, Y, H.T)
            cb = fig.colorbar(pcm, ax=ax, shrink=0.5, aspect=20)
            cb.ax.tick_params(labelsize=fig_options.fontSize)
        else:
            raise ValueError('Unknown graph type %s' % graph_type)

        ax.tick_params(labelsize=fig_options.fontSize)
        ax.set_xlabel('Arc distance (septal - temporal) (um)', fontsize=fig_options.fontSize)
        ax.set_ylabel('Arc distance (supra - infrapyramidal)  (um)', fontsize=fig_options.fontSize)
        ax.set_title('%s distribution for destination: %s source: %s' % (metric, destination, source), fontsize=fig_options.fontSize)
        ax.set_aspect('equal')
    
        if fig_options.saveFig:
            if isinstance(fig_options.saveFig, basestring):
                filename = fig_options.saveFig
            else:
                filename = '%s to %s %s %s.%s' % (source, destination, metric, graph_type, fig_options.figFormat)
                plt.savefig(filename)

        if fig_options.showFig:
            show_figure()


def plot_vertex_distribution(connectivity_path, coords_path, distances_namespace, destination, sources, 
                             bin_size=20.0, cache_size=100, comm=None, **kwargs):
    """
    Plot vertex distribution with respect to septo-temporal distance

    :param connectivity_path:
    :param coords_path:
    :param distances_namespace: 
    :param destination: 
    :param source: 

    """
    fig_options = copy.copy(default_fig_options)
    fig_options.update(kwargs)

    if comm is None:
        comm = MPI.COMM_WORLD

    rank = comm.Get_rank()

    has_vertex_dist_metrics = False
    if rank == 0:
        f = h5py.File(connectivity_path, 'r')
        if 'Vertex Distribution' in f:
            has_vertex_dist_metrics = True
            vertex_distribution_dict = {dist_type: { destination: {} }
                                            for dist_type in ['Total distance', 'U distance', 'V distance']}
            for source in sources:
                dist_hist_array = f['Vertex Distribution']['Total distance'][destination][source]
                dist_u_hist_array = f['Vertex Distribution']['U distance'][destination][source]
                dist_v_hist_array = f['Vertex Distribution']['V distance'][destination][source]
                vertex_distribution_dict['Total distance'][destination][source] = dist_hist_array[()]
                vertex_distribution_dict['U distance'][destination][source] = dist_u_hist_array[()]
                vertex_distribution_dict['V distance'][destination][source] = dist_v_hist_array[()]
        f.close()

    has_vertex_dist_metrics = comm.bcast(has_vertex_dist_metrics, root=0)
    
    if not has_vertex_dist_metrics:
        vertex_distribution_dict = vertex_distribution(connectivity_path, coords_path,
                                                        distances_namespace,
                                                        destination, sources,
                                                        bin_size, cache_size, comm=comm)
        
        
                    
    if rank == 0:
        for source in sources:
            if has_vertex_dist_metrics:
                dist_hist_array = vertex_distribution_dict['Total distance'][destination][source]
                dist_u_hist_array = vertex_distribution_dict['U distance'][destination][source]
                dist_v_hist_array =vertex_distribution_dict['V distance'][destination][source]
                dist_hist_vals = dist_hist_array[0,:]
                dist_bin_edges = dist_hist_array[1,:]
                dist_u_hist_vals = dist_u_hist_array[0,:]
                dist_u_bin_edges = dist_u_hist_array[1,:]
                dist_v_hist_vals = dist_v_hist_array[0,:]
                dist_v_bin_edges = dist_v_hist_array[1,:]
            else:
                dist_hist_vals, dist_bin_edges = vertex_distribution_dict['Total distance'][destination][source]
                dist_u_hist_vals, dist_u_bin_edges = vertex_distribution_dict['U distance'][destination][source]
                dist_v_hist_vals, dist_v_bin_edges = vertex_distribution_dict['V distance'][destination][source]

            fig, (ax1, ax2, ax3) = plt.subplots(1, 3, figsize=fig_options.figSize)
            fig.suptitle('Distribution of connection distances for projection %s -> %s' % (source, destination), fontsize=fig_options.fontSize)

            ax1.fill_between(dist_bin_edges, dist_hist_vals, alpha=0.5)
            ax1.set_xlabel('Total distance (um)', fontsize=fig_options.fontSize)
            ax1.set_ylabel('Number of connections', fontsize=fig_options.fontSize)
        
            ax2.fill_between(dist_u_bin_edges, dist_u_hist_vals, alpha=0.5)
            ax2.set_xlabel('Septal - temporal (um)', fontsize=fig_options.fontSize)
            
            ax3.fill_between(dist_v_bin_edges, dist_v_hist_vals, alpha=0.5)
            ax3.set_xlabel('Supra - infrapyramidal (um)', fontsize=fig_options.fontSize)

            ax1.tick_params(labelsize=fig_options.fontSize)
            ax2.tick_params(labelsize=fig_options.fontSize)
            ax3.tick_params(labelsize=fig_options.fontSize)
            
            if fig_options.saveFig:
                if isinstance(fig_options.saveFig, basestring):
                    filename = fig_options.saveFig
                else:
                    filename = 'Connection distance %s to %s.%s' % (source, destination, fig_options.figFormat)
                    plt.savefig(filename)
                    
            if fig_options.showFig:
                show_figure()
                
    comm.barrier()

    

def plot_single_vertex_dist(env, connectivity_path, coords_path, distances_namespace, target_gid,
                            destination, source, extent_type='local', direction='in',
                            bin_size=20.0, normed=False, comm=None, **kwargs):
    """
    Plot vertex distribution with respect to septo-temporal distance for a single postsynaptic cell

    :param connectivity_path:
    :param coords_path:
    :param distances_namespace: 
    :param destination_gid: 
    :param destination: 
    :param source: 

    """
    fig_options = copy.copy(default_fig_options)
    fig_options.update(kwargs)
    
    (population_ranges, _) = read_population_ranges(coords_path)

    destination_start = population_ranges[destination][0]
    destination_count = population_ranges[destination][1]

    if comm is None:
        comm = MPI.COMM_WORLD

    rank = comm.Get_rank()

    source_soma_distances = bcast_cell_attributes(coords_path, source, namespace=distances_namespace, comm=comm, root=0)
    destination_soma_distances = \
        bcast_cell_attributes(coords_path, destination, namespace=distances_namespace, comm=comm, root=0)

    ((total_x_min,total_x_max),(total_y_min,total_y_max)) = measure_distance_extents(env)

    source_soma_distance_U = {}
    source_soma_distance_V = {}
    destination_soma_distance_U = {}
    destination_soma_distance_V = {}
    for k,v in source_soma_distances:
        source_soma_distance_U[k] = v['U Distance'][0]
        source_soma_distance_V[k] = v['V Distance'][0]
    for k,v in destination_soma_distances:
        destination_soma_distance_U[k] = v['U Distance'][0]
        destination_soma_distance_V[k] = v['V Distance'][0]

    del(source_soma_distances)
    del(destination_soma_distances)
                
    g = NeuroH5ProjectionGen (connectivity_path, source, destination, comm=comm, cache_size=20)

    dist_bins = {}

    if direction == 'in':
        for (destination_gid,rest) in g:
            if destination_gid == target_gid:
                (source_indexes, attr_dict) = rest
                for source_gid in source_indexes:
                    dist_u = source_soma_distance_U[source_gid]
                    dist_v = source_soma_distance_V[source_gid]
                    update_bins(dist_bins, bin_size, dist_u, dist_v)
                break
    elif direction == 'out':
        for (destination_gid,rest) in g:
            if rest is not None:
                (source_indexes, attr_dict) = rest
                for source_gid in source_indexes:
                    if source_gid == target_gid:
                        dist_u = destination_soma_distance_U[destination_gid]
                        dist_v = destination_soma_distance_V[destination_gid]
                        update_bins(dist_bins, bin_size, dist_u, dist_v)
    else:
        raise RuntimeError('Unknown direction type %s' % str(direction))

    add_bins_op = MPI.Op.Create(add_bins, commute=True)
    dist_bins = comm.reduce(dist_bins, op=add_bins_op)

    if rank == 0:

        dist_hist_vals, dist_u_bin_edges, dist_v_bin_edges = finalize_bins(dist_bins, bin_size)

        dist_x_min = dist_u_bin_edges[0]
        dist_x_max = dist_u_bin_edges[-1]
        dist_y_min = dist_v_bin_edges[0]
        dist_y_max = dist_v_bin_edges[-1]
        
        if extent_type == 'local':
            x_min = dist_x_min
            x_max = dist_x_max
            y_min = dist_y_min
            y_max = dist_y_max
        elif extent_type == 'global':
            x_min = total_x_min
            x_max = total_x_max
            y_min = total_y_min
            y_max = total_y_max
        else:
            raise RuntimeError('Unknown extent type %s' % str(extent_type))

        X, Y = np.meshgrid(dist_u_bin_edges, dist_v_bin_edges)

        fig = plt.figure(figsize=fig_options.figSize)

        ax = plt.gca()
        ax.axis([x_min, x_max, y_min, y_max])

        if direction == 'in':
            ax.plot(destination_soma_distance_U[target_gid], \
                    destination_soma_distance_V[target_gid], \
                    'r+', markersize=12, mew=3)
        elif direction == 'out':
            ax.plot(source_soma_distance_U[target_gid], \
                    source_soma_distance_V[target_gid], \
                    'r+', markersize=12, mew=3)
        else:
            raise RuntimeError('Unknown direction type %s' % str(direction))

        H = np.array(dist_hist_vals.todense())
        if normed:
            H = np.divide(H.astype(float), float(np.max(H)))
        pcm_boundaries = np.arange(0, np.max(H), .1)
        cmap_pls = plt.cm.get_cmap('PuBu',len(pcm_boundaries))
        pcm_colors = list(cmap_pls(np.arange(len(pcm_boundaries))))
        pcm_cmap = mpl.colors.ListedColormap(pcm_colors[:-1], "")
        pcm_cmap.set_under(pcm_colors[0], alpha=0.0)
        
        pcm = ax.pcolormesh(X, Y, H.T, cmap=pcm_cmap)

#        pcm = ax.pcolormesh(X, Y, H.T, cmap=pcm_cmap,
#                            norm = mpl.colors.BoundaryNorm(pcm_boundaries, ncolors=len(pcm_boundaries)-1,
#                                                            clip=False))

        clb_label = 'Normalized number of connections' if normed else 'Number of connections'
        clb = fig.colorbar(pcm, ax=ax, shrink=0.5, label=clb_label)
        clb.ax.tick_params(labelsize=fig_options.fontSize)
    
        ax.set_aspect('equal')
        ax.set_facecolor(pcm_colors[0])
        ax.tick_params(labelsize=fig_options.fontSize)
        ax.set_xlabel('Arc distance (septal - temporal) (um)', fontsize=fig_options.fontSize)
        ax.set_ylabel('Arc distance (supra - infrapyramidal)  (um)', fontsize=fig_options.fontSize)
        ax.set_title('Connectivity distribution (%s) of %s to %s for gid: %i' % (direction, source, destination, target_gid), \
                    fontsize=fig_options.fontSize)
        

        if fig_options.showFig:
            show_figure()

        if fig_options.saveFig:
            if isinstance(fig_options.saveFig, basestring):
                filename = fig_options.saveFig
            else:
                filename = 'Connection distance %s %s to %s gid %i.%s' % (direction, source, destination, target_gid, fig_options.figFormat)
                plt.savefig(filename)
    
    

def plot_tree_metrics(env, forest_path, coords_path, population, metric_namespace='Tree Measurements', distances_namespace='Arc Distances', metric='dendrite_length', metric_index=0, percentile=None, **kwargs):
    """
    Plot tree length or area with respect to septo-temporal position (longitudinal and transverse arc distances).

    :param forest_path:
    :param coords_path:
    :param distances_namespace: 
    :param measures_namespace: 
    :param population: 

    """

    dx = 50
    dy = 50

    fig_options = copy.copy(default_fig_options)
    fig_options.update(kwargs)
        
    soma_distances = read_cell_attributes(coords_path, population, namespace=distances_namespace)
    
    tree_metrics = { k: v[metric][metric_index] for (k,v) in read_cell_attributes(forest_path, population, namespace=metric_namespace) }
        
    fig = plt.figure(1, figsize=plt.figaspect(1.) * 2.)
    ax = plt.gca()

    distance_U = {}
    distance_V = {}
    for k,v in soma_distances:
        distance_U[k] = v['U Distance'][0]
        distance_V[k] = v['V Distance'][0]
    
    sorted_keys = sorted(tree_metrics.keys())
    tree_metrics_array = np.array([tree_metrics[k] for k in sorted_keys])
    tree_metric_stats = (np.min(tree_metrics_array), np.max(tree_metrics_array), np.mean(tree_metrics_array))
    print(('min: %f max: %f mean: %f' % (tree_metric_stats)))

    if percentile is not None:
        percentile_value = np.percentile(tree_metrics_array, percentile)
        print('%f percentile value: %f' % (percentile, percentile_value))
        sample = np.where(tree_metrics_array >= percentile_value)
        tree_metrics_array = tree_metrics_array[sample]
        sorted_keys = np.asarray(sorted_keys)[sample]
        
    
    distance_U_array = np.array([distance_U[k] for k in sorted_keys])
    distance_V_array = np.array([distance_V[k] for k in sorted_keys])

    ((x_min, x_max), (y_min, y_max)) = measure_distance_extents(env)

    (H, xedges, yedges) = np.histogram2d(distance_U_array, distance_V_array, bins=[dx, dy], weights=tree_metrics_array)


    ax.axis([x_min, x_max, y_min, y_max])

    X, Y = np.meshgrid(xedges, yedges)
    pcm = ax.pcolormesh(X, Y, H.T)
    
    ax.set_xlabel('Arc distance (septal - temporal) (um)', fontsize=fig_options.fontSize)
    ax.set_ylabel('Arc distance (supra - infrapyramidal)  (um)', fontsize=fig_options.fontSize)
    ax.set_title('%s distribution for population: %s' % (metric, population), fontsize=fig_options.fontSize)
    ax.set_aspect('equal')
    fig.colorbar(pcm, ax=ax, shrink=0.5, aspect=20)
    
    if fig_options.saveFig:
        if isinstance(fig_options.saveFig, basestring):
            filename = fig_options.saveFig
        else:
            filename = population+' %s.%s' % (metric, fig_options.figFormat)
            plt.savefig(filename)

    if fig_options.showFig:
        show_figure()
    
    return ax


def plot_positions(env, label, distances, bin_size=50., graph_type ='kde', **kwargs):
    """
    Plot septo-temporal position (longitudinal and transverse arc distances).

    :param label: 
    :param distances: 

    """
        
    fig_options = copy.copy(default_fig_options)
    fig_options.update(kwargs)

    fig = plt.figure(1, figsize=plt.figaspect(1.) * 2.)
    ax = plt.gca()

    distance_U = {}
    distance_V = {}
    for k,v in distances:
        distance_U[k] = v['U Distance'][0]
        distance_V[k] = v['V Distance'][0]
    
    distance_U_array = np.asarray([distance_U[k] for k in sorted(distance_U.keys())])
    distance_V_array = np.asarray([distance_V[k] for k in sorted(distance_V.keys())])

    distance_x_min = np.min(distance_U_array)
    distance_x_max = np.max(distance_U_array)
    distance_y_min = np.min(distance_V_array)
    distance_y_max = np.max(distance_V_array)

    ((x_min, x_max), (y_min, y_max)) = measure_distance_extents(env)
    ax.axis([x_min, x_max, y_min, y_max])

    dx = int((distance_x_max - distance_x_min) / bin_size)
    dy = int((distance_y_max - distance_y_min) / bin_size)
    if graph_type == 'histogram1d':
        bins_U = np.linspace(x_min, x_max, dx)
        bins_V = np.linspace(y_min, y_max, dy)
        hist_vals_U, bin_edges_U = np.histogram(distance_U_array, bins = bins_U)
        hist_vals_V, bin_edges_V = np.histogram(distance_V_array, bins = bins_V)
        gs  = gridspec.GridSpec(2, 1, height_ratios=[2,1])
        ax1 = plt.subplot(gs[0])
        ax1.bar (bin_edges_U[:-1], hist_vals_U, width=dx)
        ax1.set_title('Position distribution for %s' % (label), fontsize=fig_options.fontSize)
        ax2 = plt.subplot(gs[1])
        ax2.bar (bin_edges_V[:-1], hist_vals_V, width=dy)
        ax1.set_xlabel('Arc distance (septal - temporal) (um)', fontsize=fig_options.fontSize)
        ax2.set_xlabel('Arc distance (supra - infrapyramidal)  (um)', fontsize=fig_options.fontSize)
        ax1.set_ylabel('Number of cells', fontsize=fig_options.fontSize)
        ax2.set_ylabel('Number of cells', fontsize=fig_options.fontSize)
    elif graph_type == 'histogram2d':
        (H, xedges, yedges) = np.histogram2d(distance_U_array, distance_V_array, bins=[dx, dy])
        X, Y = np.meshgrid(xedges, yedges)
        Hint = H[:-1, :-1]
        levels = MaxNLocator(nbins=150).tick_values(Hint.min(), Hint.max())
        cmap = plt.get_cmap('jet')
        norm = BoundaryNorm(levels, ncolors=cmap.N, clip=True)
        p = ax.contourf(X[:-1,:-1] + (bin_size / 2), Y[:-1,:-1]+(bin_size / 2), H.T, levels=levels, cmap=cmap)
        fig.colorbar(p, ax=ax, shrink=0.5, aspect=20)
    elif graph_type == 'kde':
        X, Y, Z    = kde_scipy(distance_U_array, distance_V_array, bin_size)
        p    = ax.imshow(Z, origin='lower', aspect='auto', extent=[x_min, x_max, y_min, y_max])
        fig.colorbar(p, ax=ax, shrink=0.5, aspect=20)
    else:
        raise ValueError('Unknown graph type %s' % graph_type)
    ax.set_xlabel('Arc distance (septal - temporal) (um)', fontsize=fig_options.fontSize)
    ax.set_ylabel('Arc distance (supra - infrapyramidal)  (um)', fontsize=fig_options.fontSize)
    ax.set_title('Position distribution for %s' % (label), fontsize=fig_options.fontSize)
    ax.set_aspect('equal')
    
    if fig_options.saveFig:
        if isinstance(fig_options.saveFig, basestring):
            filename = fig_options.saveFig
        else:
            filename = '%s Positions.%s' % (label, fig_options.figFormat)
            plt.savefig(filename)

    if fig_options.showFig:
        show_figure()
    
    return ax


def plot_coordinates(coords_path, population, namespace, index = 0, graph_type = 'scatter', bin_size = 0.01, xyz = False, **kwargs):
    """
    Plot coordinates

    :param coords_path:
    :param namespace: 
    :param population: 

    """
    fig_options = copy.copy(default_fig_options)
    fig_options.update(kwargs)
        
    soma_coords = read_cell_attributes(coords_path, population, namespace=namespace)
    
        
    fig = plt.figure(1, figsize=plt.figaspect(1.) * 2.)
    ax = plt.gca()

    coord_U = {}
    coord_V = {}
    if xyz:
        for k,v in soma_coords:
            coord_U[k] = v['X Coordinate'][index]
            coord_V[k] = v['Y Coordinate'][index]
    else:
        for k,v in soma_coords:
            coord_U[k] = v['U Coordinate'][index]
            coord_V[k] = v['V Coordinate'][index]
    
    coord_U_array = np.asarray([coord_U[k] for k in sorted(coord_U.keys())])
    coord_V_array = np.asarray([coord_V[k] for k in sorted(coord_V.keys())])

    x_min = np.min(coord_U_array)
    x_max = np.max(coord_U_array)
    y_min = np.min(coord_V_array)
    y_max = np.max(coord_V_array)

    dx = int((x_max - x_min) / bin_size)
    dy = int((y_max - y_min) / bin_size)

    if graph_type == 'scatter':
        ax.scatter(coord_U_array, coord_V_array, alpha=0.1, linewidth=0)
        ax.axis([x_min, x_max, y_min, y_max])
    elif graph_type == 'histogram2d':
        (H, xedges, yedges) = np.histogram2d(coord_U_array, coord_V_array, bins=[dx, dy])
        X, Y = np.meshgrid(xedges, yedges)
        Hint = H[:-1, :-1]
        levels = MaxNLocator(nbins=25).tick_values(Hint.min(), Hint.max())
        cmap = plt.get_cmap('jet')
        norm = BoundaryNorm(levels, ncolors=cmap.N, clip=True)
        p = ax.contourf(X[:-1,:-1] + (bin_size / 2), Y[:-1,:-1]+(bin_size / 2), H.T, levels=levels, cmap=cmap)
        fig.colorbar(p, ax=ax, shrink=0.5, aspect=20)
    else:
        raise ValueError('Unknown graph type %s' % graph_type)

    if xyz:
        ax.set_xlabel('X coordinate (um)', fontsize=fig_options.fontSize)
        ax.set_ylabel('Y coordinate (um)', fontsize=fig_options.fontSize)
    else:
        ax.set_xlabel('U coordinate (septal - temporal)', fontsize=fig_options.fontSize)
        ax.set_ylabel('V coordinate (supra - infrapyramidal)', fontsize=fig_options.fontSize)
        
    ax.set_title('Coordinate distribution for population: %s' % (population), fontsize=fig_options.fontSize)
    
    if fig_options.saveFig:
        if isinstance(fig_options.saveFig, basestring):
            filename = fig_options.saveFig
        else:
            filename = population+' Coordinates.%s' % fig_options.figFormat
            plt.savefig(filename)

    if fig_options.showFig:
        show_figure()
    
    return ax


def plot_projected_coordinates(coords_path, population, namespace, index = 0, graph_type = 'scatter', bin_size = 10.0, project = 3.1, rotate = None, **kwargs):
    """
    Plot coordinates

    :param coords_path:
    :param namespace: 
    :param population: 

    """
    
    fig_options = copy.copy(default_fig_options)
    fig_options.update(kwargs)

    soma_coords = read_cell_attributes(coords_path, population, namespace=namespace)
    
        
    fig = plt.figure(1, figsize=plt.figaspect(1.) * 2.)
    ax = plt.gca()

    coord_X = {}
    coord_Y = {}
    for k,v in soma_coords:
        ucoord = v['U Coordinate'][index]
        vcoord = v['V Coordinate'][index]
        xyz = DG_volume (ucoord, vcoord, project, rotate=rotate)
        coord_X[k] = xyz[0,0]
        coord_Y[k] = xyz[0,1]
    
    coord_X_array = np.asarray([coord_X[k] for k in sorted(coord_X.keys())])
    coord_Y_array = np.asarray([coord_Y[k] for k in sorted(coord_Y.keys())])

    x_min = np.min(coord_X_array)
    x_max = np.max(coord_X_array)
    y_min = np.min(coord_Y_array)
    y_max = np.max(coord_Y_array)

    dx = int((x_max - x_min) / bin_size)
    dy = int((y_max - y_min) / bin_size)

    if graph_type == 'scatter':
        ax.scatter(coord_X_array, coord_Y_array, alpha=0.1, linewidth=0)
        ax.axis([x_min, x_max, y_min, y_max])
    elif graph_type == 'histogram2d':
        (H, xedges, yedges) = np.histogram2d(coord_X_array, coord_Y_array, bins=[dx, dy])
        X, Y = np.meshgrid(xedges, yedges)
        Hint = H[:-1, :-1]
        levels = MaxNLocator(nbins=25).tick_values(Hint.min(), Hint.max())
        cmap = plt.get_cmap('jet')
        norm = BoundaryNorm(levels, ncolors=cmap.N, clip=True)
        p = ax.contourf(X[:-1,:-1] + (bin_size / 2), Y[:-1,:-1]+(bin_size / 2), H.T, levels=levels, cmap=cmap)
        fig.colorbar(p, ax=ax, shrink=0.5, aspect=20)
    else:
        raise ValueError('Unknown graph type %s' % graph_type)

    ax.set_xlabel('X coordinate (um)', fontsize=fig_options.fontSize)
    ax.set_ylabel('Y coordinate (um)', fontsize=fig_options.fontSize)
        
    ax.set_title('Coordinate distribution for population: %s' % (population), fontsize=fig_options.fontSize)
    
    if fig_options.saveFig:
        if isinstance(fig_options.saveFig, basestring):
            filename = fig_options.saveFig
        else:
            filename = population+' Coordinates.%s' % fig_options.figFormat
            plt.savefig(filename)

    if fig_options.showFig:
        show_figure()
    
    return ax


def plot_reindex_positions(env, coords_path, population, distances_namespace='Arc Distances',
                           reindex_namespace='Tree Reindex', reindex_attribute='New Cell Index', 
                           **kwargs):
    """
    Plot septo-temporal position (longitudinal and transverse arc distances).

    :param coords_path:
    :param distances_namespace: 
    :param population: 

    """

    dx = 50
    dy = 50

    fig_options = copy.copy(default_fig_options)
    fig_options.update(kwargs)
        
    soma_distances = read_cell_attributes(coords_path, population, namespace=distances_namespace)
    cell_reindex = read_cell_attributes(coords_path, population, namespace=reindex_namespace)
    cell_reindex_dict = {}
    for k,v in cell_reindex:
        cell_reindex_dict[k] = v[reindex_attribute][0]
        
    fig = plt.figure(1, figsize=plt.figaspect(1.) * 2.)
    ax = plt.gca()

    distance_U = {}
    distance_V = {}
    for k,v in soma_distances:
        if k in cell_reindex_dict:
            distance_U[k] = v['U Distance'][0]
            distance_V[k] = v['V Distance'][0]
        
        
    distance_U_array = np.asarray([distance_U[k] for k in sorted(distance_U.keys())])
    distance_V_array = np.asarray([distance_V[k] for k in sorted(distance_V.keys())])

    ((x_min, x_max), (y_min, y_max)) = measure_distance_extents(env)

    (H, xedges, yedges) = np.histogram2d(distance_U_array, distance_V_array, bins=[dx, dy])

    ax.axis([x_min, x_max, y_min, y_max])

    X, Y = np.meshgrid(xedges, yedges)
    pcm = ax.pcolormesh(X, Y, H.T)
    
    ax.set_xlabel('Arc distance (septal - temporal) (um)', fontsize=fig_options.fontSize)
    ax.set_ylabel('Arc distance (supra - infrapyramidal)  (um)', fontsize=fig_options.fontSize)
    ax.set_title('Position distribution for population: %s' % (population), fontsize=fig_options.fontSize)
    ax.set_aspect('equal')
    fig.colorbar(pcm, ax=ax, shrink=0.5, aspect=20)
    
    if fig_options.saveFig:
        if isinstance(fig_options.saveFig, basestring):
            filename = fig_options.saveFig
        else:
            filename = population+' Reindex Positions.%s' % fig_options.figFormat
            plt.savefig(filename)

    if fig_options.showFig:
        show_figure()
    
    return ax


def plot_coords_in_volume(populations, coords_path, coords_namespace, config, scale=25., subvol=False):
    
    env = Env(config_file=config)

    rotate = env.geometry['Parametric Surface']['Rotation']
    min_extents = env.geometry['Parametric Surface']['Minimum Extent']
    max_extents = env.geometry['Parametric Surface']['Maximum Extent']

    layer_min_extent = None
    layer_max_extent = None
    for ((layer_name,max_extent),(_,min_extent)) in zip(viewitems(max_extents),viewitems(min_extents)):
        if layer_min_extent is None:
            layer_min_extent = np.asarray(min_extent)
        else:
            layer_min_extent = np.minimum(layer_min_extent, np.asarray(min_extent))
        if layer_max_extent is None:
            layer_max_extent = np.asarray(max_extent)
        else:
            layer_max_extent = np.maximum(layer_max_extent, np.asarray(max_extent))

    logger.info(("Layer minimum extents: %s" % (str(layer_min_extent))))
    logger.info(("Layer maximum extents: %s" % (str(layer_max_extent))))
    logger.info('Reading coordinates...')

    pop_min_extent = None
    pop_max_extent = None

    xcoords = []
    ycoords = []
    zcoords = []
    for population in populations:
        coords = read_cell_attributes(coords_path, population, namespace=coords_namespace)

        for (k,v) in coords:
            xcoords.append(v['X Coordinate'][0])
            ycoords.append(v['Y Coordinate'][0])
            zcoords.append(v['Z Coordinate'][0])

        if pop_min_extent is None:
            pop_min_extent = np.asarray(env.geometry['Cell Layers']['Minimum Extent'][population])
        else:
            pop_min_extent = np.minimum(pop_min_extent, np.asarray(env.geometry['Cell Layers']['Minimum Extent'][population]))

        if pop_max_extent is None:
            pop_max_extent = np.asarray(env.geometry['Cell Layers']['Maximum Extent'][population])
        else:
            pop_max_extent = np.minimum(pop_max_extent, np.asarray(env.geometry['Cell Layers']['Maximum Extent'][population]))

    pts = np.concatenate((np.asarray(xcoords).reshape(-1,1), \
                          np.asarray(ycoords).reshape(-1,1), \
                          np.asarray(zcoords).reshape(-1,1)),axis=1)

    from mayavi import mlab
    

    mlab.points3d(*pts.T, color=(1, 1, 0), scale_factor=scale)

    logger.info('Constructing volume...')

    from dentate.geometry import make_volume

    if subvol:
        subvol = make_volume ((pop_min_extent[0], pop_max_extent[0]), \
                              (pop_min_extent[1], pop_max_extent[1]), \
                              (pop_min_extent[2], pop_max_extent[2]), \
                              resolution=[20, 20, 3], \
                              rotate=rotate)
    else:
        vol = make_volume ((layer_min_extent[0], layer_max_extent[0]), \
                           (layer_min_extent[1], layer_max_extent[1]), \
                           (layer_min_extent[2], layer_max_extent[2]), \
                           resolution=[20, 20, 3], \
                           rotate=rotate)


    logger.info('Plotting volume...')

    if subvol:
        subvol.mplot_surface(color=(0, 0.4, 0), opacity=0.33)
    else:
        vol.mplot_surface(color=(0, 1, 0), opacity=0.33)
    
    mlab.show()


def plot_trees_in_volume(population, forest_path, config, line_width=1., sample=0.05, coords_path=None, distances_namespace='Arc Distances', longitudinal_extent=None, volume='full', color_edge_scalars=True, volume_opacity=0.1):
    
    env = Env(config_file=config)

    rotate = env.geometry['Parametric Surface']['Rotation']

    pop_min_extent = np.asarray(env.geometry['Cell Layers']['Minimum Extent'][population])
    pop_max_extent = np.asarray(env.geometry['Cell Layers']['Maximum Extent'][population])

    min_extents = env.geometry['Parametric Surface']['Minimum Extent']
    max_extents = env.geometry['Parametric Surface']['Maximum Extent']
    layer_min_extent = None
    layer_max_extent = None
    for ((layer_name,max_extent),(_,min_extent)) in zip(viewitems(max_extents),viewitems(min_extents)):
        if layer_min_extent is None:
            layer_min_extent = np.asarray(min_extent)
        else:
            layer_min_extent = np.minimum(layer_min_extent, np.asarray(min_extent))
        if layer_max_extent is None:
            layer_max_extent = np.asarray(max_extent)
        else:
            layer_max_extent = np.maximum(layer_max_extent, np.asarray(max_extent))

    logger.info(("Layer minimum extents: %s" % (str(layer_min_extent))))
    logger.info(("Layer maximum extents: %s" % (str(layer_max_extent))))

    (population_ranges, _) = read_population_ranges(forest_path)

    population_start = population_ranges[population][0]
    population_count = population_ranges[population][1]

    import networkx as nx
    from mayavi import mlab
    
    if longitudinal_extent is None:
        #(trees, _) = NeuroH5TreeGen(forest_path, population)
        if isinstance(sample, numbers.Real):
            s = np.random.random_sample((population_count,))
            selection = np.where(s <= sample) + population_start
        else:
            selection = list(sample)
    else:
        print('Reading distances...')
        distances = read_cell_attributes(coords_path, population, namespace=distances_namespace)
    
        soma_distances = { k: (v['U Distance'][0], v['V Distance'][0]) for (k,v) in distances }
        del distances

        lst = []
        for k, v in viewitems(soma_distances):
            if v[0] >= longitudinal_extent[0] and v[0] <= longitudinal_extent[1]:
                lst.append(k)
        sample_range = np.asarray(lst)
                          
        if isinstance(sample, numbers.Real):
            s = np.random.random_sample(sample_range.shape)
            selection = sample_range[np.where(s <= sample)]
        else:
            raise RuntimeError('Sample must be a real number')

    print('%d trees selected from population %s' % (len(selection), population))
    (tree_iter, _) = read_tree_selection(forest_path, population, selection=selection.tolist())


    mlab.figure(bgcolor=(0,0,0))
    for (gid,tree_dict) in tree_iter:

        logger.info('plotting tree %i' % gid)
        xcoords = tree_dict['x']
        ycoords = tree_dict['y']
        zcoords = tree_dict['z']
        swc_type = tree_dict['swc_type']
        layer    = tree_dict['layer']
        secnodes = tree_dict['section_topology']['nodes']
        src      = tree_dict['section_topology']['src']
        dst      = tree_dict['section_topology']['dst']

        dend_idxs = np.where(swc_type == 4)[0]
        dend_idx_set = set(dend_idxs.flat)

        edges = []
        for sec, nodes in viewitems(secnodes):
            for i in range(1, len(nodes)):
                srcnode = nodes[i-1]
                dstnode = nodes[i]
                if ((srcnode in dend_idx_set) and (dstnode in dend_idx_set)):
                    edges.append((srcnode, dstnode))
        for (s,d) in zip(src,dst):
            srcnode = secnodes[s][-1]
            dstnode = secnodes[d][0]
            if ((srcnode in dend_idx_set) and (dstnode in dend_idx_set)):
                edges.append((srcnode, dstnode))

                
        x = xcoords[dend_idxs].reshape(-1,)
        y = ycoords[dend_idxs].reshape(-1,)
        z = zcoords[dend_idxs].reshape(-1,)

        # Make a NetworkX graph out of our point and edge data
        g = make_geometric_graph(x, y, z, edges)

        # Compute minimum spanning tree using networkx
        # nx.mst returns an edge generator
        edges = nx.minimum_spanning_tree(g).edges(data=True)
        start_idx, end_idx, _ = np.array(list(edges)).T
        start_idx = start_idx.astype(np.int)
        end_idx   = end_idx.astype(np.int)
        if color_edge_scalars:
            edge_scalars = z[start_idx]
            edge_color = None
        else:
            edge_scalars = None
            edge_color = hex2rgb(rainbow_colors[gid%len(rainbow_colors)])
                                        
        # Plot this with Mayavi
        plot_graph(x, y, z, start_idx, end_idx, edge_scalars=edge_scalars, edge_color=edge_color, \
                       opacity=0.8, colormap='summer', line_width=line_width)

            
    from dentate.geometry import make_volume

    if volume == 'none':
        pass
    elif volume == 'subvol':
        logger.indo('Creating volume...')
        vol = make_volume ((pop_min_extent[0], pop_max_extent[0]), \
                               (pop_min_extent[1], pop_max_extent[1]), \
                               (pop_min_extent[2], pop_max_extent[2]), \
                               rotate=rotate)

        logger.info('Plotting volume...')
        vol.mplot_surface(color=(0, 0.4, 0), opacity=volume_opacity)
    elif volume == 'full':
        logger.info('Creating volume...')
        vol = make_volume ((layer_min_extent[0], layer_max_extent[0]), \
                              (layer_min_extent[1], layer_max_extent[1]), \
                              (layer_min_extent[2], layer_max_extent[2]), \
                              rotate=rotate)
        logger.info('Plotting volume...')
        vol.mplot_surface(color=(0, 1, 0), opacity=volume_opacity)
    else:
        raise ValueError('Unknown volume plot type %s' % volume)        

    mlab.gcf().scene.x_plus_view()
    mlab.savefig('%s_trees_in_volume.tiff' % population, magnification=10)
    mlab.show()

    
def plot_spikes_in_volume(config_path, populations, coords_path, coords_namespace, spike_input_path,
                          spike_input_namespace, time_variable='t', marker_scale=10., compute_rates=False, 
                          time_step = 5.0, subvol=False, rotate_anim=False, time_range=None, **kwargs):

    fig_options = copy.copy(default_fig_options)
    fig_options.update(kwargs)

    env = Env(config_file=config_path, template_paths=None)

    rotate = env.geometry['Parametric Surface']['Rotation']

    layer_extents = env.geometry['Parametric Surface']['Layer Extents']
    (extent_u, extent_v, extent_l) = get_total_extents(layer_extents)

    logger.info('Reading coordinates...')

    (population_ranges, N) = read_population_ranges(coords_path)
    population_names  = read_population_names(coords_path)

    # Replace 'eachPop' with list of populations
    if 'eachPop' in populations: 
        populations.remove('eachPop')
        for pop in population_names:
            populations.append(pop)

    cat_excitatory = 0
    cat_inhibitory = 1
    cat_input = 2
    pop_categories = { 'GC': cat_excitatory,
                       'MC': cat_excitatory,
                       'AAC': cat_inhibitory,
                       'BC': cat_inhibitory,
                       'HC': cat_inhibitory,
                       'HCC': cat_inhibitory,
                       'MOPP': cat_inhibitory,
                       'NGFC': cat_inhibitory,
                       'IS': cat_inhibitory,
                       'MPP': cat_input,
                       'LPP': cat_input,
                       'CA3c': cat_input,
                       }
    
    coords_dict = {}
    for population in populations:

        gids = []
        xcoords = []
        ycoords = []
        zcoords = []
        
        coords = read_cell_attributes(coords_path, population, namespace=coords_namespace)

        for (k,v) in coords:
            gids.append(k)
            xcoords.append(v['X Coordinate'][0])
            ycoords.append(v['Y Coordinate'][0])
            zcoords.append(v['Z Coordinate'][0])

        sorted_idxs = np.argsort(np.asarray(gids))
        pts = np.concatenate((np.asarray(xcoords)[sorted_idxs].reshape(-1,1), \
                              np.asarray(ycoords)[sorted_idxs].reshape(-1,1), \
                              np.asarray(zcoords)[sorted_idxs].reshape(-1,1)),axis=1)

        coords_dict[population] = pts

    logger.info('Reading spike data...')
    spkdata = spikedata.read_spike_events (spike_input_path, populations, spike_input_namespace, \
                                           spike_train_attr_name=time_variable, time_range=time_range)

    spkpoplst        = spkdata['spkpoplst']
    spkindlst        = spkdata['spkindlst']
    spktlst          = spkdata['spktlst']
    num_cell_spks    = spkdata['num_cell_spks']
    pop_active_cells = spkdata['pop_active_cells']
    tmin             = spkdata['tmin']
    tmax             = spkdata['tmax']
    
    time_range = [tmin, tmax]
    time_bins  = np.arange(time_range[0], time_range[1], time_step)
    
    spkrate_dict = {}
    if compute_rates:
        for subset, spkinds, spkts in zip(spkpoplst, spkindlst, spktlst):
            spkdict = spikedata.make_spike_dict(spkinds, spkts)
            sdf_dict = spikedata.spike_density_estimate(subset, spkdict, time_bins, progress=True)
            rate_lst = []
            ind_lst = []
            for ind, dct in sorted(viewitems(sdf_dict)):
                rates       = np.asarray(dct['rate'], dtype=np.float32)
                rate_lst.append(rates)
                ind_lst.append(ind)
            spkrate_dict[subset] = (np.asarray(ind_lst), rate_lst)
            logger.info(('Calculated spike rates for %i cells in population %s' % (len(ind_lst), subset)))
    else:
        data = list(zip (spkpoplst, spkindlst, spktlst))

        
    from mayavi import mlab


    logger.info('Constructing volume...')

    from dentate.geometry import make_volume

    ures = 10
    vres = 10
    lres = 3
    
    if subvol:
        subvol = make_volume ((pop_min_extent[0], pop_max_extent[0]), \
                              (pop_min_extent[1], pop_max_extent[1]), \
                              (pop_min_extent[2], pop_max_extent[2]), \
                              resolution=[ures, vres, lres], \
                              rotate=rotate)
    else:
        vol = make_volume (extent_u, extent_v, extent_l, \
                           resolution=[ures, vres, lres], \
                           rotate=rotate)

    logger.info('Plotting volume...')

    mlab.figure(bgcolor=(0,0,0),size=(1280,1024))
    fig = mlab.gcf()
    fig.scene.render_window.multi_samples = 8

    
    category_colors = { cat_excitatory: "#FF0000", cat_inhibitory: "#00FFFF", cat_input: "#7CFC00" }
    category_colormaps = { cat_excitatory: "Reds", cat_inhibitory: "Blues", cat_input: "Greens" }
    vol_color = hex2rgb("#C0C0C0") # silver
    vol_color = hex2rgb("#808080") # gray
    if subvol:
        subvol.mplot_surface(color=vol_color, opacity=0.3)
    else:
        vol.mplot_surface(color=vol_color, opacity=0.3)

    t0 = time_bins[0]
    t1 = time_bins[1]

    pts_plots = []
    if compute_rates:
        for pop_name, rates in sorted(viewitems(spkrate_dict)):
            inds = rates[0]
            cinds = inds - population_ranges[pop_name][0]
            initial_pts = coords_dict[pop_name][cinds,:]
            rate_array = np.asarray([this_rates[0] for this_rates in rates[1]])
            category = pop_categories[pop_name]
            x = initial_pts[:,0]
            y = initial_pts[:,1]
            z = initial_pts[:,2]
            s = rate_array 
            nodes = mlab.points3d(x, y, z, s, colormap=category_colormaps[category], scale_factor=marker_scale)
            nodes.glyph.color_mode = 'color_by_scalar'
            pts_plots.append(nodes)
    else:
        for p, (pop_name, spkinds, spkts) in enumerate(data):
            rinds = np.where(np.logical_and(spkts >= t0, spkts <= t1))
            cinds = spkinds[rinds] - population_ranges[pop_name][0]
            initial_pts = coords_dict[pop_name][cinds,:]
            category = pop_categories[pop_name]
            color = hex2rgb(category_colors[category%len(category_colors)])
            nodes = mlab.points3d(*initial_pts.T, color=color, scale_factor=marker_scale)
            pts_plots.append(nodes)

    #fig.scene.x_plus_view()

    mlab.view(azimuth=0., distance=3000.)
    initial_view = mlab.view()
    logger.info('initial view is %s' % str(initial_view))
    camera_roll = mlab.roll()
    logger.info('camera roll is %s' % str(camera_roll))

    mlab.text3d(-5000, 0, 0, 'Spiking Activity of Dentate Gyrus Model', scale=10*fig_options.fontSize)
    time_text = mlab.text3d(0, 0, 0, 't = %.02f ms' % t0, scale=10*fig_options.fontSize)
    
    mlab.text3d(5000, 100, 0, 'Excitatory', scale=10*fig_options.fontSize)
    mlab.text3d(5400, 100, 0, 'Inhibitory', scale=10*fig_options.fontSize)
    mlab.text3d(5800, 100, 0, 'External inputs', scale=10*fig_options.fontSize)

    color = hex2rgb(category_colors[cat_excitatory])
    mlab.points3d(*np.asarray([5000, 0, 0]).T, color=color, scale_factor=2*marker_scale)
    color = hex2rgb(category_colors[cat_inhibitory])
    mlab.points3d(*np.asarray([5400, 0, 0]).T, color=color, scale_factor=2*marker_scale)
    color = hex2rgb(category_colors[cat_input])
    mlab.points3d(*np.asarray([5800, 0, 0]).T, color=color, scale_factor=2*marker_scale)
    
    def anim_spikes():
        for frame in range(len(time_bins)-1):
            logger.info('frame %d' % frame)
            t0 = time_bins[frame]
            t1 = time_bins[frame+1]
            for p, (pop_name, spkinds, spkts) in enumerate(data):
                rinds = np.where(np.logical_and(spkts >= t0, spkts <= t1))
                cinds = spkinds[rinds] - population_ranges[pop_name][0]
                frame_pts = coords_dict[pop_name][cinds,:]
                pts_plots[p].mlab_source.reset(x=frame_pts[:,0], y=frame_pts[:,1], z=frame_pts[:,2], scale_factor=marker_scale)
            # Reposition the camera
            if rotate_anim:
                mlab.view(azimuth=(-1.*frame) % 360.)
            # Update time
            time_text.text = 't = %.02f ms' % t0
            yield
            
    def anim_rates():
        for frame in range(len(time_bins)-1):
            t0 = time_bins[frame]
            logger.info('frame %d' % frame)
            for p, (pop_name, rates) in enumerate(sorted(viewitems(spkrate_dict))):
                rate_array = np.asarray([this_rates[frame] for this_rates in rates[1]])
                s = rate_array 
                pts_plots[p].mlab_source.set(scalars = s)
            # Reposition the camera
            if rotate_anim:
                mlab.view(azimuth=(-1.*frame) % 360.)
            time_text.text = 't = %.02f ms' % t0
            yield

    if compute_rates:
        do_anim = mlab.animate(anim_rates)
    else:
        do_anim = mlab.animate(anim_spikes)

    if fig_options.saveFig:
        fig.scene.movie_maker.record = True
    do_anim()
    mlab.show()
    


def plot_population_density(population, soma_coords, distances_namespace, max_u, max_v, bin_size=100., **kwargs):
    """

    :param population: str
    :param soma_coords: dict of array
    :param u: array
    :param v: array
    :param distance_U: array
    :param distance_V: array
    :param max_u: float: u_distance
    :param max_v: float: v_distance
    :param bin_size: float
    :return:
    """

    fig_options = copy.copy(default_fig_options)
    fig_options.update(kwargs)
    
    fig1 = plt.figure()
    ax = fig1.add_subplot(111, projection='3d')
    pop_size = len(soma_coords[population]['x'])
    indexes = random.sample(list(range(pop_size)), min(pop_size, 5000))
    ax.scatter(soma_coords[population]['x'][indexes], soma_coords[population]['y'][indexes],
               soma_coords[population]['z'][indexes], alpha=0.1, linewidth=0)
    scaling = np.array([getattr(ax, 'get_{}lim'.format(dim))() for dim in 'xyz'])
    ax.auto_scale_xyz(*[[np.min(scaling), np.max(scaling)]] * 3)
    ax.set_xlabel('X (um)')
    ax.set_ylabel('Y (um)')
    ax.set_zlabel('Z (um)')

    step_sizes = [int(max_u / bin_size), int(max_v / bin_size)]
    plt.figure(figsize=plt.figaspect(1.)*2.)
    population_indexes_u = get_array_index(u, soma_coords[population]['u'])
    population_indexes_v = get_array_index(v, soma_coords[population]['v'])
    H, u_edges, v_edges = np.histogram2d(distance_U[population_indexes_u, population_indexes_v],
                                         distance_V[population_indexes_u, population_indexes_v], step_sizes)
    H = np.rot90(H)
    H = np.flipud(H)
    Hmasked = np.ma.masked_where(H == 0, H)
    ax = plt.gca()
    pcm = ax.pcolormesh(u_edges, v_edges, Hmasked)
    ax.set_xlabel('Arc distance (septal - temporal) (um)')
    ax.set_ylabel('Arc distance (supra - infrapyramidal)  (um)')
    ax.set_title(population)
    ax.set_aspect('equal', 'box')
    clean_axes(ax)
    divider = make_axes_locatable(ax)
    cax = divider.append_axes("right", size="3%", pad=0.05)
    cbar = plt.colorbar(pcm, cax=cax)
    cbar.ax.set_ylabel('Counts')

    if fig_options.saveFig:
        if isinstance(fig_options.saveFig, basestring):
            filename = fig_options.saveFig
        else:
            filename = distances_namespace+' '+'density.%s' % fig_options.figFormat
            plt.savefig(filename)

    if fig_options.showFig:
        show_figure()

    return ax


def plot_lfp(config, input_path, time_range = None, compute_psd=False, window_size=4096, frequency_range=(0, 400.), overlap=0.9, bandpass_filter=False, **kwargs):
    '''
    Line plot of LFP state variable (default: v). Returns figure handle.

    config: path to model configuration file
    input_path: file with LFP trace data
    time_range ([start:stop]): Time range of spikes shown; if None shows all (default: None)
    '''
    fig_options = copy.copy(default_fig_options)
    fig_options.update(kwargs)

    env = Env(config_file=config)

    nrows = len(env.lfpConfig)
    ncols = 1
    psd_col = 1
    if compute_psd:
        ncols += 1

    gs  = gridspec.GridSpec(nrows, ncols, width_ratios=[3,1] if ncols > 1 else [1])
    fig = plt.figure(figsize=fig_options.figSize)
    for iplot, (lfp_label, lfp_config_dict) in enumerate(viewitems(env.lfpConfig)):
        namespace_id = "Local Field Potential %s" % str(lfp_label)
        import h5py
        infile = h5py.File(input_path)

        logger.info('plot_lfp: reading data for %s...' % namespace_id)
        if time_range is None:
            t = infile[namespace_id]['t']
            v = infile[namespace_id]['v']
        else:
            tlst = []
            vlst = []
            for (t,v) in zip(infile[namespace_id]['t'], infile[namespace_id]['v']):
                if time_range[0] <= t <= time_range[1]:
                    tlst.append(t)
                    vlst.append(v)
            t = np.asarray(tlst)
            v = np.asarray(vlst)

        dt = lfp_config_dict['dt']
        Fs = 1000. / dt
        
        if compute_psd:

            nperseg    = window_size
            win        = signal.get_window('hanning', nperseg)
            noverlap   = int(overlap * nperseg)

            freqs, psd = signal.welch(v, fs=Fs, scaling='density', nperseg=nperseg, noverlap=noverlap,
                                      window=win, return_onesided=True)

            freqinds = np.where((freqs >= frequency_range[0]) & (freqs <= frequency_range[1]))

            freqs = freqs[freqinds]
            psd = psd[freqinds]
            if np.all(psd):
                psd = 10. * np.log10(psd)

            peak_index = np.where(psd == np.max(psd))[0]

        filtered_v = None
        if bandpass_filter:
           filtered_v = butter_bandpass_filter(v, max(bandpass_filter[0], 1.0), bandpass_filter[1], Fs, order=2)

        ax = plt.subplot(gs[iplot,0])
        ax.set_title('%s' % (namespace_id), fontsize=fig_options.fontSize)
        ax.plot(t, v, label=lfp_label, linewidth=fig_options.lw)
        ax.set_xlabel('Time (ms)', fontsize=fig_options.fontSize)
        ax.set_ylabel('Field Potential (mV)', fontsize=fig_options.fontSize)
        if bandpass_filter:
            if filtered_v is not None:
                ax.plot(t, filtered_v, label='%s (filtered)' % lfp_label,
                        color='red', linewidth=fig_options.lw)
        if compute_psd:
            ax = plt.subplot(gs[iplot,psd_col])
            ax.plot(freqs, psd, linewidth=fig_options.lw)
            ax.set_xlabel('Frequency (Hz)', fontsize=fig_options.fontSize)
            ax.set_ylabel('Power Spectral Density (dB/Hz)', fontsize=fig_options.fontSize)
            ax.set_title('PSD (peak: %.3g Hz)' % (freqs[peak_index]), fontsize=fig_options.fontSize)

    # save figure
    if fig_options.saveFig:
        if isinstance(fig_options.saveFig, basestring):
            filename = fig_options.saveFig
        else:
            filename = namespace_id+'.%s' % fig_options.figFormat
            plt.savefig(filename)
                
    # show fig
    if fig_options.showFig:
        show_figure()

    return fig


def plot_lfp_spectrogram(config, input_path, time_range = None, window_size=4096, overlap=0.9, frequency_range=(0, 400.), **kwargs):
    '''
    Line plot of LFP power spectrogram. Returns figure handle.

    config: path to model configuration file
    input_path: file with LFP trace data
    time_range ([start:stop]): Time range of spikes shown; if None shows all (default: None)
    '''
    fig_options = copy.copy(default_fig_options)
    fig_options.update(kwargs)

    env = Env(config_file=config)

    nrows = len(env.lfpConfig)
    ncols = 1

    fig, axes = plt.subplots(nrows=nrows, ncols=ncols, figsize=fig_options.figSize, squeeze=False)
    for iplot, (lfp_label, lfp_config_dict) in enumerate(viewitems(env.lfpConfig)):
        namespace_id = "Local Field Potential %s" % str(lfp_label)
        import h5py
        infile = h5py.File(input_path)

        logger.info('plot_lfp: reading data for %s...' % namespace_id)
        if time_range is None:
            t = infile[namespace_id]['t']
            v = infile[namespace_id]['v']
        else:
            tlst = []
            vlst = []
            for (t,v) in zip(infile[namespace_id]['t'], infile[namespace_id]['v']):
                if time_range[0] <= t <= time_range[1]:
                    tlst.append(t)
                    vlst.append(v)
            t = np.asarray(tlst)
            v = np.asarray(vlst)

        dt = lfp_config_dict['dt']

        Fs = int(1000. / dt)

        freqs, t, Sxx = power_spectrogram(v, Fs, window_size, overlap)
        freqinds = np.where((freqs >= frequency_range[0]) & (freqs <= frequency_range[1]))

        freqs  = freqs[freqinds]
        sxx = Sxx[freqinds,:][0]

        axes[iplot, 0].set_ylim(*frequency_range)
        axes[iplot, 0].set_title('%s' % (namespace_id), fontsize=fig_options.fontSize)
        axes[iplot, 0].pcolormesh(t, freqs, sxx, cmap='jet')
        axes[iplot, 0].set_xlabel('Time (s)', fontsize=fig_options.fontSize)
        axes[iplot, 0].set_ylabel('Frequency (Hz)', fontsize=fig_options.fontSize)

    # save figure
    if fig_options.saveFig:
        if isinstance(fig_options.saveFig, basestring):
            filename = fig_options.saveFig
        else:
            filename = namespace_id+'.%s' % fig_options.figFormat
            plt.savefig(filename)
                
    # show fig
    if fig_options.showFig:
        show_figure()

    return fig


## Plot intracellular state trace 
def plot_intracellular_state (input_path, namespace_id, include = ['eachPop'], time_range = None, time_variable='t', variable='v', max_units = 1, unit_no = None, labels = None, marker = '|', **kwargs): 
    ''' 
    Line plot of intracellular state variable (default: v). Returns the figure handle.

    input_path: file with spike data
    namespace_id: attribute namespace for spike events
    time_range ([start:stop]): Time range of spikes shown; if None shows all (default: None)
    time_variable: Name of variable containing spike times (default: 't')
    variable: Name of state variable (default: 'v')
    max_units (int): maximum number of units from each population that will be plotted  (default: 1)
    labels = ('legend', 'overlay'): Show population labels in a legend or overlayed on one side of raster (default: 'legend')
    marker (char): Marker for each spike (default: '|')
    '''

    fig_options = copy.copy(default_fig_options)
    fig_options.update(kwargs)

    (population_ranges, N) = read_population_ranges(input_path)
    population_names  = read_population_names(input_path)

    pop_num_cells = {}
    for k in population_names:
        pop_num_cells[k] = population_ranges[k][1]

    # Replace 'eachPop' with list of populations
    if 'eachPop' in include: 
        include.remove('eachPop')
        for pop in population_names:
            include.append(pop)

    data = read_state (input_path, include, namespace_id, time_variable=time_variable,
                       variable=variable, time_range=time_range, 
                       max_units = max_units, unit_no = unit_no)

    states     = data['states']
    
    pop_colors = { pop_name: dflt_colors[ipop%len(dflt_colors)] for ipop, pop_name in enumerate(states) }
    
    stplots = []
    
    fig, ax1 = plt.subplots(figsize=fig_options.figSize,sharex='all',sharey='all')
        
    for (pop_name, pop_states) in viewitems(states):
        
        for (gid, cell_states) in viewitems(pop_states):
            
            stplots.append(ax1.plot(cell_states[0], cell_states[1], linewidth=fig_options.lw, marker=marker, c=pop_colors[pop_name], alpha=0.5, label=pop_name))
            

    ax1.set_xlabel('Time (ms)', fontsize=fig_options.fontSize)
    ax1.set_ylabel(variable, fontsize=fig_options.fontSize)
    #ax1.set_xlim(time_range)
    
    # Add legend
    pop_labels = pop_name
    
    if labels == 'legend':
        legend_labels = pop_labels
        lgd = plt.legend(stplots, legend_labels, fontsize=fig_options.fontSize, scatterpoints=1, markerscale=5.,
                         loc='upper right', bbox_to_anchor=(1.2, 1.0))
        ## From https://stackoverflow.com/questions/30413789/matplotlib-automatic-legend-outside-plot
        ## draw the legend on the canvas to assign it real pixel coordinates:
        plt.gcf().canvas.draw()
        ## transformation from pixel coordinates to Figure coordinates:
        transfig = plt.gcf().transFigure.inverted()
        ## Get the legend extents in pixels and convert to Figure coordinates.
        ## Pull out the farthest extent in the x direction since that is the canvas direction we need to adjust:
        lgd_pos = lgd.get_window_extent()
        lgd_coord = transfig.transform(lgd_pos)
        lgd_xmax = lgd_coord[1, 0]
        ## Do the same for the Axes:
        ax_pos = plt.gca().get_window_extent()
        ax_coord = transfig.transform(ax_pos)
        ax_xmax = ax_coord[1, 0]
        ## Adjust the Figure canvas using tight_layout for
        ## Axes that must move over to allow room for the legend to fit within the canvas:
        shift = 1 - (lgd_xmax - ax_xmax)
        plt.gcf().tight_layout(rect=(0, 0, shift, 1))
        
    # save figure
    if fig_options.saveFig:
        if isinstance(fig_options.saveFig, basestring):
            filename = fig_options.saveFig
        else:
            filename = namespace_id+' '+'state.%s' % fig_options.figFormat
            plt.savefig(filename)
                
    # show fig 
    if fig_options.showFig:
        show_figure()
    
    return fig


## Plot spike raster
def plot_spike_raster (input_path, namespace_id, include = ['eachPop'], time_range = None, time_variable='t', max_spikes = int(1e6), labels = 'legend', pop_rates = True, spike_hist = None, spike_hist_bin = 5, marker='|', **kwargs):
    ''' 
    Raster plot of network spike times. Returns the figure handle.

    input_path: file with spike data
    namespace_id: attribute namespace for spike events
    time_range ([start:stop]): Time range of spikes shown; if None shows all (default: None)
    time_variable: Name of variable containing spike times (default: 't')
    max_spikes (int): maximum number of spikes that will be plotted  (default: 1e6)
    labels = ('legend', 'overlay'): Show population labels in a legend or overlayed on one side of raster (default: 'legend')
    pop_rates = (True|False): Include population rates (default: False)
    spike_hist (None|'overlay'|'subplot'): overlay line over raster showing spike histogram (spikes/bin) (default: False)
    spike_hist_bin (int): Size of bin in ms to use for histogram (default: 5)
    marker (char): Marker for each spike (default: '|')
    '''

    fig_options = copy.copy(default_fig_options)
    fig_options.update(kwargs)

    (population_ranges, N) = read_population_ranges(input_path)
    population_names  = read_population_names(input_path)

    print('population_names: %s' % str(population_names))
    total_num_cells = 0
    pop_num_cells = {}
    pop_start_inds = {}
    for k in population_names:
        pop_start_inds[k] = population_ranges[k][0]
        pop_num_cells[k] = population_ranges[k][1]
        total_num_cells += population_ranges[k][1]

    include = list(include)
    # Replace 'eachPop' with list of populations
    if 'eachPop' in include: 
        include.remove('eachPop')
        for pop in population_names:
            include.append(pop)
            
    # sort according to start index        
    include.sort(key=lambda x: pop_start_inds[x])
    
    spkdata = spikedata.read_spike_events (input_path, include, namespace_id, spike_train_attr_name=time_variable, time_range=time_range)

    spkpoplst        = spkdata['spkpoplst']
    spkindlst        = spkdata['spkindlst']
    spktlst          = spkdata['spktlst']
    num_cell_spks    = spkdata['num_cell_spks']
    pop_active_cells = spkdata['pop_active_cells']
    tmin             = spkdata['tmin']
    tmax             = spkdata['tmax']
    fraction_active  = { pop_name: float(len(pop_active_cells[pop_name])) / float(pop_num_cells[pop_name]) for pop_name in include }
    
    time_range = [tmin, tmax]

    # Calculate spike histogram if requested
    if spike_hist:
        all_spkts = np.concatenate(spktlst, axis=0)
        sphist_y, bin_edges = np.histogram(all_spkts, bins = np.arange(time_range[0], time_range[1], spike_hist_bin))
        sphist_x = bin_edges[:-1]+(spike_hist_bin / 2)

    maxN = 0
    minN = N

    avg_rates = {}
    tsecs = ((time_range[1]-time_range[0]) / 1e3)
    for i,pop_name in enumerate(spkpoplst):
        pop_num = len(pop_active_cells[pop_name])
        maxN = max(maxN, max(pop_active_cells[pop_name]))
        minN = min(minN, min(pop_active_cells[pop_name]))
        if pop_num > 0:
            if num_cell_spks[pop_name] == 0:
                avg_rates[pop_name] = 0
            else:
                avg_rates[pop_name] = ((num_cell_spks[pop_name] / pop_num) / tsecs)
        
    
    pop_colors = { pop_name: dflt_colors[ipop%len(raster_colors)] for ipop, pop_name in enumerate(spkpoplst) }

    pop_spk_dict = { pop_name: (pop_spkinds, pop_spkts) for (pop_name, pop_spkinds, pop_spkts) in zip(spkpoplst, spkindlst, spktlst) }

    if spike_hist is None:
        fig, axes = plt.subplots(nrows=len(spkpoplst), sharex=True, figsize=fig_options.figSize)
    elif spike_hist == 'subplot':
        fig, axes = plt.subplots(nrows=len(spkpoplst)+1, sharex=True, figsize=fig_options.figSize,
                                 gridspec_kw={'height_ratios': [1]*len(spkpoplst) + [2]})
    fig.suptitle ('DG Spike Raster', fontsize=fig_options.fontSize)

    sctplots = []
    
    for i, pop_name in enumerate(include):
        pop_spkinds, pop_spkts = pop_spk_dict[pop_name]

        if max_spikes is not None:
            if int(max_spikes) < len(pop_spkinds):
               logger.info(('  Displaying only randomly sampled %i out of %i spikes for population %s' % (max_spikes, len(pop_spkts), pop_name)))
               sample_inds = np.random.randint(0, len(pop_spkinds)-1, size=int(max_spikes))
               pop_spkts   = pop_spkts[sample_inds]
               pop_spkinds = pop_spkinds[sample_inds]

        sct = axes[i].scatter(pop_spkts, pop_spkinds, s=10, linewidths=fig_options.lw, marker=marker, c=pop_colors[pop_name], alpha=0.5, label=pop_name)
        axes[i].spines["top"].set_visible(False)
        axes[i].spines["bottom"].set_visible(False)
        axes[i].spines["left"].set_visible(False)
        axes[i].spines["right"].set_visible(False)
        sctplots.append(sct)

        N = pop_num_cells[pop_name]
        S = pop_start_inds[pop_name]
        axes[i].set_ylim(S, S+N-1)
        
    lgd_info = [(100. * fraction_active[pop_name], avg_rates[pop_name]) for pop_name in spkpoplst if pop_name in avg_rates]
            
    # set raster plot y tick labels to the middle of the index range for each population
    for pop_name, a in zip_longest(include, fig.axes[:-1]):
        maxN = max(pop_active_cells[pop_name])
        minN = min(pop_active_cells[pop_name])
        loc = pop_start_inds[pop_name] + 0.5 * (maxN - minN)
        yaxis = a.get_yaxis()
        yaxis.set_ticks([loc])
        yaxis.set_ticklabels([pop_name])
        yaxis.set_tick_params(length=0)
        a.get_xaxis().set_tick_params(length=0)
        
    # Plot spike histogram
    pch = interpolate.pchip(sphist_x, sphist_y)
    res_npts = int((sphist_x.max() - sphist_x.min()))
    sphist_x_res = np.linspace(sphist_x.min(), sphist_x.max(), res_npts, endpoint=True)
    sphist_y_res = pch(sphist_x_res)

    if spike_hist == 'overlay':
        ax2 = axes[-1].twinx()
        ax2.plot (sphist_x_res, sphist_y_res, linewidth=0.5)
        ax2.set_ylabel('Spike count', fontsize=fig_options.fontSize) # add yaxis label in opposite side
        ax2.set_xlim(time_range)
    elif spike_hist == 'subplot':
        ax2=axes[-1]
        ax2.plot (sphist_x_res, sphist_y_res, linewidth=1.0)
        ax2.set_xlabel('Time (ms)', fontsize=fig_options.fontSize)
        ax2.set_ylabel('Spikes', fontsize=fig_options.fontSize)
        ax2.set_xlim(time_range)
        
#    locator=MaxNLocator(prune='both', nbins=10)
#    ax2.xaxis.set_major_locator(locator)
    
    if labels == 'legend':
        # Shrink axes by 15%
        for ax in axes:
            box = ax.get_position()
            ax.set_position([box.x0, box.y0, box.width * 0.85, box.height])
        if pop_rates:
            lgd_labels = [ '%s (%.02f%% active; %.3g Hz)' % (pop_name, info[0], info[1]) for pop_name, info in zip_longest(include, lgd_info) ]
        else:
            lgd_labels = [ '%s (%.02f%% active)' % (pop_name, info[0]) for pop_name, info in zip_longest(include, lgd_info) ]
        # Add legend
        lgd = fig.legend(sctplots, lgd_labels, loc = 'center right', 
                         fontsize='small', scatterpoints=1, markerscale=5.,
                         bbox_to_anchor=(1.002, 0.5), bbox_transform=plt.gcf().transFigure)
        fig.artists.append(lgd)
       
    elif labels == 'overlay':
        if pop_rates:
            lgd_labels = [ '%s (%.02f%% active; %.3g Hz)' % (pop_name, info[0], info[1]) for pop_name, info in zip_longest(include, lgd_info) ]
        else:
            lgd_labels = [ '%s (%.02f%% active)' % (pop_name, info[0]) for pop_name, info in zip_longest(include, lgd_info) ]
        for i, (pop_name, lgd_info) in enumerate(zip(spkpoplst, lgd_info)):
                at = AnchoredText(pop_name + ' ' + lgd_label,
                                  loc='upper right', borderpad=0.01, prop=dict(size=fig_options.fontSize))
                axes[i].add_artist(at)
        max_label_len = max([len(l) for l in lgd_labels])
        
    elif labels == 'yticks':
        for pop_name, info, a in zip_longest(include, lgd_info, fig.axes[:-1]):
            if pop_rates:
                label = '%.02f%%\n%.2g Hz' % (info[0], info[1])
            else:
                label = '%.02f%%\n' % (info[0])

            maxN = max(pop_active_cells[pop_name])
            minN = min(pop_active_cells[pop_name])
            loc = pop_start_inds[pop_name] + 0.5 * (maxN - minN)
            a.set_yticks([loc, loc])
            a.set_yticklabels([pop_name, label])
            yticklabels = a.get_yticklabels()
            # Create offset transform in x direction
            dx = -66/72.; dy = 0/72. 
            offset = mpl.transforms.ScaledTranslation(dx, dy, fig.dpi_scale_trans)
            # apply offset transform to labels.
            yticklabels[0].set_transform(yticklabels[0].get_transform() + offset)
            dx = -55/72.; dy = 0/72. 
            offset = mpl.transforms.ScaledTranslation(dx, dy, fig.dpi_scale_trans)
            yticklabels[1].set_ha('left')    
            yticklabels[1].set_transform(yticklabels[1].get_transform() + offset)

            
    plt.subplots_adjust(wspace=0.2, hspace=0.2)
    
    # save figure
    if fig_options.saveFig:
       if isinstance(fig_options.saveFig, basestring):
           filename = fig_options.saveFig
       else:
           filename = namespace_id+' '+'raster.%s' % fig_options.figFormat
           plt.savefig(filename)
                
    # show fig 
    if fig_options.showFig:
        show_figure()
    
    return fig


    
    
def update_spatial_rasters(frame, scts, timebins, data, distances_U_dict, distances_V_dict, lgd):
    if frame > 0:
        t0 = timebins[frame]
        t1 = timebins[frame+1]
        for p, (pop_name, spkinds, spkts) in enumerate(data):
            distances_U = distances_U_dict[pop_name]
            distances_V = distances_V_dict[pop_name]
            rinds = np.where(np.logical_and(spkts >= t0, spkts <= t1))
            cinds = spkinds[rinds]
            x = np.asarray([distances_U[ind] for ind in cinds])
            y = np.asarray([distances_V[ind] for ind in cinds])
            scts[p].set_data(x, y)
            scts[p].set_label(pop_name)
            scts[-1].set_text('t = %f ms' % t1)
    return scts


def init_spatial_rasters(ax, timebins, data, range_U_dict, range_V_dict, distances_U_dict, distances_V_dict, lgd, marker, pop_colors, **kwargs):

    fig_options = copy.copy(default_fig_options)
    fig_options.update(kwargs)

    scts = []
    t0 = timebins[0]
    t1 = timebins[1]
    min_U = None
    min_V = None
    max_U = None
    max_V = None
    for (pop_name, spkinds, spkts) in data:
        distances_U = distances_U_dict[pop_name]
        distances_V = distances_V_dict[pop_name]
        rinds = np.where(np.logical_and(spkts >= t0, spkts <= t1))
        cinds = spkinds[rinds]
        x = np.asarray([distances_U[ind] for ind in cinds])
        y = np.asarray([distances_V[ind] for ind in cinds])
        #scts.append(ax.scatter(x, y, linewidths=options.lw, marker=marker, c=pop_colors[pop_name], alpha=0.5, label=pop_name))
        scts = scts + plt.plot([], [], marker, animated=True, alpha=0.5)
        if min_U is None:
            min_U = range_U_dict[pop_name][0]
        else:
            min_U = min(min_U, range_U_dict[pop_name][0])
        if min_V is None:
            min_V = range_V_dict[pop_name][0]
        else:
            min_V = min(min_V, range_V_dict[pop_name][0])
        if max_U is None:
            max_U = range_U_dict[pop_name][1]
        else:
            max_U = max(max_U, range_U_dict[pop_name][1])
        if max_V is None:
            max_V = range_V_dict[pop_name][1]
        else:
            max_V = max(max_V, range_V_dict[pop_name][1])
    ax.set_xlim((min_U, max_U))
    ax.set_ylim((min_V, max_V))
    
    return scts + [lgd(scts), plt.text(0.05, 0.95, 't = %f ms' % t0, fontsize=fig_options.fontSize, transform=ax.transAxes)]
        
spatial_raster_aniplots = []
        
## Plot spike raster
def plot_spatial_spike_raster (input_path, namespace_id, coords_path, distances_namespace='Arc Distances',
                               include = ['eachPop'], time_step = 5.0, time_range = None, time_variable='t', max_spikes = int(1e6), marker = 'o', **kwargs): 
    ''' 
    Spatial raster plot of network spike times. Returns the figure handle.

    input_path: file with spike data
    namespace_id: attribute namespace for spike events
    time_range ([start:stop]): Time range of spikes shown; if None shows all (default: None)
    time_variable: Name of variable containing spike times (default: 't')
    max_spikes (int): maximum number of spikes that will be plotted  (default: 1e6)
    labels = ('legend', 'overlay'): Show population labels in a legend or overlayed on one side of raster (default: 'legend')
    marker (char): Marker for each spike (default: '|')
    '''
    fig_options = copy.copy(default_fig_options)
    fig_options.update(kwargs)

    (population_ranges, N) = read_population_ranges(input_path)
    population_names  = read_population_names(input_path)

    pop_num_cells = {}
    for k in population_names:
        pop_num_cells[k] = population_ranges[k][1]

    # Replace 'eachPop' with list of populations
    if 'eachPop' in include: 
        include.remove('eachPop')
        for pop in population_names:
            include.append(pop)

    distance_U_dict = {}
    distance_V_dict = {}
    range_U_dict = {}
    range_V_dict = {}
    for population in include:
        distances = read_cell_attributes(coords_path, population, namespace=distances_namespace)
    
        soma_distances = { k: (v['U Distance'][0], v['V Distance'][0]) for (k,v) in distances }
        del distances
        
        logger.info('read distances (%i elements)' % len(soma_distances.keys()))
        distance_U_array = np.asarray([soma_distances[gid][0] for gid in soma_distances])
        distance_V_array = np.asarray([soma_distances[gid][1] for gid in soma_distances])

        U_min = np.min(distance_U_array)
        U_max = np.max(distance_U_array)
        V_min = np.min(distance_V_array)
        V_max = np.max(distance_V_array)

        range_U_dict[population] = (U_min, U_max)
        range_V_dict[population] = (V_min, V_max)
        
        distance_U = { gid: soma_distances[gid][0] for gid in soma_distances }
        distance_V = { gid: soma_distances[gid][1] for gid in soma_distances }

        distance_U_dict[population] = distance_U
        distance_V_dict[population] = distance_V
        
    spkdata = spikedata.read_spike_events (input_path, include, namespace_id, spike_train_attr_name=time_variable, time_range=time_range)

    spkpoplst        = spkdata['spkpoplst']
    spkindlst        = spkdata['spkindlst']
    spktlst          = spkdata['spktlst']
    num_cell_spks    = spkdata['num_cell_spks']
    pop_active_cells = spkdata['pop_active_cells']
    tmin             = spkdata['tmin']
    tmax             = spkdata['tmax']
    
    time_range = [tmin, tmax]
    
    pop_colors = { pop_name: dflt_colors[ipop%len(dflt_colors)] for ipop, pop_name in enumerate(spkpoplst) }
    
    # Plot spikes
    fig, ax = plt.subplots(figsize=fig_options.figSize)

    pop_labels = [ pop_name for pop_name in spkpoplst ]
    legend_labels = pop_labels
    lgd = lambda objs: plt.legend(objs, legend_labels, fontsize=fig_options.fontSize, scatterpoints=1, markerscale=2., \
                                    loc='upper right', bbox_to_anchor=(0.95, 0.95))
    
    timebins = np.linspace(tmin, tmax, ((tmax-tmin) / time_step))
    
    data = list(zip (spkpoplst, spkindlst, spktlst))
    scts = init_spatial_rasters(ax, timebins, data, range_U_dict, range_V_dict, distance_U_dict, distance_V_dict, lgd, marker, pop_colors)
    ani = FuncAnimation(fig, func=update_spatial_rasters, frames=list(range(0, len(timebins)-1)), \
                        blit=True, repeat=False, init_func=lambda: scts, fargs=(scts, timebins, data, distance_U_dict, distance_V_dict, lgd))
    spatial_raster_aniplots.append(ani)

    # show fig 
    if fig_options.showFig:
        show_figure()

    if fig_options.saveFig:
        Writer = writers['ffmpeg']
        writer = Writer(fps=15, metadata=dict(artist='Me'), bitrate=1800)
        ani.save('%s spatial raster.mp4' % namespace_id, writer=writer)
    return fig


def plot_network_clamp (input_path, spike_namespace, intracellular_namespace, unit_no, include='eachPop', time_range = None, time_variable='t', intracellular_variable='v', labels = 'legend', pop_rates = True, spike_hist = None, spike_hist_bin = 5, marker = ',', **kwargs): 
    ''' 
    Raster plot of target cell intracellular trace + spike raster of presynaptic inputs. Returns the figure handle.

    input_path: file with spike data
    spike_namespace: attribute namespace for spike events
    intracellular_namespace: attribute namespace for intracellular trace
    time_range ([start:stop]): Time range of spikes shown; if None shows all (default: None)
    time_variable: Name of variable containing spike times (default: 't')
    labels = ('legend', 'overlay'): Show population labels in a legend or overlayed on one side of raster (default: 'legend')
    pop_rates = (True|False): Include population rates (default: False)
    spike_hist (None|'overlay'|'subplot'): overlay line over raster showing spike histogram (spikes/bin) (default: False)
    spike_hist_bin (int): Size of bin in ms to use for histogram (default: 5)
    marker (char): Marker for each spike (default: '|')
    '''
    fig_options = copy.copy(default_fig_options)
    fig_options.update(kwargs)

    (population_ranges, N) = read_population_ranges(input_path)
    population_names  = read_population_names(input_path)

    popName = None
    pop_num_cells = {}
    pop_start_inds = {}
    for k in population_names:
        pop_start_inds[k] = population_ranges[k][0]
        pop_range = population_ranges[k]
        pop_num_cells[k] = pop_range[1]
        if (unit_no >= pop_range[0]) and (unit_no < pop_range[0] + pop_range[1]):
           popName = k

    include = list(include)
    # Replace 'eachPop' with list of populations
    if 'eachPop' in include: 
        include.remove('eachPop')
        for pop in population_names:
            include.append(pop)

    # sort according to start index        
    include.sort(key=lambda x: pop_start_inds[x])
    include.reverse()

    spkdata = spikedata.read_spike_events (input_path, include, spike_namespace, \
                                           spike_train_attr_name=time_variable, time_range=time_range)
    indata  = read_state (input_path, [popName], intracellular_namespace, time_variable=time_variable, \
                          variable=intracellular_variable, time_range=time_range, unit_no = [unit_no])

    spkpoplst        = spkdata['spkpoplst']
    spkindlst        = spkdata['spkindlst']
    spktlst          = spkdata['spktlst']
    num_cell_spks    = spkdata['num_cell_spks']
    pop_active_cells = spkdata['pop_active_cells']
    tmin             = spkdata['tmin']
    tmax             = spkdata['tmax']
    
    time_range = [tmin, tmax]


    histo_dict = {}
    # Calculate spike histogram if requested
    if spike_hist:
        all_spkts = np.concatenate(spktlst, axis=0)
        sphist_y, bin_edges = np.histogram(all_spkts, bins = np.arange(time_range[0], time_range[1], spike_hist_bin))
        sphist_x = bin_edges[:-1]+(spike_hist_bin / 2)

        
    maxN = 0
    minN = N

    avg_rates = {}
    tsecs = ((time_range[1]-time_range[0]) / 1e3) 
    for i,pop_name in enumerate(spkpoplst):
        pop_num = len(pop_active_cells[pop_name])
        maxN = max(maxN, max(pop_active_cells[pop_name]))
        minN = min(minN, min(pop_active_cells[pop_name]))
        if pop_num > 0:
            if num_cell_spks[pop_name] == 0:
                avg_rates[pop_name] = 0
            else:
                avg_rates[pop_name] = (num_cell_spks[pop_name] / pop_num) / tsecs
        
    
    pop_colors = { pop_name: dflt_colors[ipop%len(dflt_colors)] for ipop, pop_name in enumerate(spkpoplst) }

    pop_spk_dict = { pop_name: (pop_spkinds, pop_spkts) for (pop_name, pop_spkinds, pop_spkts) in zip(spkpoplst, spkindlst, spktlst) }
    
    # Plot spikes
    if spike_hist is None:
        fig, axes = plt.subplots(nrows=len(spkpoplst)+1, sharex=True, figsize=fig_options.figSize,
                                 gridspec_kw={'height_ratios': [1]*len(spkpoplst) + [2]})
    elif spike_hist == 'subplot':
        fig, axes = plt.subplots(nrows=len(spkpoplst)+2, sharex=True, figsize=fig_options.figSize,
                                 gridspec_kw={'height_ratios': [1]*len(spkpoplst) + [2, 2]})

    sctplots = []
    
    for i, pop_name in enumerate(include):
        pop_spkinds, pop_spkts = pop_spk_dict[pop_name]

        sctplots.append(axes[i].scatter(pop_spkts, pop_spkinds, s=10, linewidths=fig_options.lw, marker=marker, c=pop_colors[pop_name], alpha=0.5, label=pop_name))

        N = pop_num_cells[pop_name]
        S = pop_start_inds[pop_name]
        axes[i].set_ylim(S, S+N-1)
        
    axes[0].set_xlim(time_range)

    axes[0].set_xlabel('Time (ms)', fontsize=fig_options.fontSize)
    axes[0].set_ylabel('Cell Index', fontsize=fig_options.fontSize)

    axes[0].tick_params(axis='x', which='major', labelsize=fig_options.fontSize)
    axes[0].tick_params(axis='x', which='minor', labelsize=fig_options.fontSize)

    fig.subplots_adjust(hspace=0)
    plt.setp([a.get_xticklabels() for a in fig.axes[:-2]], visible=False)

    # set raster plot ticks to the end of the index range for each population
    for i, pop_name in enumerate(include):
        a = fig.axes[i]
        start, end = a.get_ylim()
        a.get_yaxis().set_ticks([end])

    # set raster plot ticks to start and end of index range for first population
    a = fig.axes[len(include)-1]
    start, end = a.get_ylim()
    a.get_yaxis().set_ticks([start, end])
        
    if pop_rates:
        lgd_labels = [pop_name + ' (%i active; %.3g Hz)' % (len(pop_active_cells[pop_name]), avg_rates[pop_name]) for pop_name in spkpoplst if pop_name in avg_rates]
    else:
        lgd_labels = [pop_name + ' (%i active)' % (len(pop_active_cells[pop_name]))  for pop_name in spkpoplst if pop_name in avg_rates]

    # Plot spike histogram
    pch = interpolate.pchip(sphist_x, sphist_y)
    res_npts = int((sphist_x.max() - sphist_x.min()))
    sphist_x_res = np.linspace(sphist_x.min(), sphist_x.max(), res_npts, endpoint=True)
    sphist_y_res = pch(sphist_x_res)

    if spike_hist == 'overlay':
        ax2 = axes[-2].twinx()
        ax2.plot (sphist_x_res, sphist_y_res, linewidth=0.5)
        ax2.set_ylabel('Spike count', fontsize=fig_options.fontSize) # add yaxis label in opposite side
        ax2.set_xlim(time_range)
    elif spike_hist == 'subplot':
        ax2=axes[-2]
        ax2.plot (sphist_x_res, sphist_y_res, linewidth=1.0)
        ax2.set_xlabel('Time (ms)', fontsize=fig_options.fontSize)
        ax2.set_ylabel('Spike count', fontsize=fig_options.fontSize)
        ax2.set_xlim(time_range)
            
    # Plot intracellular state
    ax3 = axes[-1]
    ax3.set_xlabel('Time (ms)', fontsize=fig_options.fontSize)
    ax3.set_ylabel(intracellular_variable, fontsize=fig_options.fontSize)
    ax3.set_xlim(time_range)

    states = indata['states']
    stplots = []
    for (pop_name, pop_states) in viewitems(states):
        for (gid, cell_states) in viewitems(pop_states):
            st_x, st_y = cell_states
            pch = interpolate.pchip(st_x, st_y)
            res_npts = int((st_x.max() - st_x.min()))
            st_x_res = np.linspace(st_x.min(), st_x.max(), res_npts, endpoint=True)
            st_y_res = pch(st_x_res)
            stplots.append(ax3.plot(st_x_res, st_y_res, linewidth=fig_options.lw, marker=marker, alpha=0.5, label=pop_name))

    if labels == 'legend':
       # Shrink axes by 15%
       for ax in axes:
           box = ax.get_position()
           ax.set_position([box.x0, box.y0, box.width * 0.85, box.height])
       # Add legend
       lgd = fig.legend(sctplots, lgd_labels, loc = 'center right', 
                        fontsize='small', scatterpoints=1, markerscale=5.,
                        bbox_to_anchor=(1.002, 0.5), bbox_transform=plt.gcf().transFigure)
       fig.artists.append(lgd)
       
    elif labels == 'overlay':
        for i, (pop_name, lgd_label) in enumerate(zip(spkpoplst, lgd_labels)):
                at = AnchoredText(lgd_label, loc='upper right', borderpad=0.01, prop=dict(size=fig_options.fontSize))
                axes[i].add_artist(at)
        max_label_len = max([len(l) for l in lgd_labels])
            
    # save figure
    if fig_options.saveFig:
        if isinstance(fig_options.saveFig, basestring):
            filename = fig_options.saveFig
        else:
            filename = 'Network Clamp %s %i.%s' % (popName, unit_no, fig_options.figFormat)
            plt.savefig(filename)
                
    # show fig 
    if fig_options.showFig:
        show_figure()
    
    return fig


<<<<<<< HEAD
def plot_spike_rates (input_path, namespace_id, include = ['eachPop'], time_range = None, time_variable='t', meansub=False, max_units = None, labels = 'legend', bin_size = 100., progress=False, **kwargs):
=======
def plot_spike_rates (input_path, namespace_id, include = ['eachPop'], time_range = None, time_variable='t', meansub=False, max_units = None, labels = 'legend', bin_size = 100., threshold=None, graph_type='raster2d', progress=False, **kwargs):
>>>>>>> fffafb0a
    ''' 
    Plot of network firing rates. Returns the figure handle.

    input_path: file with spike data
    namespace_id: attribute namespace for spike events
    time_range ([start:stop]): Time range of spikes shown; if None shows all (default: None)
    time_variable: Name of variable containing spike times (default: 't')
    labels = ('legend', 'overlay'): Show population labels in a legend or overlayed on one side of raster (default: 'legend')
    '''
    fig_options = copy.copy(default_fig_options)
    fig_options.update(kwargs)

    (population_ranges, N) = read_population_ranges(input_path)
    population_names  = read_population_names(input_path)

    pop_num_cells = {}
    for k in population_names:
        pop_num_cells[k] = population_ranges[k][1]

    # Replace 'eachPop' with list of populations
    if 'eachPop' in include: 
        include.remove('eachPop')
        for pop in population_names:
            include.append(pop)

    spkdata = spikedata.read_spike_events (input_path, include, namespace_id, spike_train_attr_name=time_variable,
                                           time_range=time_range)
    
    spkpoplst        = spkdata['spkpoplst']
    spkindlst        = spkdata['spkindlst']
    spktlst          = spkdata['spktlst']
    num_cell_spks    = spkdata['num_cell_spks']
    pop_active_cells = spkdata['pop_active_cells']
    tmin             = spkdata['tmin']
    tmax             = spkdata['tmax']

    time_range = [tmin, tmax]
    time_bins  = np.arange(time_range[0], time_range[1], bin_size)

    spkrate_dict = {}
    for subset, spkinds, spkts in zip(spkpoplst, spkindlst, spktlst):
        spkdict = spikedata.make_spike_dict(spkinds, spkts)
        sdf_dict = spikedata.spike_density_estimate(subset, spkdict, time_bins, progress=progress)
        i = 0
        rate_dict = {}
        for ind, dct in viewitems(sdf_dict):
            rates       = np.asarray(dct['rate'], dtype=np.float32)
            if (threshold is None) or (threshold <= np.mean(rates)):
                meansub_rates = rates - np.mean(rates)
                peak        = np.mean(rates[np.where(rates >= np.percentile(rates, 90.))[0]])
                peak_index  = np.where(rates == np.max(rates))[0][0]
                rate_dict[i] = { 'rate': rates, 'meansub': meansub_rates, 'peak': peak, 'peak index': peak_index }
                i = i+1
            if max_units is not None:
                if i >= max_units:
                    break
        spkrate_dict[subset] = rate_dict
        logger.info(('Calculated spike rates for %i cells in population %s' % (len(rate_dict), subset)))

                    
    # Plot spikes
    fig, ax1 = plt.subplots(figsize=fig_options.figSize)


    for (iplot, subset) in enumerate(spkpoplst):

        pop_rates = spkrate_dict[subset]
        
        peak_lst = []
        for ind, rate_dict in viewitems(pop_rates):
            rate       = rate_dict['rate']
            peak_index = rate_dict['peak index']
            peak_lst.append(peak_index)

        ind_peak_lst = list(enumerate(peak_lst))
        del(peak_lst)
        ind_peak_lst.sort(key=lambda i_x: i_x[1])

        if meansub:
            rate_lst = [ pop_rates[i]['meansub'] for i, _ in ind_peak_lst ]
        else:
            rate_lst = [ pop_rates[i]['rate'] for i, _ in ind_peak_lst ]
        del(ind_peak_lst)

        rate_matrix = np.matrix(rate_lst, dtype=np.float32)
        del(rate_lst)

        color = dflt_colors[iplot%len(dflt_colors)]

        plt.subplot(len(spkpoplst),1,iplot+1)  # if subplot, create new subplot
        if meansub:
            plt.title ('%s Mean-subtracted Instantaneous Firing Rate' % str(subset), fontsize=fig_options.fontSize)
        else:
            plt.title ('%s Instantaneous Firing Rate' % str(subset), fontsize=fig_options.fontSize)

        im = plt.imshow(rate_matrix, origin='upper', aspect='auto', interpolation='none',
                        extent=[time_range[0], time_range[1], 0, rate_matrix.shape[0]], cmap=fig_options['colormap'])

        im.axes.tick_params(labelsize=fig_options.fontSize)
        
        if iplot == 0: 
            plt.ylabel('Relative Cell Index', fontsize=fig_options.fontSize)
        if iplot == len(spkpoplst)-1:
            plt.xlabel('Time (ms)', fontsize=fig_options.fontSize)

        cbar = plt.colorbar(im)
        cbar.ax.set_ylabel('Firing Rate (Hz)', fontsize=fig_options.fontSize)
        cbar.ax.tick_params(labelsize=fig_options.fontSize)

    if fig_options.saveFig:
        if isinstance(fig_options.saveFig, basestring):
            filename = fig_options.saveFig
        else:
            if meansub:
                filename = '%s meansub firing rate.%s' % (namespace_id, fig_options.figFormat)
            else:
                filename = '%s firing rate.%s' % (namespace_id, fig_options.figFormat)
        plt.savefig(filename)
                
    # show fig 
    if fig_options.showFig:
        show_figure()
    
    return fig


def plot_spike_histogram (input_path, namespace_id, include = ['eachPop'], time_variable='t', time_range = None, 
                          pop_rates = False, bin_size = 5., smooth = 0, quantity = 'rate', progress = False,
                          overlay=True, graph_type='bar', **kwargs):
    ''' 
    Plots spike histogram. Returns figure handle.

        - input_path: file with spike data
        - namespace_id: attribute namespace for spike events
        - include (['eachPop'|<population name>]): List of data series to include. 
            (default: ['eachPop'] - expands to the name of each population)
        - time_variable: Name of variable containing spike times (default: 't')
        - time_range ([start:stop]): Time range of spikes shown; if None shows all (default: None)
        - bin_size (int): Size in ms of each bin (default: 5)
        - overlay (True|False): Whether to overlay the data lines or plot in separate subplots (default: True)
        - graph_type ('line'|'bar'): Type of graph to use (line graph or bar plot) (default: 'line')
        - quantity ('rate'|'count'): Quantity of y axis (firing rate in Hz, or spike count) (default: 'rate')
    '''
    fig_options = copy.copy(default_fig_options)
    fig_options.update(kwargs)

    (population_ranges, N) = read_population_ranges(input_path)
    population_names  = read_population_names(input_path)

    pop_num_cells = {}
    for k in population_names:
        pop_num_cells[k] = population_ranges[k][1]

    
    # Replace 'eachPop' with list of populations
    if 'eachPop' in include: 
        include.remove('eachPop')
        for pop in population_names:
            include.append(pop)
        include.reverse()
        
    spkdata = spikedata.read_spike_events (input_path, include, namespace_id, spike_train_attr_name=time_variable,
                                           time_range=time_range)

    spkpoplst        = spkdata['spkpoplst']
    spkindlst        = spkdata['spkindlst']
    spktlst          = spkdata['spktlst']
    num_cell_spks    = spkdata['num_cell_spks']
    pop_active_cells = spkdata['pop_active_cells']
    tmin             = spkdata['tmin']
    tmax             = spkdata['tmax']

    time_range = [tmin, tmax]

    avg_rates = {}
    maxN = 0
    minN = N
    if pop_rates:
        tsecs = (time_range[1]-time_range[0]) / 1e3
        for i,pop_name in enumerate(spkpoplst):
            pop_num = len(pop_active_cells[pop_name])
            maxN = max(maxN, max(pop_active_cells[pop_name]))
            minN = min(minN, min(pop_active_cells[pop_name]))
            if pop_num > 0:
                if num_cell_spks[pop_name] == 0:
                    avg_rates[pop_name] = 0
                else:
                    avg_rates[pop_name] = ((num_cell_spks[pop_name] / pop_num) / tsecs)
            
    # Y-axis label
    if quantity == 'rate':
        yaxisLabel = 'Mean cell firing rate (Hz)'
    elif quantity == 'count':
        yaxisLabel = 'Spike count'
    elif quantity == 'active':
        yaxisLabel = 'Active cell count'
    else:
        print('Invalid quantity value %s' % str(quantity))
        return

    # create fig
    fig, axes = plt.subplots(len(spkpoplst), 1, figsize=fig_options.figSize, sharex=True)
        
    time_bins  = np.arange(time_range[0], time_range[1], bin_size)

    
    hist_dict = {}
    if quantity == 'rate':
        for subset, spkinds, spkts in zip(spkpoplst, spkindlst, spktlst):
            spkdict = spikedata.make_spike_dict(spkinds, spkts)
            sdf_dict = spikedata.spike_density_estimate(subset, spkdict, time_bins, progress=progress)
            bin_dict = defaultdict(lambda: {'rates':0.0, 'active': 0})
            for (ind, dct) in viewitems(sdf_dict):
                rate = dct['rate']
                for ibin in range(0, len(time_bins)):
                    d = bin_dict[ibin]
                    bin_rate = rate[ibin]
                    d['rates']  += bin_rate
                    d['active'] += 1
            hist_dict[subset] = bin_dict
            logger.info(('Calculated spike rates for %i cells in population %s' % (len(sdf_dict), subset)))
    else:
        for subset, spkinds, spkts in zip(spkpoplst, spkindlst, spktlst):
            spkdict = spikedata.make_spike_dict(spkinds, spkts)
            count_bin_dict = spikedata.spike_bin_counts(spkdict, time_bins)
            bin_dict      = defaultdict(lambda: {'counts':0, 'active': 0})
            for (ind, counts) in viewitems(count_bin_dict):
                for ibin in range(0, len(time_bins)-1):
                    d = bin_dict[ibin]
                    d['counts'] += counts[ibin]
                    d['active'] += 1
            hist_dict[subset] = bin_dict
            logger.info(('Calculated spike counts for %i cells in population %s' % (len(count_bin_dict), subset)))
        
            
    del spkindlst, spktlst

    # Plot separate line for each entry in include
    for iplot, subset in enumerate(spkpoplst):

        hist_x = time_bins+(bin_size / 2)
        bin_dict = hist_dict[subset]

        if quantity=='rate':
            hist_y = np.asarray([(bin_dict[ibin]['rates'] / bin_dict[ibin]['active'])  if bin_dict[ibin]['active'] > 0 else 0.
                                     for ibin in range(0, len(time_bins))])
        elif quantity=='active':
            hist_y = np.asarray([bin_dict[ibin]['active'] for ibin in range(0, len(time_bins))])
        else:
            hist_y = np.asarray([bin_dict[ibin]['counts'] for ibin in range(0, len(time_bins))])

        del bin_dict
        del hist_dict[subset]
        
        color = dflt_colors[iplot%len(dflt_colors)]

        if not overlay:
            if pop_rates:
                label = str(subset)  + ' (%i active; %.3g Hz)' % (len(pop_active_cells[subset]), avg_rates[subset])
            else:
                label = str(subset)  + ' (%i active)' % (len(pop_active_cells[subset]))

        ax = plt.subplot(len(spkpoplst),1,(iplot+1))
        plt.title (label, fontsize=fig_options.fontSize)
        ax.tick_params(labelsize=fig_options.fontSize)
        #axes[iplot].xaxis.set_visible(False)
            
        if smooth:
            hsignal = signal.savgol_filter(hist_y, window_length=2*((len(hist_y) / 16)) + 1, polyorder=smooth) 
        else:
            hsignal = hist_y
        
        if graph_type == 'line':
            ax.plot (hist_x, hsignal, linewidth=fig_options.lw, color = color)
        elif graph_type == 'bar':
            ax.bar(hist_x, hsignal, width = bin_size, color = color)

        if iplot == 0:
            ax.set_ylabel(yaxisLabel, fontsize=fig_options.fontSize)
        if iplot == len(spkpoplst)-1:
            ax.set_xlabel('Time (ms)', fontsize=fig_options.fontSize)
        else:
            ax.tick_params(labelbottom='off')

            
        ax.set_xlim(time_range)


    plt.tight_layout()

    # Add legend
    if overlay:
        for i,subset in enumerate(spkpoplst):
            plt.plot(0,0,color=dflt_colors[i%len(dflt_colors)],label=str(subset))
        plt.legend(fontsize=fig_options.fontSize, bbox_to_anchor=(1.04, 1), loc=2, borderaxespad=0.)
        maxLabelLen = min(10,max([len(str(l)) for l in include]))
        plt.subplots_adjust(right=(0.9-0.012*maxLabelLen))


    if fig_options.saveFig:
        if isinstance(fig_options.saveFig, basestring):
            filename = fig_options.saveFig
        else:
            filename = namespace_id+' '+'histogram.%s' % fig_options.figFormat
        plt.savefig(filename)

    if fig_options.showFig:
        show_figure()

    return fig


def plot_spike_distribution_per_cell (input_path, namespace_id, include = ['eachPop'], time_variable='t', time_range = None, overlay=True, quantity = 'rate', graph_type = 'point', **kwargs):
    ''' 
    Plots distributions of spike rate/count. Returns figure handle.

        - input_path: file with spike data
        - namespace_id: attribute namespace for spike events
        - include (['eachPop'|<population name>]): List of data series to include. 
            (default: ['eachPop'] - expands to the name of each population)
        - time_variable: Name of variable containing spike times (default: 't')
        - time_range ([start:stop]): Time range of spikes shown; if None shows all (default: None)
        - overlay (True|False): Whether to overlay the data lines or plot in separate subplots (default: True)
        - quantity ('rate'|'count'): Quantity of y axis (firing rate in Hz, or spike count) (default: 'rate')
    '''
    fig_options = copy.copy(default_fig_options)
    fig_options.update(kwargs)

    (population_ranges, N) = read_population_ranges(input_path)
    population_names  = read_population_names(input_path)

    pop_num_cells = {}
    for k in population_names:
        pop_num_cells[k] = population_ranges[k][1]

    
    # Replace 'eachPop' with list of populations
    if 'eachPop' in include: 
        include.remove('eachPop')
        for pop in population_names:
            include.append(pop)

    spkdata = spikedata.read_spike_events (input_path, include, namespace_id, spike_train_attr_name=time_variable,
                                           time_range=time_range)

    spkpoplst        = spkdata['spkpoplst']
    spkindlst        = spkdata['spkindlst']
    spktlst          = spkdata['spktlst']
    num_cell_spks    = spkdata['num_cell_spks']
    pop_active_cells = spkdata['pop_active_cells']
    tmin             = spkdata['tmin']
    tmax             = spkdata['tmax']

    time_range = [tmin, tmax]
            
    if quantity == 'rate':
        quantityLabel = 'Cell firing rate (Hz)'
    elif quantity == 'count':
        quantityLabel = 'Spike count'
    else:
        print('Invalid quantity value %s' % str(quantity))
        return


    # create fig
    fig, axes = plt.subplots(len(spkpoplst), 1, figsize=fig_options.figSize, sharex=True)

        
    # Plot separate line for each entry in include
    for iplot, subset in enumerate(spkpoplst):

        spkts    = spktlst[iplot]
        spkinds  = spkindlst[iplot]

        u, counts = np.unique(spkinds, return_counts=True)
        sorted_count_idxs = np.argsort(counts)[::-1]
        if quantity == 'rate':
            spkdict = spikedata.make_spike_dict(spkinds, spkts)
            rate_dict = spikedata.spike_rates(spkdict)
            rates = np.asarray([rate_dict[ind] for ind in u if rate_dict[ind] > 0])
            sorted_rate_idxs = np.argsort(rates)[::-1]
            
        color = dflt_colors[iplot%len(dflt_colors)]

        if not overlay:
            label = str(subset)  + ' (%i active)' % (len(pop_active_cells[subset]))
            plt.subplot(len(spkpoplst),1,iplot+1)
            plt.title (label, fontsize=fig_options.fontSize)
            
        if quantity == 'rate':
            x = u[sorted_rate_idxs]
            y = rates[sorted_rate_idxs]
        elif quantity == 'count':
            x = u[sorted_count_idxs]
            y = counts[sorted_count_idxs]
        else:
            raise ValueError('plot_spike_distribution_per_cell: unrecognized quantity: %s' % str(quantity))

        if graph_type == 'point':
            plt.plot(x,y,'o')
            yaxisLabel = quantityLabel
            xaxisLabel = 'Cell index'
        elif graph_type == 'histogram':
            hist_y, bin_edges = np.histogram(np.asarray(y), bins = 40)
            bin_size = bin_edges[1] - bin_edges[0]
            hist_X = bin_edges[:-1]+(bin_size / 2)
            b = plt.bar(hist_X, hist_y, width=bin_size)
            yaxisLabel = 'Cell count'
            xaxisLabel = quantityLabel
        else:
            raise ValueError('plot_spike_distribution_per_cell: unrecognized graph type: %s' % str(graph_type))
            
        
        if iplot == 0:
            plt.ylabel(yaxisLabel, fontsize=fig_options.fontSize)
        if iplot == len(spkpoplst)-1:
            plt.xlabel(xaxisLabel, fontsize=fig_options.fontSize)


    if len(spkpoplst) < 5:  # if apply tight_layout with many subplots it inverts the y-axis
        try:
            plt.tight_layout()
        except:
            pass

    # Add legend
    if overlay:
        for i,subset in enumerate(spkpoplst):
            plt.plot(0,0,color=dflt_colors[i%len(dflt_colors)],label=str(subset))
        plt.legend(fontsize=fig_options.fontSize, bbox_to_anchor=(1.04, 1), loc=2, borderaxespad=0.)
        maxLabelLen = min(10,max([len(str(l)) for l in include]))
        plt.subplots_adjust(right=(0.9-0.012*maxLabelLen))

    if fig_options.saveFig:
        if isinstance(fig_options.saveFig, basestring):
            filename = fig_options.saveFig
        else:
            filename = namespace_id+' '+'distribution.%s' % fig_options.figFormat
        plt.savefig(filename)

    if fig_options.showFig:
        show_figure()

    return fig


def plot_spike_distribution_per_time (input_path, namespace_id, include = ['eachPop'],
                                      time_bin_size = 50.0, binCount = 10,
                                      time_variable='t', time_range = None, 
                                      overlay=True, quantity = 'rate', alpha_fill = 0.2, **kwargs):
    ''' 
    Plots distributions of spike rate/count. Returns figure handle.

        - input_path: file with spike data
        - namespace_id: attribute namespace for spike events
        - include (['eachPop'|<population name>]): List of data series to include. 
            (default: ['eachPop'] - expands to the name of each population)
        - time_variable: Name of variable containing spike times (default: 't')
        - time_range ([start:stop]): Time range of spikes shown; if None shows all (default: None)
        - overlay (True|False): Whether to overlay the data lines or plot in separate subplots (default: True)
        - quantity ('rate'|'count'): Units of x axis (firing rate in Hz, or spike count) (default: 'rate')
    '''

    fig_options = copy.copy(default_fig_options)
    fig_options.update(kwargs)

    (population_ranges, N) = read_population_ranges(input_path)
    population_names  = read_population_names(input_path)

    pop_num_cells = {}
    for k in population_names:
        pop_num_cells[k] = population_ranges[k][1]

    
    # Replace 'eachPop' with list of populations
    if 'eachPop' in include: 
        include.remove('eachPop')
        for pop in population_names:
            include.append(pop)

    spkdata = spikedata.read_spike_events (input_path, include, namespace_id, spike_train_attr_name=time_variable,
                                           time_range=time_range)

    spkpoplst        = spkdata['spkpoplst']
    spkindlst        = spkdata['spkindlst']
    spktlst          = spkdata['spktlst']
    num_cell_spks    = spkdata['num_cell_spks']
    pop_active_cells = spkdata['pop_active_cells']
    tmin             = spkdata['tmin']
    tmax             = spkdata['tmax']

    time_range = [tmin, tmax]
            
    # Y-axis label
    if quantity == 'rate':
        xaxisLabel = 'Cell firing rate (Hz)'
    elif quantity == 'count':
        xaxisLabel = 'Spike count'
    else:
        print('Invalid quantity value %s' % str(quantity))
        return

    # create fig
    fig, axes = plt.subplots(len(spkpoplst), 1, figsize=fig_options.figSize, sharex=True)

    # Plot separate line for each entry in include
    for iplot, subset in enumerate(spkpoplst):

        spkts         = spktlst[iplot]
        spkinds       = spkindlst[iplot]
        time_bins     = np.arange(time_range[0], time_range[1], time_bin_size)
        spkdict       = spikedata.make_spike_dict(spkinds, spkts)
        sdf_dict      = spikedata.spike_density_estimate(subset, spkdict, time_bins, return_counts=True)
        max_rate      = np.zeros(time_bins.size-1)
        max_count     = np.zeros(time_bins.size-1)
        bin_dict      = defaultdict(lambda: {'counts': [], 'rates': []})
        for ind, dct in viewitems(sdf_dict):
            rate      = dct['rate']
            count     = dct['count']
            for ibin in range(1, time_bins.size+1):
                if counts[ibin-1] > 0:
                    d = bin_dict[ibin]
                    d['counts'].append(count[ibin-1])
                    d['rates'].append(rate[ibin-1])
            max_count  = np.maximum(max_count, count)
            max_rate   = np.maximum(max_rate, rate)

        histlst  = []
        for ibin in sorted(bin_dict.keys()):
            d = bin_dict[ibin]
            counts = d['counts']
            rates = d['rates']
            if quantity == 'rate':
                hist_y, bin_edges = np.histogram(np.asarray(rates), bins = binCount, range=(0.0, float(max_rate[ibin-1])))
            else:
                hist_y, bin_edges = np.histogram(np.asarray(counts), bins = binCount, range=(0.0, float(max_count[ibin-1])))
            histlst.append(hist_y)

            
        bin_centers = 0.5*(bin_edges[1:] + bin_edges[:-1])
        
        if not overlay:
            label = str(subset)  + ' (%i active)' % (len(pop_active_cells[subset]))
            plt.subplot(len(spkpoplst),1,iplot+1)
            plt.title (label, fontsize=fig_options.fontSize)

        hist_mean = []
        hist_std  = []
        for i in range(0, binCount):
            binvect = np.asarray([hist[i] for hist in histlst])
            hist_mean.append(np.mean(binvect))
            hist_std.append(np.std(binvect))
            
        color = dflt_colors[iplot%len(dflt_colors)]

        ymin = np.asarray(hist_mean) - hist_std
        ymax = np.asarray(hist_mean) + hist_std

        x = np.linspace(bin_centers.min(),bin_centers.max(),100)
        y_smooth    = np.clip(interpolate.spline(bin_centers, hist_mean, x), 0, None)
        ymax_smooth = np.clip(interpolate.spline(bin_centers, ymax, x), 0, None)
        ymin_smooth = np.clip(interpolate.spline(bin_centers, ymin, x), 0, None)
        plt.plot(x, y_smooth, color=color)
        plt.fill_between(x, ymax_smooth, ymin_smooth, color=color, alpha=alpha_fill)
        
        if iplot == 0:
            plt.ylabel('Cell Count', fontsize=fig_options.fontSize)
        if iplot == len(spkpoplst)-1:
            plt.xlabel(xaxisLabel, fontsize=fig_options.fontSize)
        else:
            plt.tick_params(labelbottom='off')
        plt.autoscale(enable=True, axis='both', tight=True)
        plt.xticks(np.linspace(bin_centers.min(),bin_centers.max(),binCount))

    if len(spkpoplst) < 5:  # if apply tight_layout with many subplots it inverts the y-axis
        try:
            plt.tight_layout()
        except:
            pass

    # Add legend
    if overlay:
        for i,subset in enumerate(spkpoplst):
            plt.plot(0,0,color=dflt_colors[i%len(dflt_colors)],label=str(subset))
        plt.legend(fontsize=fig_options.fontSize, bbox_to_anchor=(1.04, 1), loc=2, borderaxespad=0.)
        maxLabelLen = min(10,max([len(str(l)) for l in include]))
        plt.subplots_adjust(right=(0.9-0.012*maxLabelLen))


    if fig_options.saveFig:
        if isinstance(fig_options.saveFig, basestring):
            filename = fig_options.saveFig
        else:
            filename = namespace_id+' '+'distribution.%s' % fig_options.figFormat
        plt.savefig(filename)

    if fig_options.showFig:
        show_figure()

    return fig


def plot_spatial_information(spike_input_path, spike_namespace_id, trajectory_path, arena_id, trajectory_id,
                             populations=None, position_bin_size=5.0, spike_train_attr_name='t', time_range=None,
                             alpha_fill=0.2, output_file_path=None, plot_dir_path=None, **kwargs):
    """
    Plots distributions of spatial information per cell. Returns figure handle.

    :param spike_input_path: str (path to file)
    :param spike_namespace_id: str
    :param trajectory_path: str (path to file)
    :param arena_id: str
    :param trajectory_id: str
    :param populations: list of str
    :param position_bin_size: float
    :param spike_train_attr_name: str
    :param time_range: list of float
    :param alpha_fill: float
    :param output_file_path: str (path to file)
    :param plot_dir_path: str (path to dir)
    :param kwargs: dict
    :return: :class:'plt.Figure'
    """
    fig_options = copy.copy(default_fig_options)
    fig_options.update(kwargs)

    trajectory = stimulus.read_trajectory(trajectory_path, arena_id, trajectory_id)

    (population_ranges, N) = read_population_ranges(spike_input_path)
    population_names = read_population_names(spike_input_path)

    pop_num_cells = {}
    for k in population_names:
        pop_num_cells[k] = population_ranges[k][1]

    if populations is None:
        populations = list(population_names)

    this_spike_namespace = '%s %s %s' % (spike_namespace_id, arena_id, trajectory_id)

    spkdata = spikedata.read_spike_events(spike_input_path, populations, this_spike_namespace,
                                          spike_train_attr_name=spike_train_attr_name, time_range=time_range)

    spkpoplst = spkdata['spkpoplst']
    spkindlst = spkdata['spkindlst']
    spktlst = spkdata['spktlst']
    num_cell_spks = spkdata['num_cell_spks']
    pop_active_cells = spkdata['pop_active_cells']
    tmin = spkdata['tmin']
    tmax = spkdata['tmax']

    time_range = [tmin, tmax]

    # create fig
    fig, axes = plt.subplots(len(spkpoplst), 1, figsize=fig_options.figSize, sharex=True)

    if output_file_path is not None and not os.path.isfile(output_file_path):
        input_file = h5py.File(spike_input_path, 'r')
        output_file = h5py.File(output_file_path, 'w')
        input_file.copy('/H5Types', output_file)
        input_file.close()
        output_file.close()

    histlst = []
    # Plot separate line for each entry in include
    for iplot, subset in enumerate(spkpoplst):

        spkts = spktlst[iplot]
        spkinds = spkindlst[iplot]
        spkdict = spikedata.make_spike_dict(spkinds, spkts)
        MI_dict = spikedata.spatial_information(subset, trajectory, spkdict, time_range, position_bin_size,
                                                arena_id=arena_id, trajectory_id=trajectory_id,
                                                output_file_path=output_file_path, **kwargs)

        MI_lst = []
        for ind in sorted(MI_dict.keys()):
            MI = MI_dict[ind]
            MI_lst.append(MI)
        del MI_dict

        MI_array = np.asarray(MI_lst, dtype=np.float32)
        del MI_lst

        label = str(subset) + ' (%i active; mean MI %.2f bits)' % (len(pop_active_cells[subset]), np.mean(MI_array))
        plt.subplot(len(spkpoplst), 1, iplot + 1)
        plt.title(label, fontsize=fig_options.fontSize)

        color = dflt_colors[iplot % len(dflt_colors)]

        MI_hist, bin_edges = np.histogram(MI_array, bins='auto')
        bin_centers = 0.5 * (bin_edges[1:] + bin_edges[:-1])
        plt.bar(bin_centers, MI_hist, color=color, width=0.3 * (np.mean(np.diff(bin_edges))))

        plt.xticks(fontsize=fig_options.fontSize)

        if iplot == 0:
            plt.ylabel('Cell count', fontsize=fig_options.fontSize)
        if iplot == len(spkpoplst) - 1:
            plt.xlabel('Mutual information [bits]', fontsize=fig_options.fontSize)
        else:
            plt.tick_params(labelbottom='off')
        plt.autoscale(enable=True, axis='both', tight=True)

    if len(spkpoplst) < 5:  # if apply tight_layout with many subplots it inverts the y-axis
        try:
            plt.tight_layout()
        except:
            pass

    # Add legend
    for i, subset in enumerate(spkpoplst):
        plt.plot(0, 0, color=dflt_colors[i % len(dflt_colors)], label=str(subset))
    plt.legend(fontsize=fig_options.fontSize, bbox_to_anchor=(1.04, 1), loc=2, borderaxespad=0.)
    maxLabelLen = min(10, max([len(str(l)) for l in populations]))
    plt.subplots_adjust(right=(0.9 - 0.012 * maxLabelLen))

    if fig_options.saveFig is not None:
        fig_file_path = '%s spatial mutual information %s %s.%s' % \
                        (str(fig_options.saveFig), arena_id, trajectory_id, fig_options.figFormat)
        if plot_dir_path is not None:
            fig_file_path = '%s/%s' % (plot_dir_path, fig_file_path)
        plt.savefig(fig_file_path)

    if fig_options.showFig:
        show_figure()

    return fig


def plot_place_cells(features_path, population, nfields=1, to_plot=100, **kwargs):

    fig_options = copy.copy(default_fig_options)
    fig_options.update(kwargs)

    attr_gen = read_cell_attributes(features_path, population, namespace='Place Selectivity')
    place_cells = {}
    for (gid, cell_attributes) in attr_gen:
        place_cells[gid] = cell_attributes

    cells_to_plot = []
    N = 0
    for gid in place_cells:
        cell_features = place_cells[gid]
        if N == to_plot:
            break
        if cell_features['Num Fields'][0] == nfields:
            N += 1
            nx, ny = cell_features['Nx'][0], cell_features['Ny'][0]
            cells_to_plot.append(cell_features['Rate Map'].reshape(nx, ny))

    axes_dim = int(np.round(np.sqrt(to_plot)))
    fig, axes = plt.subplots(axes_dim, axes_dim)
    for i in range(len(cells_to_plot)):
        img = axes[i%axes_dim, (i / axes_dim)].imshow(cells_to_plot[i], cmap='viridis')
        plt.colorbar(img, ax=axes[i%axes_dim, (i / axes_dim)])
 
    if fig_options.saveFig:
        if isinstance(fig_options.saveFig, basestring):
            title = fig_options.saveFig
        else:
            title = 'Place-Fields.png'
        plt.savefig(title)

    if fig_options.showFig:
        plt.show()


def plot_place_fields(spike_input_path, spike_namespace_id, trajectory_path, arena_id, trajectory_id, populations=None,
                      bin_size=10.0, min_pf_width=10., spike_train_attr_name='t', time_range=None, alpha_fill=0.2,
                      overlay=False, output_file_path=None, plot_dir_path=None, **kwargs):
    """
    Plots distributions of place fields per cell. Returns figure handle.
    :param spike_input_path: str (path to file)
    :param spike_namespace_id: str
    :param trajectory_path: str (path to file)
    :param arena_id: str
    :param trajectory_id: str
    :param populations: list of str
    :param bin_size: float
    :param min_pf_width: float
    :param spike_train_attr_name: str
    :param time_range: list of float
    :param alpha_fill: float
    :param overlay: bool
    :param output_file_path: str (path to file)
    :param plot_dir_path: str (path to dir)
    :param kwargs: dict
    :return: :class:'plt.Figure'
    """
    fig_options = copy.copy(default_fig_options)
    fig_options.update(kwargs)

    trajectory = stimulus.read_trajectory(trajectory_path, arena_id, trajectory_id)

    (population_ranges, N) = read_population_ranges(spike_input_path)
    population_names = read_population_names(spike_input_path)

    pop_num_cells = {}
    for k in population_names:
        pop_num_cells[k] = population_ranges[k][1]

    if populations is None:
        populations = list(population_names)

    this_spike_namespace = '%s %s %s' % (spike_namespace_id, arena_id, trajectory_id)
    this_spike_namespace = spike_namespace_id
    
    spkdata = spikedata.read_spike_events(spike_input_path, populations, this_spike_namespace,
                                          spike_train_attr_name=spike_train_attr_name, time_range=time_range)

    spkpoplst = spkdata['spkpoplst']
    spkindlst = spkdata['spkindlst']
    spktlst = spkdata['spktlst']
    num_cell_spks = spkdata['num_cell_spks']
    pop_active_cells = spkdata['pop_active_cells']
    tmin = spkdata['tmin']
    tmax = spkdata['tmax']
    
    time_range = [tmin, tmax]
    time_bins  = np.arange(time_range[0], time_range[1], bin_size)
            
    # create fig
    fig = plt.figure(figsize=fig_options.figSize)
    gs  = gridspec.GridSpec(len(spkpoplst), 3, height_ratios=[1 for name in spkpoplst ], width_ratios=[1,4,3])

    if output_file_path is not None and not os.path.isfile(output_file_path):
        input_file = h5py.File(spike_input_path, 'r')
        output_file = h5py.File(output_file_path, 'w')
        input_file.copy('/H5Types', output_file)
        input_file.close()
        output_file.close()

    histlst = []
    # Plot separate line for each entry in include
    for iplot, subset in enumerate(spkpoplst):

        spkts         = spktlst[iplot]
        spkinds       = spkindlst[iplot]
        spkdict       = spikedata.make_spike_dict(spkinds, spkts)

        rate_bin_dict = spikedata.spike_density_estimate(subset, spkdict, time_bins, arena_id=arena_id,
                                                         trajectory_id=trajectory_id,
                                                         output_file_path=output_file_path, **kwargs)
        PF_dict = spikedata.place_fields(subset, bin_size, rate_bin_dict, trajectory, arena_id=arena_id,
                                          trajectory_id=trajectory_id, output_file_path=output_file_path,
                                          min_pf_width=min_pf_width, **kwargs)
        
        PF_count_lst  = []
        PF_infield_rate_lst = []
        PF_field_width_lst = []
        for ind in sorted(PF_dict.keys()):
            PF = PF_dict[ind]
            PF_count_lst.append(PF['pf_count'])
            if PF['pf_count'] > 0:
                PF_field_width_lst.append(PF['pf_mean_width'])
                PF_infield_rate_lst.append(PF['pf_mean_rate'])
                
        del(PF_dict)

        if len(PF_count_lst) > 0:
            PF_count_array = np.concatenate(PF_count_lst)
        else:
            PF_count_array = np.asarray([], dtype=np.float32)
        PF_infield_rate_array = np.concatenate(PF_infield_rate_lst)
        PF_field_width_array = np.concatenate(PF_field_width_lst)
        del(PF_count_lst)
        del(PF_infield_rate_lst)
        del(PF_field_width_lst)
        
        if not overlay:
            label = str(subset) + ' (%i active; mean %.02f place fields)' % \
                    (len(pop_active_cells[subset]), np.mean(PF_count_array))
            plt.subplot(len(spkpoplst),1,iplot+1)
            plt.title(label, fontsize=fig_options.fontSize)
            
        color = dflt_colors[iplot%len(dflt_colors)]

        ax1 = plt.subplot(gs[iplot*3])
        plt.setp([ax1], title='%s Place Fields' % subset)
        
        PF_unique_count = np.unique(PF_count_array)
        if len(PF_unique_count) > 1:
            dmin = np.diff(PF_unique_count).min()
            left_of_first_bin = PF_count_array.min() - float(dmin)/2
            right_of_last_bin = PF_count_array.max() + float(dmin)/2
            bins = np.arange(left_of_first_bin, right_of_last_bin + dmin, dmin)
            PF_count_hist, bin_edges = np.histogram(PF_count_array, bins=bins)
        else:
            PF_count_hist, bin_edges = np.histogram(PF_count_array, bins='auto')
        bin_centers = 0.5*(bin_edges[1:] + bin_edges[:-1])
        ax1.bar(bin_centers, PF_count_hist, color=color, width=0.3*(np.mean(np.diff(bin_edges))))
        ax1.set_xticks(bin_centers)
        ax1.tick_params(axis="x", labelsize=fig_options.fontSize)
        ax1.tick_params(axis="y", labelsize=fig_options.fontSize)

        ax2 = plt.subplot(gs[iplot*3 + 1])
        PF_field_width_hist, bin_edges = np.histogram(PF_field_width_array)
        bin_centers = 0.5*(bin_edges[1:] + bin_edges[:-1])
        ax2.bar(bin_centers, PF_field_width_hist, color=color, width=0.3*(np.mean(np.diff(bin_edges))))
        ax2.set_xticks(bin_centers)
        ax2.xaxis.set_major_formatter(FormatStrFormatter('%0.1f'))
        ax2.tick_params(axis="x", labelsize=fig_options.fontSize)
        ax2.tick_params(axis="y", labelsize=fig_options.fontSize)
        
        ax3 = plt.subplot(gs[iplot*3 + 2])
        PF_infield_rate_hist, bin_edges = np.histogram(PF_infield_rate_array)
        bin_centers = 0.5*(bin_edges[1:] + bin_edges[:-1])
        ax3.bar(bin_centers, PF_infield_rate_hist, color=color, width=0.3*(np.mean(np.diff(bin_edges))))
        ax3.set_xticks(bin_centers)
        ax3.xaxis.set_major_formatter(FormatStrFormatter('%0.1f'))
        ax3.tick_params(axis="x", labelsize=fig_options.fontSize)
        ax3.tick_params(axis="y", labelsize=fig_options.fontSize)
        
        if iplot == 0:
            ax1.set_ylabel('Cell Index', fontsize=fig_options.fontSize)
        if iplot == len(spkpoplst)-1:
            ax1.set_xlabel('Number of place fields', fontsize=fig_options.fontSize)
            ax2.set_xlabel('Mean field width [cm]', fontsize=fig_options.fontSize)
            ax3.set_xlabel('In-field mean firing rate [Hz]', fontsize=fig_options.fontSize)

        plt.autoscale(enable=True, axis='both', tight=True)

    if len(spkpoplst) < 5:  # if apply tight_layout with many subplots it inverts the y-axis
        try:
            plt.tight_layout()
        except:
            pass

    # Add legend
    if overlay:
        for i,subset in enumerate(spkpoplst):
            plt.plot(0,0,color=dflt_colors[i%len(dflt_colors)],label=str(subset))
        plt.legend(fontsize=fig_options.fontSize, bbox_to_anchor=(1.04, 1), loc=2, borderaxespad=0.)
        maxLabelLen = min(10,max([len(str(l)) for l in populations]))
        plt.subplots_adjust(right=(0.9-0.012*maxLabelLen))

    if fig_options.saveFig is not None:
        save_figure('%s place fields %s %s' % (str(fig_options.saveFig), arena_id, trajectory_id), **fig_options())

    if fig_options.showFig:
        show_figure()

    return fig



def plot_spike_PSD (input_path, namespace_id, include = ['eachPop'], time_range = None, time_variable='t',
                    bin_size = 1., window_size = 1024, smooth = 0, frequency_range=(0, 100.), overlap=0.5,
                    overlay = True, **kwargs):
    ''' 
    Plots spike train power spectral density (PSD). Returns figure handle.
        - input_path: file with spike data
        - namespace_id: attribute namespace for spike events
        - include (['eachPop'|<population name>]): List of data series to include. 
            (default: ['eachPop'] - expands to the name of each population)
        - time_range ([start:stop]): Time range of spikes shown; if None shows all (default: None)
        - time_variable: Name of variable containing spike times (default: 't')
        - bin_size (int): Size in ms of each bin (default: 1)
        - Fs (float): sampling frequency
        - nperseg (int): Length of each segment. 
        - overlay (True|False): Whether to overlay the data lines or plot in separate subplots (default: True)

    '''

    fig_options = copy.copy(default_fig_options)
    fig_options.update(kwargs)

    (population_ranges, N) = read_population_ranges(input_path)
    population_names  = read_population_names(input_path)

    pop_num_cells = {}
    for k in population_names:
        pop_num_cells[k] = population_ranges[k][1]

    
    # Replace 'eachPop' with list of populations
    if 'eachPop' in include: 
        include.remove('eachPop')
        for pop in population_names:
            include.append(pop)

    spkdata = spikedata.read_spike_events (input_path, include, namespace_id, spike_train_attr_name=time_variable,
                                           time_range=time_range)

    spkpoplst        = spkdata['spkpoplst']
    spkindlst        = spkdata['spkindlst']
    spktlst          = spkdata['spktlst']
    num_cell_spks    = spkdata['num_cell_spks']
    pop_active_cells = spkdata['pop_active_cells']
    tmin             = spkdata['tmin']
    tmax             = spkdata['tmax']

    time_range = [tmin, tmax]

    # create fig
    fig, ax1 = plt.subplots(figsize=fig_options.figSize)

    time_bins  = np.arange(time_range[0], time_range[1], bin_size)
    nperseg    = window_size
    win        = signal.get_window('hanning', nperseg)
 
    psds = []
    # Plot separate line for each entry in include
    for iplot, (subset, spkinds, spkts) in enumerate(zip(spkpoplst, spkindlst, spktlst)):

        spk_count, bin_edges = np.histogram(spkts, bins=time_bins)

        if smooth:
            # smoothen firing rate histogram
            hsignal = signal.savgol_filter(spk_count, window_length=5, polyorder=smooth, mode='nearest')
        else:
            hsignal = spk_count

        Fs = 1000. / bin_size

        noverlap = int(overlap * nperseg)
        freqs, psd = signal.welch(hsignal, fs=Fs, scaling='density', nperseg=nperseg, noverlap=noverlap, return_onesided=True)
        freqinds = np.where((freqs >= frequency_range[0]) & (freqs <= frequency_range[1]))

        freqs = freqs[freqinds]
        psd = psd[freqinds]

        if np.all(psd):
            psd = 10. * np.log10(psd)

        min_freq = np.min(freqs)
        max_freq = np.max(freqs)

        peak_index = np.where(psd == np.max(psd))[0]
        
        color = dflt_colors[iplot%len(dflt_colors)]

        if not overlay:
            label = str(subset)
            plt.subplot(len(spkpoplst),1,iplot+1)
            plt.title ('%s (peak: %.3g Hz)' % (label, freqs[peak_index]), fontsize=fig_options.fontSize)

        plt.plot(freqs, psd, linewidth=fig_options.lw, color=color)
        
        if iplot == 0:
            plt.ylabel('Power Spectral Density (dB/Hz)', fontsize=fig_options.fontSize) # add yaxis in opposite side
        if iplot == len(spkpoplst)-1:
            plt.xlabel('Frequency (Hz)', fontsize=fig_options.fontSize)
        plt.xlim([0, np.max(freqs)])

        psds.append(psd)
        
    if len(spkpoplst) < 5:  # if apply tight_layout with many subplots it inverts the y-axis
        try:
            plt.tight_layout()
        except:
            pass

    # save figure
    if fig_options.saveFig:
        if isinstance(fig_options.saveFig, basestring):
            filename = fig_options.saveFig
        else:
            filename = namespace_id+' '+'rate PSD.%s' % fig_options.figFormat
        plt.savefig(filename)

    # show fig 
    if fig_options.showFig:
        show_figure()

    return fig, psds


def plot_selectivity_metrics (env, coords_path, features_path, distances_namespace, population='MPP',
                              selectivity_type = 'grid', bin_size=250., metric='spacing', normed=False,
                              graph_type = 'histogram2d', **kwargs):

    """
    :param env:
    :param coords_path:
    :param features_path:
    :param distances_namespace:
    :param population:
    :param selectivity_type:
    :param bin_size:
    :param metric:
    :param normed:
    :param graph_type:
    """
    fig_options = copy.copy(default_fig_options)
    fig_options.update(kwargs)

    if selectivity_type == 'grid':
        input_selectivity_namespace = 'Grid Selectivity'
        selectivity_type_label = 'grid input'
    elif selectivity_type == 'place':
        input_selectivity_namespace = 'Place Selectivity'
        selectivity_type_label = 'spatial input'
    if metric == 'spacing' and selectivity_type == 'grid':
        attribute = 'Grid Spacing'
        cbar_label = 'Mean grid spacing (cm)'
        feature_label = 'grid spacing'
    elif metric == 'spacing' and selectivity_type == 'place':
        attribute = 'Field Width'
        cbar_label = 'Mean field width (cm)'
        feature_label = 'spatial field width'
    if metric == 'num-fields':
        if selectivity_type == 'grid':
            return
        elif selectivity_type == 'place':
            attribute = 'Num Fields'
            cbar_label = 'Mean number of spatial fields'
            feature_label = 'number of spatial fields'
    if metric == 'orientation' and selectivity_type == 'grid':
        attribute = 'Grid Orientation'
        cbar_label = 'Mean grid orientation (rad)'
        feature_label = 'grid orientation'
    elif metric == 'orientation' and selectivity_type == 'place':
        return

    attr_gen = read_cell_attributes(features_path, population, input_selectivity_namespace)
    attr_dict = {}
    for (gid, features_dict) in attr_gen:
        attr_dict[gid] = features_dict[attribute]
    del attr_gen
    present_gids = list(attr_dict.keys())

    distances = read_cell_attributes(coords_path, population, distances_namespace)
    soma_distances = { k: (v['U Distance'][0], v['V Distance'][0]) for (k,v) in distances}
    del distances

    distance_U, distance_V = [], []
    attr_lst = []
    for gid in present_gids:
        distance_U.append(soma_distances[gid][0])
        distance_V.append(soma_distances[gid][1])
        attr_mean = np.mean(attr_dict[gid])
        attr_lst.append(attr_mean)

    distance_U = np.asarray(distance_U, dtype='float32')
    distance_V = np.asarray(distance_V, dtype='float32')

    distance_x_min = np.min(distance_U)
    distance_x_max = np.max(distance_U)
    distance_y_min = np.min(distance_V)
    distance_y_max = np.max(distance_V)

    ((x_min, x_max), (y_min, y_max)) = measure_distance_extents(env)

    dx = int((distance_x_max - distance_x_min) / bin_size)
    dy = int((distance_y_max - distance_y_min) / bin_size)

    fig = plt.figure(figsize=plt.figaspect(1.) * 2.)
    ax = plt.gca()
    ax.axis([x_min, x_max, y_min, y_max])

    (H1, xedges, yedges) = np.histogram2d(distance_U, distance_V, bins=[dx, dy], weights=attr_lst, normed=normed)
    (H2, xedges, yedges) = np.histogram2d(distance_U, distance_V, bins=[dx, dy])
    zeros = np.where(H2 == 0.0)
    H = np.zeros(H1.shape)
    nz = np.where(H2 > 0.0)
    H[nz] = np.divide(H1[nz], H2[nz])
    H[zeros] = None
    if normed:
        H[nz] = np.divide(H[nz], np.max(H[nz]))

    X, Y = np.meshgrid(xedges, yedges)
    pcm = ax.pcolormesh(X, Y, H.T, cmap='jet')
    cbar = fig.colorbar(pcm, ax=ax, shrink=0.48, aspect=20)
    cbar.set_label(cbar_label, rotation=270., labelpad=20.)

    ax.set_ylabel('Transverse distance (um)', fontsize=fig_options.fontSize)
    ax.set_xlabel('Longitudinal distance (um)\n\nBin size: %i x %i um' % (bin_size, bin_size), fontsize=fig_options.fontSize)
    ax.set_title('%s %s: %s' % (population, selectivity_type_label, feature_label), fontsize=fig_options.fontSize)
    ax.set_aspect('equal')

    if fig_options.saveFig:
        if isinstance(fig_options.saveFig, basestring):
            filename = fig_options.saveFig
        else:
            filename = '%s-%s-%s.%s' % (population, selectivity_type, metric, fig_options.figFormat)
        plt.savefig(filename)

    if fig_options.showFig:
        show_figure()


def plot_stimulus_rate(input_path, namespace_id, population, arena_id=None, trajectory_id=None, **kwargs):
    """

        - input_path: file with stimulus data
        - namespace_id: attribute namespace for stimulus
        - population: str name of a valid cell population
    """

    fig_options = copy.copy(default_fig_options)
    fig_options.update(kwargs)

    if trajectory_id is not None and arena_id is not None:
        trajectory = stimulus.read_trajectory(input_path, arena_id, trajectory_id)
        (_, _, _, t)  = trajectory
    else:
        t = None

    M = 0
    if (arena_id is None):
        ns = namespace_id
    else:
        ns = '%s %s' % (namespace_id, arena_id)

    logger.info('Reading feature data from namespace %s for population %s...' % (ns, population ))
    fig, axes = plt.subplots(2, 5)
    for module in range(0, 10):
        rate_lst = []
        for (gid, rate) in stimulus.read_feature(input_path, ns, population, module=module):
            if np.max(rate) > 0.:
                rate_lst.append(rate)
        col = module % 5
        row = module / 5
        M = max(M, len(rate_lst))
        N = len(rate_lst)
        rate_matrix = np.matrix(rate_lst)
        del(rate_lst)

        if t is None:
            extent=[0, len(rate), 0, N]
        else:
            extent=[t[0], t[-1], 0, N]
        title = 'Module: %i' % module
        axes[row][col].set_title(title, fontsize=fig_options.fontSize)
        img = axes[row][col].imshow(rate_matrix, origin='upper', aspect='auto', cmap=cm.coolwarm,
                                    extent=extent)
        #axes[row][col].set_xlim([extent[0], extent[1]])
        #axes[row][col].set_ylim(-1, N+1)
        if col == 0:
            axes[row][col].set_ylabel('Cell index', fontsize=fig_options.fontSize)
        if row == 1:
            axes[row][col].set_xlabel('Time (ms)', fontsize=fig_options.fontSize)

    cax, kw = mpl.colorbar.make_axes([ax for ax in axes.flat])
    cbar = plt.colorbar(img, cax=cax, **kw)
    cbar.set_label('Firing rate (Hz)', rotation=270., labelpad=20.)

    fig.suptitle(population, fontsize=fig_options.fontSize)

    plt.show()
    
    # save figure
    if fig_options.saveFig:
        if isinstance(fig_options.saveFig, basestring):
            filename = fig_options.saveFig
        else:
            filename = namespace_id+'_'+'ratemap.%s' % fig_options.figFormat
        plt.savefig(filename)

    # show fig
    if fig_options.showFig:
        show_figure()


def plot_stimulus_spatial_rate_map(env, input_path, coords_path, arena_id, trajectory_id, stimulus_namespace, distances_namespace, include, bin_size = 100., from_spikes = True, **kwargs):
    """
        - input_path: path to file with stimulus data (str)
        - coords_path: path to file with cell position coordinates (str)
        - trajectory_id: identifier for spatial trajectory (int)
        - stimulus_namespace: attribute namespace for stimulus (str)
        - distances_namespace: attribute namespace for longitudinal and transverse distances (str)
        - include (['eachPop'|<population name>]): List of data series to include. 
            (default: ['eachPop'] - expands to the name of each population)
        - bin_size: length of square edge for 2D histogram (float)
        - fromSpikes: bool; whether to compute rate maps from stored spikes, or from target function
    """

    fig_options = copy.copy(default_fig_options)
    fig_options.update(kwargs)

    _, _, _, t = stimulus.read_trajectory(input_path, arena_id, trajectory_id)
    dt = float(t[1] - t[0]) / 1000. # ms -> s
    T  = float(t[-1] - t[0]) / 1000. # ms -> s

    if (arena_id is None) or (trajectory_id is None):
        ns = stimulus_namespace
    else:
        ns = '%s %s %s' % (stimulus_namespace, arena_id, trajectory_id)

    for iplot, population in enumerate(include):
   
        spiketrain_dict = {}
        logger.info('Reading stimulus data for population %s...' % population)

        for (gid, rate, spiketrain, _) in stimulus.read_stimulus(input_path, ns, population):
            if from_spikes:
                spiketrain_dict[gid] = len(spiketrain)
            else:
                spiketrain_dict[gid] = np.mean(rate) #np.sum(rate * dt)

        present_gids = list(spiketrain_dict.keys())
        
        logger.info('read rates (%i elements)' % len(present_gids))

        distances = read_cell_attributes(coords_path, population, namespace=distances_namespace)
        soma_distances = { k: (v['U Distance'][0], v['V Distance'][0]) for (k,v) in distances }
        del distances

        distance_U, distance_V = [], []
        spikes    = []
        for gid in present_gids:
            distance_U.append(soma_distances[gid][0])
            distance_V.append(soma_distances[gid][1])
            spikes.append(spiketrain_dict[gid])
        distance_U = np.asarray(distance_U, dtype='float32')
        distance_V = np.asarray(distance_V, dtype='float32')
        
        distance_x_min = np.min(distance_U)
        distance_x_max = np.max(distance_U)
        distance_y_min = np.min(distance_V)
        distance_y_max = np.max(distance_V)
        
        logger.info('read distances (%i elements)' % len(soma_distances.keys()))

        ((x_min, x_max), (y_min, y_max)) = measure_distance_extents(env)

        dx = int((distance_x_max - distance_x_min) / bin_size)
        dy = int((distance_y_max - distance_y_min) / bin_size)

        (H1, xedges, yedges)  = np.histogram2d(distance_U, distance_V, bins=[dx, dy], weights=spikes)
        (H2, xedges, yedges)  = np.histogram2d(distance_U, distance_V, bins=[dx, dy])
        nz = np.where(H2 > 0.0)
        zeros = np.where(H2 == 0.0)

        H = np.zeros_like(H1)
        H[nz] = np.divide(H1[nz], H2[nz])
        if from_spikes:
            H = np.divide(H, T)
        H[zeros] = None

        X, Y = np.meshgrid(xedges, yedges)
        fig = plt.figure(figsize=plt.figaspect(1.) * 2.)
        axes = plt.gca()
        pcm = axes.pcolormesh(X, Y, H.T)
        axes.axis([x_min, x_max, y_min, y_max])
        axes.set_aspect('equal')

        if from_spikes:
            title = '%s input firing rate\nTrajectory: %s %s' % (population, arena_id, trajectory_id)
        else:
            title = '%s expected input firing rate' % population
        axes.set_title(title, fontsize=fig_options.fontSize)
        axes.set_xlabel('Longitudinal distance (um)\n\nBin size: %i x %i um' % (bin_size, bin_size), fontsize=fig_options.fontSize)
        axes.set_ylabel('Transverse distance (um)', fontsize=fig_options.fontSize)
        cbar = fig.colorbar(pcm, ax=axes, shrink=0.48, aspect=20)
        cbar.set_label('Mean input firing rate (Hz)', rotation=270., labelpad=20.)

        # save figure
        if fig_options.saveFig:
            if isinstance(fig_options.saveFig, basestring):
                filename = fig_options.saveFig
            else:
                filename = '%s %s spatial ratemap.%s' % (population, stimulus_namespace, fig_options.figFormat)
            plt.savefig(filename)

        # show fig
        if fig_options.showFig:
            show_figure()


def plot_spike_histogram_autocorr (input_path, namespace_id, include = ['eachPop'], time_range = None, time_variable='t',
                                   bin_size = 25, graph_type = 'matrix', lag=1, max_cells = None, xlim = None, 
                                   marker = '|', **kwargs):
    """
    Plot of spike histogram correlations. Returns the figure handle.

    input_path: file with spike data
    namespace_id: attribute namespace for spike events
    time_range ([start:stop]): Time range of spikes shown; if None shows all (default: None)
    time_variable: Name of variable containing spike times (default: 't')
    bin_size (int): Size of bin in ms to use for spike count and rate computations (default: 5)
    marker (char): Marker for each spike (default: '|')
    """

    fig_options = copy.copy(default_fig_options)
    fig_options.update(kwargs)

    (population_ranges, N) = read_population_ranges(input_path)
    population_names  = read_population_names(input_path)

    pop_num_cells = {}
    for k in population_names:
        pop_num_cells[k] = population_ranges[k][1]

    # Replace 'eachPop' with list of populations
    if 'eachPop' in include: 
        include.remove('eachPop')
        for pop in population_names:
            include.append(pop)

    spkdata = spikedata.read_spike_events (input_path, include, namespace_id, spike_train_attr_name=time_variable,
                                           time_range=time_range)

    spkpoplst        = spkdata['spkpoplst']
    spkindlst        = spkdata['spkindlst']
    spktlst          = spkdata['spktlst']
    num_cell_spks    = spkdata['num_cell_spks']
    pop_active_cells = spkdata['pop_active_cells']
    tmin             = spkdata['tmin']
    tmax             = spkdata['tmax']
    
    corr_dict = spikedata.histogram_autocorrelation(spkdata, bin_size=bin_size, max_elems=max_cells, lag=lag)
        
    # Plot spikes
    fig, axes = plt.subplots(len(spkpoplst), 1, figsize=fig_options.figSize, sharex=True)

    X_max = None
    X_min = None
    for (iplot, subset) in enumerate(spkpoplst):

        pop_corr = corr_dict[subset]
        
        if len(spkpoplst) > 1:
            axes[iplot].set_title (str(subset), fontsize=fig_options.fontSize)
        else:
            axes.set_title (str(subset), fontsize=fig_options.fontSize)

        if graph_type == 'matrix':
            im = axes[iplot].imshow(pop_corr, origin='lower', aspect='auto', interpolation='none', cmap=fig_options['colormap'])
            cbar = plt.colorbar(im)
            cbar.ax.set_ylabel('Correlation Coefficient', fontsize=fig_options.fontSize)
        elif graph_type == 'histogram':
            hist_y, bin_edges = np.histogram(pop_corr, bins = 100)
            corr_bin_size = bin_edges[1] - bin_edges[0]
            hist_X = bin_edges[:-1]+(corr_bin_size / 2)
            color = dflt_colors[iplot%len(dflt_colors)]
            if len(spkpoplst) > 1:
                b = axes[iplot].bar(hist_X, hist_y, width = corr_bin_size, color = color)
            else:
                b = axes.bar(hist_X, hist_y, width = corr_bin_size, color = color)
            if X_max is None:
                X_max = bin_edges[-1]
            else:
                X_max = max(X_max, bin_edges[-1])
            if X_min is None:
                X_min = bin_edges[0]
            else:
                X_min = max(X_min, bin_edges[0])
                
            if len(spkpoplst) > 1:
                axes[iplot].set_xlim([X_min, X_max])
            else:
                axes.set_xlim([X_min, X_max])
        else:
            im = axes[iplot].imshow(pop_corr, origin='lower', aspect='auto', interpolation='none', cmap=fig_options['colormap'])
            cbar = plt.colorbar(im)
            cbar.ax.set_ylabel('Correlation Coefficient', fontsize=fig_options.fontSize)

        if graph_type == 'matrix':
            if iplot == 0:
                axes[iplot].ylabel('Relative Cell Index', fontsize=fig_options.fontSize)
            if iplot == len(spkpoplst)-1:
                axes[iplot].xlabel('Relative Cell Index', fontsize=fig_options.fontSize)

                
    # show fig 
    if fig_options.showFig:
        show_figure()
    
    return fig


## Plot spike cross-correlation
def plot_spike_histogram_corr (input_path, namespace_id, include = ['eachPop'], time_range = None, time_variable='t', bin_size = 25, graph_type = 'matrix', max_cells = None, marker = '|', **kwargs): 
    ''' 
    Plot of spike histogram correlations. Returns the figure handle.

    input_path: file with spike data
    namespace_id: attribute namespace for spike events
    time_range ([start:stop]): Time range of spikes shown; if None shows all (default: None)
    time_variable: Name of variable containing spike times (default: 't')
    bin_size (int): Size of bin in ms to use for spike count and rate computations (default: 5)
    marker (char): Marker for each spike (default: '|')
    '''

    fig_options = copy.copy(default_fig_options)
    fig_options.update(kwargs)

    (population_ranges, N) = read_population_ranges(input_path)
    population_names  = read_population_names(input_path)

    pop_num_cells = {}
    for k in population_names:
        pop_num_cells[k] = population_ranges[k][1]

    # Replace 'eachPop' with list of populations
    if 'eachPop' in include: 
        include.remove('eachPop')
        for pop in population_names:
            include.append(pop)

    spkdata = spikedata.read_spike_events (input_path, include, namespace_id, spike_train_attr_name=time_variable,
                                           time_range=time_range)

    spkpoplst        = spkdata['spkpoplst']
    spkindlst        = spkdata['spkindlst']
    spktlst          = spkdata['spktlst']
    num_cell_spks    = spkdata['num_cell_spks']
    pop_active_cells = spkdata['pop_active_cells']
    tmin             = spkdata['tmin']
    tmax             = spkdata['tmax']
    
    corr_dict = spikedata.histogram_correlation(spkdata, bin_size=bin_size, max_elems=max_cells)
        
    # Plot spikes
    fig, axes = plt.subplots(len(spkpoplst), 1, figsize=fig_options.figSize, sharex=True)

    X_max = None
    X_min = None
    for (iplot, subset) in enumerate(spkpoplst):

        pop_corr = corr_dict[subset]

        if len(spkpoplst) > 1:
            axes[iplot].set_title (str(subset), fontsize=fig_options.fontSize)
        else:
            axes.set_title (str(subset), fontsize=fig_options.fontSize)
            
        if graph_type == 'matrix':
            im = axes[iplot].imshow(pop_corr, origin='lower', aspect='auto', interpolation='none', cmap=fig_options['colormap'])
            cbar = plt.colorbar(im)
            cbar.ax.set_ylabel('Correlation Coefficient', fontsize=fig_options.fontSize)
        elif graph_type == 'histogram':
            np.fill_diagonal(pop_corr, 0.)
            mean_corr = np.apply_along_axis(lambda y: np.mean(y), 1, pop_corr)
            hist_y, bin_edges = np.histogram(mean_corr, bins = 100)
            corr_bin_size = bin_edges[1] - bin_edges[0]
            hist_X = bin_edges[:-1]+(corr_bin_size / 2)
            color = dflt_colors[iplot%len(dflt_colors)]
            if len(spkpoplst) > 1:
                b = axes[iplot].bar(hist_X, hist_y, width = corr_bin_size, color = color)
            else:
                b = axes.bar(hist_X, hist_y, width = corr_bin_size, color = color)
            if X_max is None:
                X_max = bin_edges[-1]
            else:
                X_max = max(X_max, bin_edges[-1])
            if X_min is None:
                X_min = bin_edges[0]
            else:
                X_min = max(X_min, bin_edges[0])

                
            if len(spkpoplst) > 1:
                axes[iplot].set_xlim([-0.5, 0.5])
            else:
                axes.set_xlim([-0.5, 0.5])
        else:
            im = axes[iplot].imshow(pop_corr, origin='lower', aspect='auto', interpolation='none', cmap=fig_options['colormap'])
            cbar = plt.colorbar(im)
            cbar.ax.set_ylabel('Correlation Coefficient', fontsize=fig_options.fontSize)

        if graph_type == 'matrix':
            if iplot == 0: 
                axes[iplot].ylabel('Relative Cell Index', fontsize=fig_options.fontSize)
            if iplot == len(spkpoplst)-1:
                axes[iplot].xlabel('Relative Cell Index', fontsize=fig_options.fontSize)

                
    # show fig 
    if fig_options.showFig:
        show_figure()
    
    return fig


def plot_synaptic_attribute_distribution(cell, env, syn_name, param_name, filters=None, from_mech_attrs=True,
                                         from_target_attrs=False, export=None, overwrite=False, description=None,
                                         scale_factor=1., param_label=None, ylabel='Peak conductance', yunits='uS',
                                         svg_title=None, show=True, sec_types=None, data_dir='data'):
    """
    Plots values of synapse attributes found in point processes and NetCons of a Hoc Cell. No simulation is required;
    this method just takes a fully specified cell and plots the relationship between distance and the specified synaptic
    parameter.

    Note: exported files can be plotted using plot_syn_attr_from_file; give syn_name as the input parameter instead of
    mech_name.

    :param cell: :class:'BiophysCell'
    :param env: :class:'Env'
    :param syn_name: str
    :param param_name: str
    :param filters: dict (ex. syn_indexes, layers, syn_types) with str values
    :param from_mech_attrs: bool
    :param from_target_attrs: bool
    :param export: str (name of hdf5 file for export)
    :param overwrite: bool (whether to overwrite or append to potentially existing hdf5 file)
    :param description: str (to be saved in hdf5 file as a descriptor of this session)
    :param scale_factor: float
    :param param_label: str
    :param ylabel: str
    :param yunits: str
    :param svg_title: str
    :param show: bool (whether to show the plot, or simply save the hdf5 file)
    :param sec_types: list or str
    :param data_dir: str
    :return:
    """
    if svg_title is not None:
        remember_font_size = mpl.rcParams['font.size']
        mpl.rcParams['font.size'] = 20
    if sec_types is None or (isinstance(sec_types, basestring) and sec_types == 'dend'):
        sec_types = ['basal', 'trunk', 'apical', 'tuft']
    elif isinstance(sec_types, basestring) and sec_types == 'all':
        sec_types = default_ordered_sec_types
    elif not all(sec_type in default_ordered_sec_types for sec_type in sec_types):
        raise ValueError('plot_synaptic_attribute_distribution: unrecognized sec_types: %s' % str(sec_types))
    sec_types_list = [sec_type for sec_type in sec_types if sec_type in cell.nodes and len(cell.nodes[sec_type]) > 0]
    attr_types = []
    if from_mech_attrs:
        attr_types.append('mech_attrs')
    if from_target_attrs:
        attr_types.append('target_attrs')
    if len(attr_types) == 0:
        raise RuntimeError('plot_synaptic_attribute_distribution: both from_mech_attrs and from_target_attrs cannot '
                           'be False')
    distances = {attr_type: defaultdict(list) for attr_type in attr_types}
    attr_vals = {attr_type: defaultdict(list) for attr_type in attr_types}
    num_colors = 10
    color_x = np.linspace(0., 1., num_colors)
    colors = [cm.Set1(x) for x in color_x]
    syn_attrs = env.synapse_attributes
    gid = cell.gid
    for sec_type in sec_types_list:
        if len(cell.nodes[sec_type]) > 0:
            for node in cell.nodes[sec_type]:
                if filters is not None:
                    converted_filters = get_syn_filter_dict(env, filters, convert=True)
                else:
                    converted_filters = {}
                syns = syn_attrs.filter_synapses(gid, syn_sections=[node.index], **converted_filters)
                for syn_id, syn in viewitems(syns):
                    # TODO: figure out what to do with spine synapses that are not inserted into a branch node
                    if from_mech_attrs:
                        this_param_val = syn_attrs.get_mech_attrs(gid, syn_id, syn_name, throw_error=False)
                        if this_param_val is not None and param_name in this_param_val:
                            attr_vals['mech_attrs'][sec_type].append(this_param_val[param_name] * scale_factor)
                            syn_loc = syn.syn_loc
                            distances['mech_attrs'][sec_type].append(
                                get_distance_to_node(cell, cell.tree.root, node, syn_loc))
                            if sec_type == 'basal':
                                distances['mech_attrs'][sec_type][-1] *= -1
                    if from_target_attrs:
                        if syn_attrs.has_netcon(cell.gid, syn_id, syn_name):
                            this_nc = syn_attrs.get_netcon(cell.gid, syn_id, syn_name)
                            attr_vals['target_attrs'][sec_type].append(
                                get_syn_mech_param(syn_name, syn_attrs.syn_param_rules, param_name,
                                                   mech_names=syn_attrs.syn_mech_names, nc=this_nc) * scale_factor)
                            syn_loc = syn.syn_loc
                            distances['target_attrs'][sec_type].append(
                                get_distance_to_node(cell, cell.tree.root, node, syn_loc))
                            if sec_type == 'basal':
                                distances['target_attrs'][sec_type][-1] *= -1

    if export is not None:
        export_file_path = data_dir + '/' + export
        if overwrite:
            if os.path.isfile(export_file_path):
                os.remove(export_file_path)

    for attr_type in attr_types:
        if len(attr_vals[attr_type]) == 0 and export is not None:
            print('Not exporting to %s; mechanism: %s %s parameter: %s not found in any sec_type' % \
                  (export, syn_name, attr_type, param_name))
            # return
    xmax0 = 0.1
    xmin0 = 0.
    maxval, minval = 0., 0.
    fig, axarr = plt.subplots(ncols=len(attr_types), sharey=True)
    for i, attr_type in enumerate(attr_types):
        if len(attr_types) == 1:
            axes = axarr
        else:
            axes = axarr[i]
        for j, sec_type in enumerate(attr_vals[attr_type]):
            if len(attr_vals[attr_type][sec_type]) != 0:
                axes.scatter(distances[attr_type][sec_type], attr_vals[attr_type][sec_type], color=colors[j],
                             label=sec_type, alpha=0.5, s=10.)
                if maxval is None:
                    maxval = max(attr_vals[attr_type][sec_type])
                else:
                    maxval = max(maxval, max(attr_vals[attr_type][sec_type]))
                if minval is None:
                    minval = min(attr_vals[attr_type][sec_type])
                else:
                    minval = min(minval, min(attr_vals[attr_type][sec_type]))
                xmax0 = max(xmax0, max(distances[attr_type][sec_type]))
                xmin0 = min(xmin0, min(distances[attr_type][sec_type]))
        axes.legend(loc='best', scatterpoints=1, frameon=False, framealpha=0.5, fontsize=mpl.rcParams['font.size'])
    xmin = xmin0 - 0.01 * (xmax0 - xmin0)
    xmax = xmax0 + 0.01 * (xmax0 - xmin0)
    for i, attr_type in enumerate(attr_types):
        if len(attr_types) == 1:
            axes = axarr
        else:
            axes = axarr[i]
        axes.set_xlabel('Distance to soma (um)')
        axes.set_xlim(xmin, xmax)
        axes.set_ylabel(ylabel + ' (' + yunits + ')')
        if (maxval is not None) and (minval is not None):
            buffer = 0.01 * (maxval - minval)
            axes.set_ylim(minval - buffer, maxval + buffer)
        axes.set_title(attr_type, fontsize=mpl.rcParams['font.size'])
    clean_axes(axarr)
    fig.tight_layout()
    if param_label is not None:
        fig.suptitle(param_label, fontsize=mpl.rcParams['font.size'])
    else:
        syn_mech_name = syn_attrs.syn_mech_names[syn_name]
        fig.suptitle('%s; %s; %s' % (syn_name, syn_mech_name, param_name), fontsize=mpl.rcParams['font.size'])
    if not svg_title is None:
        if param_label is not None:
            svg_title = svg_title + ' - ' + param_label + '.svg'
        else:
            svg_title = svg_title + ' - ' + syn_name + '_' + param_name + ' distribution.svg'
        fig.set_size_inches(5.27, 4.37)
        fig.savefig(data_dir + svg_title, format='svg', transparent=True)
    if show:
        plt.show()
    plt.close()
    if svg_title is not None:
        mpl.rcParams['font.size'] = remember_font_size

    if export is not None:
        f = h5py.File(export_file_path, 'a')
        if 'mech_file_path' in f.attrs:
            stored_mech_file_path = get_h5py_attr(f.attrs, 'mech_file_path')
            if cell.mech_file_path is None or not stored_mech_file_path == cell.mech_file_path:
                raise ValueError('plot_synaptic_attribute_distribution: provided mech_file_path: %s does not match the '
                                 'mech_file_path of %s cell %i: %s' %
                                 (stored_mech_file_path, cell.pop_name, cell.gid, cell.mech_file_path))
        elif cell.mech_file_path is not None:
            set_h5py_attr(f.attrs, 'mech_file_path', cell.mech_file_path)
        filetype = 'plot_syn_param'
        if filetype not in f:
            f.create_group(filetype)
        if from_mech_attrs:
            f[filetype].attrs['mech_attrs'] = True
        else:
            f[filetype].attrs['mech_attrs'] = False
        if from_target_attrs:
            f[filetype].attrs['target_attrs'] = True
        else:
            f[filetype].attrs['target_attrs'] = False
        if len(f[filetype]) == 0:
            session_id = '0'
        else:
            session_id = str(len(f[filetype]))
        f[filetype].create_group(session_id)
        if description is not None:
            set_h5py_attr(f[filetype][session_id].attrs, 'description', description)
        f[filetype][session_id].create_group(syn_name)
        f[filetype][session_id][syn_name].create_group(param_name)
        if param_label is not None:
            set_h5py_attr(f[filetype][session_id][syn_name][param_name].attrs, 'param_label', param_label)
        f[filetype][session_id][syn_name][param_name].attrs['gid'] = cell.gid
        for attr_type in attr_types:
            f[filetype][session_id][syn_name][param_name].create_group(attr_type)
            for sec_type in attr_vals[attr_type]:
                f[filetype][session_id][syn_name][param_name][attr_type].create_group(sec_type)
                f[filetype][session_id][syn_name][param_name][attr_type][sec_type].create_dataset(
                    'values', data=attr_vals[attr_type][sec_type], compression='gzip')
                f[filetype][session_id][syn_name][param_name][attr_type][sec_type].create_dataset(
                    'distances', data=distances[attr_type][sec_type], compression='gzip')
        f.close()


def plot_syn_attr_from_file(syn_name, param_name, filename, descriptions=None, param_label=None,
                            ylabel='Conductance density', yunits='pS/um2', svg_title=None, data_dir='data'):
    """
    Takes in a list of files, and superimposes plots of distance vs. the provided mechanism parameter for all sec_types
    found in each file.
    :param syn_name: str
    :param param_name: str
    :param filename: str
    :param descriptions: list of str (descriptions of each session). If None, then plot all session_ids
    :param param_label: str
    :param ylabel: str
    :param yunits: str
    :param svg_title: str
    :param data_dir: str (path)
    """
    if svg_title is not None:
        remember_font_size = mpl.rcParams['font.size']
        mpl.rcParams['font.size'] = 20
    markers = mlines.Line2D.filled_markers
    marker_dict = {}
    num_colors = 10
    color_x = np.linspace(0., 1., num_colors)
    colors = [cm.Set1(x) for x in color_x]
    max_param_val, min_param_val = 0., 0.
    max_dist, min_dist = 0.1, 0.
    file_path = data_dir + '/' + filename
    found = False
    if os.path.isfile(file_path):
        with h5py.File(file_path, 'r') as f:
            filetype = 'plot_syn_param'
            if filetype not in f:
                raise RuntimeError(
                    'plot_syn_attr_from_file: the file at path: %s is incompatible with this method' % file_path)
            attr_types = []
            if 'mech_attrs' in f[filetype].attrs and f[filetype].attrs['mech_attrs']:
                attr_types.append('mech_attrs')
            if 'target_attrs' in f[filetype].attrs and f[filetype].attrs['target_attrs']:
                attr_types.append('target_attrs')
            fig, axarr = plt.subplots(ncols=len(attr_types), sharey=True)
            for s, session_id in enumerate(f[filetype]):
                if 'description' in f[filetype][session_id].attrs:
                    description = get_h5py_attr(f[filetype][session_id].attrs, 'description')
                    if descriptions is not None and description not in descriptions:
                        continue
                else:
                    description = None
                if syn_name in f[filetype][session_id] and param_name is not None and \
                        param_name in f[filetype][session_id][syn_name]:
                    found = True
                    if param_label is None and 'param_label' in f[filetype][session_id][syn_name][param_name].attrs:
                        param_label = get_h5py_attr(f[filetype][session_id][syn_name][param_name].attrs, 'param_label')
                    for i, attr_type in enumerate(attr_types):
                        if len(attr_types) == 1:
                            axes = axarr
                        else:
                            axes = axarr[i]
                        if attr_type not in f[filetype][session_id][syn_name][param_name]:
                            continue
                        for j, sec_type in enumerate(f[filetype][session_id][syn_name][param_name][attr_type]):
                            if sec_type not in marker_dict:
                                m = len(marker_dict)
                                marker_dict[sec_type] = markers[m]
                            marker = marker_dict[sec_type]
                            distances = f[filetype][session_id][syn_name][param_name][attr_type][sec_type]['distances'][:]
                            param_vals = f[filetype][session_id][syn_name][param_name][attr_type][sec_type]['values'][:]
                            if description is None:
                                label = sec_type + ' session' + session_id
                            else:
                                label = sec_type + ' ' + description
                            axes.scatter(distances, param_vals, color=colors[s], label=label, alpha=0.25,
                                         marker=marker, s=10.)
                            if max_param_val is None:
                                max_param_val = max(param_vals)
                            else:
                                max_param_val = max(max_param_val, max(param_vals))
                            if min_param_val is None:
                                min_param_val = min(param_vals)
                            else:
                                min_param_val = min(min_param_val, min(param_vals))
                            if max_dist is None:
                                max_dist = max(distances)
                            else:
                                max_dist = max(max_dist, max(distances))
                            if min_dist is None:
                                min_dist = min(distances)
                            else:
                                min_dist = min(min_dist, min(distances))
            if not found:
                raise RuntimeError('Specified synaptic mechanism: %s parameter: %s not found in the provided file: '
                                   '%s' % (syn_name, param_name, file))
            min_dist = min(0., min_dist)
            xmin = min_dist - 0.01 * (max_dist - min_dist)
            xmax = max_dist + 0.01 * (max_dist - min_dist)
            for i, attr_type in enumerate(attr_types):
                if len(attr_types) == 1:
                    axes = axarr
                else:
                    axes = axarr[i]
                axes.legend(loc='best', scatterpoints=1, frameon=False, framealpha=0.5,
                            fontsize=mpl.rcParams['font.size'])
                axes.set_xlabel('Distance to soma (um)')
                axes.set_xlim(xmin, xmax)
                axes.set_ylabel(ylabel + ' (' + yunits + ')')
                if (max_param_val is not None) and (min_param_val is not None):
                    buffer = 0.1 * (max_param_val - min_param_val)
                    axes.set_ylim(min_param_val - buffer, max_param_val + buffer)
                if param_label is not None:
                    axes.set_title(attr_types[i], fontsize=mpl.rcParams['font.size'])
                clean_axes(axes)
                axes.tick_params(direction='out')
            fig.suptitle(param_label, fontsize=mpl.rcParams['font.size'])
            if not svg_title is None:
                if param_label is not None:
                    svg_title = svg_title + ' - ' + param_label + '.svg'
                elif param_name is None:
                    svg_title = svg_title + ' - ' + syn_name + '_' + ' distribution.svg'
                else:
                    svg_title = svg_title + ' - ' + syn_name + '_' + param_name + ' distribution.svg'
                fig.set_size_inches(5.27, 4.37)
                fig.savefig(data_dir + svg_title, format='svg', transparent=True)
            plt.show()
            plt.close()
            if svg_title is not None:
                mpl.rcParams['font.size'] = remember_font_size


def plot_mech_param_distribution(cell, mech_name, param_name, export=None, overwrite=False, scale_factor=10000.,
                                 param_label=None, description=None, ylabel='Conductance density', yunits='pS/um2',
                                 svg_title=None, show=True, sec_types=None, data_dir='data'):
    """
    Takes a cell as input rather than a file. No simulation is required, this method just takes a fully specified cell
    and plots the relationship between distance and the specified mechanism parameter for all segments in sections of
    the provided sec_types (defaults to just dendritic sec_types). Used while debugging specification of mechanism
    parameters.
    :param cell: :class:'BiophysCell'
    :param mech_name: str
    :param param_name: str
    :param export: str (name of hdf5 file for export)
    :param overwrite: bool (whether to overwrite or append to potentially existing hdf5 file)
    :param scale_factor: float
    :param param_label: str
    :param description: str
    :param ylabel: str
    :param yunits: str
    :param svg_title: str
    :param show: bool
    :param sec_types: list or str
    :param data_dir: str (path)
    """
    if svg_title is not None:
        remember_font_size = mpl.rcParams['font.size']
        mpl.rcParams['font.size'] = 20
    if sec_types is None or (isinstance(sec_types, basestring) and sec_types == 'dend'):
        sec_types = ['basal', 'trunk', 'apical', 'tuft']
    elif isinstance(sec_types, basestring) and sec_types == 'all':
        sec_types = default_ordered_sec_types
    elif not all(sec_type in default_ordered_sec_types for sec_type in sec_types):
        raise ValueError('plot_mech_param_distribution: unrecognized sec_types: %s' % str(sec_types))
    maxval, minval = 1., 0.
    distances = defaultdict(list)
    param_vals = defaultdict(list)
    sec_types_list = [sec_type for sec_type in sec_types if sec_type in cell.nodes and len(cell.nodes[sec_type]) > 0]
    num_colors = 10
    color_x = np.linspace(0., 1., num_colors)
    colors = [cm.Set1(x) for x in color_x]
    for sec_type in sec_types_list:
        if len(cell.nodes[sec_type]) > 0:
            for branch in cell.nodes[sec_type]:
                for seg in [seg for seg in branch.sec if hasattr(seg, mech_name)]:
                    distances[sec_type].append(get_distance_to_node(cell, cell.tree.root, branch, seg.x))
                    if sec_type == 'basal':
                        distances[sec_type][-1] *= -1
                    param_vals[sec_type].append(getattr(getattr(seg, mech_name), param_name) * scale_factor)

    if export is not None:
        export_file_path = data_dir + '/' + export
        if overwrite:
            if os.path.isfile(export_file_path):
                os.remove(export_file_path)

    if len(param_vals) == 0 and export is not None:
        print('Not exporting to %s; mechanism: %s parameter: %s not found in any sec_type' % \
              (export, mech_name, param_name))
        return
    fig, axes = plt.subplots(1)
    max_param_val, min_param_val = 0.1, 0.
    xmax0, xmin0 = 0.1, 0.
    for i, sec_type in enumerate(param_vals):
        axes.scatter(distances[sec_type], param_vals[sec_type], color=colors[i], label=sec_type, alpha=0.5)
        if maxval is None:
            maxval = max(param_vals[sec_type])
        else:
            maxval = max(maxval, max(param_vals[sec_type]))
        if minval is None:
            minval = min(param_vals[sec_type])
        else:
            minval = min(minval, min(param_vals[sec_type]))
        xmax0 = max(xmax0, max(distances[sec_type]))
        xmin0 = min(xmin0, min(distances[sec_type]))
    axes.set_xlabel('Distance to soma (um)')
    xmin = xmin0 - 0.01 * (xmax0 - xmin0)
    xmax = xmax0 + 0.01 * (xmax0 - xmin0)
    axes.set_xlim(xmin, xmax)
    axes.set_ylabel(ylabel + ' (' + yunits + ')')
    if (maxval is not None) and (minval is not None):
        buffer = 0.01 * (maxval - minval)
        axes.set_ylim(minval - buffer, maxval + buffer)
    if param_label is not None:
        axes.set_title(param_label, fontsize=mpl.rcParams['font.size'])
    axes.legend(loc='best', scatterpoints=1, frameon=False, framealpha=0.5, fontsize=mpl.rcParams['font.size'])
    clean_axes(axes)

    if svg_title is not None:
        if param_label is not None:
            svg_title = svg_title + ' - ' + param_label + '.svg'
        else:
            svg_title = svg_title + ' - ' + mech_name + '_' + param_name + ' distribution.svg'
        fig.set_size_inches(5.27, 4.37)
        fig.savefig(data_dir + svg_title, format='svg', transparent=True)
    if show:
        plt.show()
    plt.close()
    if svg_title is not None:
        mpl.rcParams['font.size'] = remember_font_size

    if export is not None:
        f = h5py.File(export_file_path, 'a')
        if 'mech_file_path' in f.attrs:
            stored_mech_file_path = get_h5py_attr(f.attrs, 'mech_file_path')
            if cell.mech_file_path is None or not stored_mech_file_path == cell.mech_file_path:
                raise ValueError('plot_mech_param_distribution: provided mech_file_path: %s does not match the '
                                 'mech_file_path of %s cell %i: %s' %
                                 (stored_mech_file_path, cell.pop_name, cell.gid, cell.mech_file_path))
        elif cell.mech_file_path is not None:
            set_h5py_attr(f.attrs, 'mech_file_path', cell.mech_file_path)
        filetype = 'plot_mech_param'
        if filetype not in f:
            f.create_group(filetype)
        if len(f[filetype]) == 0:
            session_id = '0'
        else:
            session_id = str(len(f[filetype]))
        f[filetype].create_group(session_id)
        if description is not None:
            set_h5py_attr(f[filetype][session_id].attrs, 'description', description)
        f[filetype][session_id].create_group(mech_name)
        f[filetype][session_id][mech_name].create_group(param_name)
        if param_label is not None:
            set_h5py_attr(f[filetype][session_id][mech_name][param_name].attrs, 'param_label', param_label)
        f[filetype][session_id][mech_name][param_name].attrs['gid'] = cell.gid

        for sec_type in param_vals:
            f[filetype][session_id][mech_name][param_name].create_group(sec_type)
            f[filetype][session_id][mech_name][param_name][sec_type].create_dataset(
                'values', data=param_vals[sec_type], compression='gzip')
            f[filetype][session_id][mech_name][param_name][sec_type].create_dataset(
                'distances', data=distances[sec_type], compression='gzip')
        f.close()


def plot_cable_param_distribution(cell, mech_name, export=None, overwrite=False, scale_factor=1., param_label=None,
                                  description=None, ylabel='Specific capacitance', yunits='uF/cm2', svg_title=None,
                                  show=True, data_dir='data', sec_types=None):
    """
    Takes a cell as input rather than a file. No simulation is required, this method just takes a fully specified cell
    and plots the relationship between distance and the specified mechanism parameter for all dendritic segments. Used
    while debugging specification of mechanism parameters.
    :param cell: :class:'BiophysCell'
    :param mech_name: str
    :param param_name: str
    :param export: str (name of hdf5 file for export)
    :param overwrite: bool (whether to overwrite or append to potentially existing hdf5 file)
    :param scale_factor: float
    :param param_label: str
    :param ylabel: str
    :param yunits: str
    :param svg_title: str
    :param data_dir: str (path)
    :param sec_types: list of str
    """
    if svg_title is not None:
        remember_font_size = mpl.rcParams['font.size']
        mpl.rcParams['font.size'] = 20
    if sec_types is None or (isinstance(sec_types, basestring) and sec_types == 'dend'):
        sec_types = ['basal', 'trunk', 'apical', 'tuft']
    elif isinstance(sec_types, basestring) and sec_types == 'all':
        sec_types = default_ordered_sec_types
    elif not all(sec_type in default_ordered_sec_types for sec_type in sec_types):
        raise ValueError('plot_synaptic_attribute_distribution: unrecognized sec_types: %s' % str(sec_types))
    sec_types_list = [sec_type for sec_type in sec_types if sec_type in cell.nodes and len(cell.nodes[sec_type]) > 0]
    fig, axes = plt.subplots(1)
    maxval, minval = 1., 0.
    distances = defaultdict(list)
    param_vals = defaultdict(list)
    num_colors = len(sec_types_list)
    color_x = np.linspace(0., 1., num_colors)
    colors = [cm.Set1(x) for x in color_x]
    for sec_type in sec_types_list:
        if len(cell.nodes[sec_type]) > 0:
            for branch in cell.nodes[sec_type]:
                if mech_name == 'Ra':
                    distances[sec_type].append(get_distance_to_node(cell, cell.tree.root, branch))
                    if sec_type == 'basal':
                        distances[sec_type][-1] *= -1
                    param_vals[sec_type].append(getattr(branch.sec, mech_name) * scale_factor)
                else:
                    for seg in [seg for seg in branch.sec if hasattr(seg, mech_name)]:
                        distances[sec_type].append(get_distance_to_node(cell, cell.tree.root, branch, seg.x))
                        if sec_type == 'basal':
                            distances[sec_type][-1] *= -1
                        param_vals[sec_type].append(getattr(seg, mech_name) * scale_factor)
    xmax0 = 0.1
    xmin0 = 0.
    for i, sec_type in enumerate(param_vals):
        axes.scatter(distances[sec_type], param_vals[sec_type], color=colors[i], label=sec_type, alpha=0.5)
        if maxval is None:
            maxval = max(param_vals[sec_type])
        else:
            maxval = max(maxval, max(param_vals[sec_type]))
        if minval is None:
            minval = min(param_vals[sec_type])
        else:
            minval = min(minval, min(param_vals[sec_type]))
        xmax0 = max(xmax0, max(distances[sec_type]))
        xmin0 = min(xmin0, min(distances[sec_type]))
    axes.set_xlabel('Distance to soma (um)')
    xmin = xmin0 - 0.01 * (xmax0 - xmin0)
    xmax = xmax0 + 0.01 * (xmax0 - xmin0)
    axes.set_xlim(xmin, xmax)
    axes.set_ylabel(ylabel + ' (' + yunits + ')')
    if (maxval is not None) and (minval is not None):
        buffer = 0.01 * (maxval - minval)
        axes.set_ylim(minval - buffer, maxval + buffer)
    if param_label is not None:
        axes.set_title(param_label, fontsize=mpl.rcParams['font.size'])
    axes.legend(loc='best', scatterpoints=1, frameon=False, framealpha=0.5, fontsize=mpl.rcParams['font.size'])
    clean_axes(axes)
    axes.tick_params(direction='out')
    if svg_title is not None:
        if param_label is not None:
            svg_title = svg_title + ' - ' + param_label + '.svg'
        else:
            svg_title = svg_title + ' - ' + mech_name + '_' + ' distribution.svg'
        fig.set_size_inches(5.27, 4.37)
        fig.savefig(data_dir + svg_title, format='svg', transparent=True)
    if show:
        plt.show()
    plt.close()
    if svg_title is not None:
        mpl.rcParams['font.size'] = remember_font_size

    if export is not None:
        export_file_path = data_dir + '/' + export
        if overwrite:
            if os.path.isfile(export_file_path):
                os.remove(export_file_path)
        f = h5py.File(export_file_path, 'a')
        if 'mech_file_path' in f.attrs:
            stored_mech_file_path = get_h5py_attr(f.attrs, 'mech_file_path')
            if cell.mech_file_path is None or not stored_mech_file_path == cell.mech_file_path:
                raise ValueError('plot_cable_param_distribution: provided mech_file_path: %s does not match the '
                                 'mech_file_path of %s cell %i: %s' %
                                 (stored_mech_file_path, cell.pop_name, cell.gid, cell.mech_file_path))
        elif cell.mech_file_path is not None:
            set_h5py_attr(f.attrs, 'mech_file_path', cell.mech_file_path)
        filetype = 'plot_mech_param'
        if filetype not in f:
            f.create_group(filetype)
        if len(f[filetype]) == 0:
            session_id = '0'
        else:
            session_id = str(len(f[filetype]))
        f[filetype].create_group(session_id)
        if description is not None:
            set_h5py_attr(f[filetype][session_id].attrs, 'description', description)
        f[filetype][session_id].create_group(mech_name)
        if param_label is not None:
            set_h5py_attr(f[filetype][session_id][mech_name].attrs, 'param_label', param_label)
        f[filetype][session_id][mech_name].attrs['gid'] = cell.gid

        for sec_type in param_vals:
            f[filetype][session_id][mech_name].create_group(sec_type)
            f[filetype][session_id][mech_name][sec_type].create_dataset(
                'values', data=param_vals[sec_type], compression='gzip')
            f[filetype][session_id][mech_name][sec_type].create_dataset(
                'distances', data=distances[sec_type], compression='gzip')
        f.close()


def plot_mech_param_from_file(mech_name, param_name, filename, descriptions=None, param_label=None,
                              ylabel='Conductance density', yunits='pS/um2', svg_title=None, data_dir='data'):
    """
    Takes in a list of files, and superimposes plots of distance vs. the provided mechanism parameter for all sec_types
    found in each file.
    :param mech_name: str
    :param param_name: str
    :param filename: str (hdf filename)
    :param descriptions: list of str (descriptions of each session). If None, then plot all session_ids
    :param param_label: str
    :param ylabel: str
    :param yunits: str
    :param svg_title: str
    :param data_dir: str (path)
    """
    if svg_title is not None:
        remember_font_size = mpl.rcParams['font.size']
        mpl.rcParams['font.size'] = 20
    fig, axes = plt.subplots(1)
    max_param_val, min_param_val = 0., 0.
    max_dist, min_dist = 0., 0.
    num_colors = 10
    markers = mlines.Line2D.filled_markers
    color_x = np.linspace(0., 1., num_colors)
    colors = [cm.Set1(x) for x in color_x]
    marker_dict = {}
    file_path = data_dir + '/' + filename
    found = False
    if os.path.isfile(file_path):
        with h5py.File(file_path, 'r') as f:
            filetype = 'plot_mech_param'
            if filetype not in f:
                raise RuntimeError(
                    'plot_mech_param_from_file: the file at path: %s is incompatible with this method' % file_path)
            for s, session_id in enumerate(f[filetype]):
                if 'description' in f[filetype][session_id].attrs:
                    description = get_h5py_attr(f[filetype][session_id].attrs, 'description')
                    if descriptions is not None and description not in descriptions:
                        continue
                else:
                    description = None
                if mech_name in f[filetype][session_id] and \
                        (param_name is None or param_name in f[filetype][session_id][mech_name]):
                    found = True
                    if param_name is None:
                        if param_label is None and 'param_label' in f[filetype][session_id][mech_name].attrs:
                            param_label = get_h5py_attr(f[filetype][session_id][mech_name].attrs, 'param_label')
                        group = f[filetype][session_id][mech_name]
                    else:
                        if param_label is None and \
                                'param_label' in f[filetype][session_id][mech_name][param_name].attrs:
                            param_label = get_h5py_attr(f[filetype][session_id][mech_name][param_name].attrs,
                                                        'param_label')
                        group = f[filetype][session_id][mech_name][param_name]
                    for j, sec_type in enumerate(group):
                        if sec_type not in marker_dict:
                            m = len(marker_dict)
                            marker_dict[sec_type] = markers[m]
                        marker = marker_dict[sec_type]
                        param_vals = group[sec_type]['values'][:]
                        distances = group[sec_type]['distances'][:]
                        if description is None:
                            label = sec_type + ' session ' + session_id
                        else:
                            label = sec_type + ' ' + description
                        axes.scatter(distances, param_vals, color=colors[s], label=label, alpha=0.5, marker=marker)
                        if max_param_val is None:
                            max_param_val = max(param_vals)
                        else:
                            max_param_val = max(max_param_val, max(param_vals))
                        if min_param_val is None:
                            min_param_val = min(param_vals)
                        else:
                            min_param_val = min(min_param_val, min(param_vals))
                        if max_dist is None:
                            max_dist = max(distances)
                        else:
                            max_dist = max(max_dist, max(distances))
                        if min_dist is None:
                            min_dist = min(distances)
                        else:
                            min_dist = min(min_dist, min(distances))
    if not found:
        raise RuntimeError('Specified mechanism: %s parameter: %s not found in the provided file: %s' %
                           (mech_name, param_name, file))
    axes.set_xlabel('Distance to soma (um)')
    min_dist = min(0., min_dist)
    xmin = min_dist - 0.01 * (max_dist - min_dist)
    xmax = max_dist + 0.01 * (max_dist - min_dist)
    axes.set_xlim(xmin, xmax)
    axes.set_ylabel(ylabel + ' (' + yunits + ')')
    if (max_param_val is not None) and (min_param_val is not None):
        buffer = 0.1 * (max_param_val - min_param_val)
    axes.set_ylim(min_param_val - buffer, max_param_val + buffer)
    if param_label is not None:
        axes.set_title(param_label, fontsize=mpl.rcParams['font.size'])
    axes.legend(loc='best', scatterpoints=1, frameon=False, framealpha=0.5, fontsize=mpl.rcParams['font.size'])
    clean_axes(axes)
    axes.tick_params(direction='out')
    if not svg_title is None:
        if param_label is not None:
            svg_title = svg_title + ' - ' + param_label + '.svg'
        elif param_name is None:
            svg_title = svg_title + ' - ' + mech_name + '_' + ' distribution.svg'
        else:
            svg_title = svg_title + ' - ' + mech_name + '_' + param_name + ' distribution.svg'
        fig.set_size_inches(5.27, 4.37)
        fig.savefig(data_dir + svg_title, format='svg', transparent=True)
    plt.show()
    plt.close()
    if svg_title is not None:
        mpl.rcParams['font.size'] = remember_font_size
        

def clean_axes(axes, left=True, right=False):
    """
    Remove top and right axes from pyplot axes object.
    :param axes: list of pyplot.Axes
    :param top: bool
    :param left: bool
    :param right: bool
    """
    if not type(axes) in [np.ndarray, list]:
        axes = [axes]
    elif type(axes) == np.ndarray:
        axes = axes.flatten()
    for axis in axes:
        axis.tick_params(direction='out')
        axis.spines['top'].set_visible(False)
        if not right:
            axis.spines['right'].set_visible(False)
        if not left:
            axis.spines['left'].set_visible(False)
        axis.get_xaxis().tick_bottom()
        axis.get_yaxis().tick_left()
        

def calculate_module_density(gid_module_assignments, gid_normed_distance):
    """
    TODO: context needs to be provided as an argument?
    :param gid_module_assignments:
    :param gid_normed_distance:
    :return:
    """

    module_bounds = [[1.0, 0.0] for _ in range(10)]
    module_counts = [0 for _ in range(10)]
    gid_module_assignments = context.gid_module_assignments
    gid_normed_distance    = context.gid_normed_distance
    
    for (gid,module) in list(gid_module_assignments.items()):
        normed_u, _, _, _ = gid_normed_distance[gid]
        if normed_u < module_bounds[module-1][0]:
            module_bounds[module - 1][0] = normed_u
        if normed_u > module_bounds[module - 1][1]:
            module_bounds[module - 1][1] = normed_u
        module_counts[module - 1] += 1

    module_widths  = [y-x for [x,y] in module_bounds]
    module_density = np.divide(module_counts, module_widths)
    return module_bounds, module_counts, module_density


def plot_module_assignment_histogram():
    """
    TODO: context needs to be provided as an argument?
    :return:
    """

    module_bounds, module_counts, module_density = calculate_module_density()

    fig, (ax1, ax2, ax3) = plt.subplots(3,1)

    ax1.bar(np.arange(10)+1, module_counts)
    ax1.set_xlabel('Module')
    ax1.set_ylabel('Count')

    ax2.bar(np.arange(10)+1, module_density)
    ax2.set_xlabel('Module')
    ax2.set_ylabel('Density')

    for (i, bounds) in enumerate(module_bounds):
        ax3.plot([bounds[0],bounds[1]], [i+1,i+1], label='%i' % (i+1))
    ax3.set_xlabel('Normalized Bounds')
    ax3.set_ylabel('Module')
    ax3.legend(frameon=False, framealpha=0.5, loc='center left')

    fig, (ax1, ax2) = plt.subplots(2,1)
    normalized_u_positions = [norm_u for (norm_u,_,_,_) in list(context.gid_normed_distance.values())]
    absolute_u_positions   = [u for (_,_,u,_) in list(context.gid_normed_distance.values())]
    absolute_v_positions   = [v for (_,_,_,v) in list(context.gid_normed_distance.values())]
    hist_norm, edges_norm  = np.histogram(normalized_u_positions, bins=25)
    hist_abs, edges_abs    = np.histogram(absolute_u_positions, bins=100)
    hist_v_abs, edges_v_abs = np.histogram(absolute_v_positions, bins=100)

    ax1.plot(edges_norm[1:], hist_norm)
    ax1.set_xlabel('Normalized septo-temporal position')
    ax1.set_ylabel('Cell count')

    ax2.plot(edges_abs[1:], hist_abs)
    ax2.set_xlabel('Absolute septo-temporal position')
    ax2.set_ylabel('Cell Count')

    fig, ax = plt.subplots()
    module_pos_dictionary = dict()
    for gid in context.gid_normed_distance:
        norm_u,_,_,_ = context.gid_normed_distance[gid]
        module       = context.gid_module_assignments[gid]
        if module in module_pos_dictionary:
            module_pos_dictionary[module].append(norm_u)
        else:
            module_pos_dictionary[module] = [norm_u]

    for module in module_pos_dictionary:
        positions = module_pos_dictionary[module]
        hist_pos, _ = np.histogram(positions, bins=edges_norm)
        hist_pos = hist_pos.astype('float32')
        ax.plot(edges_norm[1:], (hist_pos / hist_norm))
    ax.legend(['%i' % (i+1) for i in range(10)])

    plt.show()


def plot_1D_rate_map(t, rate_map, peak_rate=None, spike_train=None, title=None, **kwargs):
    """

    :param t: array
    :param rate_map: array
    :param peak_rate: float
    :param spike_train: array
    :param title: str
    """
    fig_options = copy.copy(default_fig_options)
    fig_options.update(kwargs)

    if peak_rate is None:
        peak_rate = np.max(rate_map)
    fig, axes = plt.subplots(figsize=fig_options.figSize)
    axes.plot(t, rate_map)
    if spike_train is not None:
        axes.plot(spike_train, np.ones_like(spike_train), 'k.')
    axes.set_ylim(0., peak_rate * 1.1)
    axes.tick_params(labelsize=fig_options.fontSize)
    axes.set_ylabel('Firing rate (Hz)', fontsize=fig_options.fontSize)
    axes.set_xlabel('Time (ms)', fontsize=fig_options.fontSize)
    axes.set_title(title, fontsize=fig_options.fontSize)
    clean_axes(axes)

    if fig_options.saveFig is not None:
        save_figure(fig_options.saveFig, fig=fig, **fig_options())

    if fig_options.showFig:
        fig.show()


def plot_2D_rate_map(x, y, rate_map, peak_rate=None, title=None, **kwargs):
    """

    :param x: array
    :param y: array
    :param rate_map: array
    :param peak_rate: float
    :param title: str
    """
    fig_options = copy.copy(default_fig_options)
    fig_options.update(kwargs)

    if peak_rate is None:
        peak_rate = np.max(rate_map)
    fig, axes = plt.subplots(figsize=fig_options.figSize)
    pc = axes.pcolor(x, y, rate_map, vmin=0., vmax=peak_rate)
    axes.set_aspect('equal')
    cbar = fig.colorbar(pc, ax=axes)
    cbar.set_label('Firing Rate (Hz)', rotation=270., labelpad=20., fontsize=fig_options.fontSize)
    axes.set_xlabel('X Position (cm)', fontsize=fig_options.fontSize)
    axes.set_ylabel('Y Position (cm)', fontsize=fig_options.fontSize)
    axes.tick_params(labelsize=fig_options.fontSize)
    clean_axes(axes)
    if title is not None:
        axes.set_title(title, fontsize=fig_options.fontSize)

    if fig_options.saveFig is not None:
        save_figure(fig_options.saveFig, fig=fig, **fig_options())

    if fig_options.showFig:
        fig.show()


def plot_2D_histogram(hist, x_edges, y_edges, norm=None, ylabel=None, xlabel=None, title=None,
                      cbar_label=None, cbar=True, vmin=0., vmax=None, **kwargs):
    """

    :param hist: ndarray
    :param x_edges: ndarray
    :param y_edges: ndarray
    :param norm: ndarray; optionally normalize hist by nonzero elements of norm array
    :param ylabel: str
    :param xlabel: str
    :param title: str
    :param cbar_label: str
    :param cbar: bool
    :param vmin: float
    :param vmax: float
    """
    fig_options = copy.copy(default_fig_options)
    fig_options.update(kwargs)

    H = np.copy(hist)
    if norm is not None:
        non_zero = np.where(norm > 0.0)
        H[non_zero] = np.divide(H[non_zero], norm[non_zero])
        H = np.ma.masked_where(norm == 0., H)

    if vmax is None:
        vmax = np.max(H)
    fig, axes = plt.subplots(figsize=(9.4, 4.8))
    pcm = axes.pcolormesh(x_edges, y_edges, H.T, vmin=vmin, vmax=vmax)
    axes.set_aspect('equal')
    axes.tick_params(labelsize=fig_options.fontSize)
    divider = make_axes_locatable(axes)
    cax = divider.append_axes("right", size="2.5%", pad=0.1)
    if cbar:
        cb = fig.colorbar(pcm, cax=cax)
        cb.ax.tick_params(labelsize=fig_options.fontSize)
        if cbar_label is not None:
            cb.set_label(cbar_label, rotation=270., labelpad=20., fontsize=fig_options.fontSize)
    if xlabel is not None:
        axes.set_xlabel(xlabel, fontsize=fig_options.fontSize)
    if ylabel is not None:
        axes.set_ylabel(ylabel, fontsize=fig_options.fontSize)
    if title is not None:
        axes.set_title(title, fontsize=fig_options.fontSize)
    clean_axes(axes)

    if fig_options.saveFig is not None:
        save_figure(fig_options.saveFig, fig=fig, **fig_options())

    if fig_options.showFig:
        fig.show()<|MERGE_RESOLUTION|>--- conflicted
+++ resolved
@@ -2247,11 +2247,7 @@
     return fig
 
 
-<<<<<<< HEAD
-def plot_spike_rates (input_path, namespace_id, include = ['eachPop'], time_range = None, time_variable='t', meansub=False, max_units = None, labels = 'legend', bin_size = 100., progress=False, **kwargs):
-=======
 def plot_spike_rates (input_path, namespace_id, include = ['eachPop'], time_range = None, time_variable='t', meansub=False, max_units = None, labels = 'legend', bin_size = 100., threshold=None, graph_type='raster2d', progress=False, **kwargs):
->>>>>>> fffafb0a
     ''' 
     Plot of network firing rates. Returns the figure handle.
 
