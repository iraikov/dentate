import os, itertools, pprint
from collections import defaultdict
from mpi4py import MPI
import h5py
import numpy as np
import dentate
from dentate.utils import Struct, range, str, viewitems, basestring, Iterable, compose_iter, get_module_logger
from neuroh5.io import write_cell_attributes, append_cell_attributes, append_cell_trees, write_graph, read_cell_attribute_selection, read_tree_selection, read_graph_selection
from neuron import h


# This logger will inherit its settings from the root logger, created in dentate.env
logger = get_module_logger(__name__)


grp_h5types = 'H5Types'
grp_projections = 'Projections'
grp_populations = 'Populations'

path_population_labels = '/%s/Population labels' % grp_h5types
path_population_range = '/%s/Population range' % grp_h5types

grp_population_projections = 'Population projections'
grp_valid_population_projections = 'Valid population projections'
path_population_projections = '/%s/Population projections' % grp_h5types

# Default I/O configuration
default_io_options = Struct(io_size=-1, chunk_size=1000, value_chunk_size=1000, cache_size=50, write_size=10000)


def list_concat(a, b, datatype):
    return a+b

mpi_op_concat = MPI.Op.Create(list_concat, commute=True)


def h5_get_group(h, groupname):
    if groupname in h:
        g = h[groupname]
    else:
        g = h.create_group(groupname)
    return g


def h5_get_dataset(g, dsetname, **kwargs):
    if dsetname in g:
        dset = g[dsetname]
    else:
        dset = g.create_dataset(dsetname, (0,), **kwargs)
    return dset


def h5_concat_dataset(dset, data):
    dsize = dset.shape[0]
    newshape = (dsize + len(data),)
    dset.resize(newshape)
    dset[dsize:] = data
    return dset


def make_h5types(env, output_path, gap_junctions=False):
    populations = []
    for pop_name, pop_idx in viewitems(env.Populations):
        layer_counts = env.geometry['Cell Layer Counts'][pop_name]
        pop_count = 0
        for layer_name, layer_count in viewitems(layer_counts):
            pop_count += layer_count
        populations.append((pop_name, pop_idx, pop_count))
    populations.sort(key=lambda x: x[1])

    projections = []
    if gap_junctions:
        for (post, pre), connection_dict in viewitems(env.gapjunctions):
            projections.append((env.Populations[pre], env.Populations[post]))
    else:
        for post, connection_dict in viewitems(env.connection_config):
            for pre, _ in viewitems(connection_dict):
                projections.append((env.Populations[pre], env.Populations[post]))

    # create an HDF5 enumerated type for the population label
    mapping = {name: idx for name, idx in viewitems(env.Populations)}
    dt_population_labels = h5py.special_dtype(enum=(np.uint16, mapping))

    with h5py.File(output_path, "a") as h5:

        h5[path_population_labels] = dt_population_labels

        dt_populations = np.dtype([("Start", np.uint64), ("Count", np.uint32),
                                   ("Population", h5[path_population_labels].dtype)])
        h5[path_population_range] = dt_populations

        # create an HDF5 compound type for population ranges
        dt = h5[path_population_range].dtype

        g = h5_get_group(h5, grp_h5types)

        dset = h5_get_dataset(g, grp_populations, maxshape=(len(populations),), dtype=dt)
        dset.resize((len(populations),))
        a = np.zeros(len(populations), dtype=dt)

        start = 0
        for name, idx, count in populations:
            a[idx]["Start"] = start
            a[idx]["Count"] = count
            a[idx]["Population"] = idx
            start += count

        dset[:] = a

        dt_projections = np.dtype([("Source", h5[path_population_labels].dtype),
                                   ("Destination", h5[path_population_labels].dtype)])

        h5[path_population_projections] = dt_projections

        dt = h5[path_population_projections]
        dset = h5_get_dataset(g, grp_valid_population_projections,
                              maxshape=(len(projections),), dtype=dt)
        dset.resize((len(projections),))
        a = np.zeros(len(projections), dtype=dt)
        idx = 0
        for i, prj in enumerate(projections):
            src, dst = prj
            a[i]["Source"] = int(src)
            a[i]["Destination"] = int(dst)

        dset[:] = a


def mkout(env, results_filename):
    """
    Creates simulation results file and adds H5Types group compatible with NeuroH5.

    :param env:
    :param results_filename:
    :return:
    """
    dataset_path = os.path.join(env.dataset_prefix, env.datasetName)
    data_file_path = os.path.join(dataset_path, env.model_config['Cell Data'])
    data_file = h5py.File(data_file_path, 'r')
    results_file = h5py.File(results_filename)
    if 'H5Types' not in results_file:
        data_file.copy('/H5Types', results_file)
    data_file.close()
    results_file.close()


def spikeout(env, output_path, t_start=None, clear_data=False):
    """
    Writes spike times to specified NeuroH5 output file.

    :param env:
    :param output_path:
    :param clear_data: 
    :return:
    """

    t_vec = np.array(env.t_vec, dtype=np.float32)
    id_vec = np.array(env.id_vec, dtype=np.uint32)

    binlst = []
    typelst = sorted(env.celltypes.keys())
    binvect = np.asarray([env.celltypes[k]['start'] for k in typelst ])
    sort_idx = np.argsort(binvect, axis=0)
    pop_names = [typelst[i] for i in sort_idx]
    bins = binvect[sort_idx][1:]
    inds = np.digitize(id_vec, bins)

    if env.results_namespace_id is None:
        namespace_id = "Spike Events"
    else:
        namespace_id = "Spike Events %s" % str(env.results_namespace_id)

    equilibration_duration = float(env.stimulus_config['Equilibration Duration'])
    for i, pop_name in enumerate(pop_names):
        spkdict = {}
        sinds = np.where(inds == i)
        if len(sinds) > 0:
            ids = id_vec[sinds]
            ts = t_vec[sinds]
            for j in range(0, len(ids)):
                gid = ids[j]
                t = ts[j]
                if (t_start is None) or (t >= t_start):
                    if gid in spkdict:
                        spkdict[gid]['t'].append(t)
                    else:
                        spkdict[gid] = {'t': [t]}
            for gid in spkdict:
                spiketrain = np.array(spkdict[gid]['t'], dtype=np.float32)
                spiketrain -= equilibration_duration
                if gid in env.spike_onset_delay:
                    spiketrain -= env.spike_onset_delay[gid]
                spkdict[gid]['t'] = spiketrain
        append_cell_attributes(output_path, pop_name, spkdict, namespace=namespace_id, comm=env.comm, io_size=env.io_size)
        del (spkdict)

    if clear_data:
        env.t_vec.resize(0)
        env.id_vec.resize(0)

    env.comm.barrier()
    if env.comm.Get_rank() == 0:
        logger.info("*** Output spike results to file %s" % output_path)


def recsout(env, output_path, t_start=None, clear_data=False):
    """
    Writes intracellular state traces to specified NeuroH5 output file.

    :param env:
    :param output_path:
    :param clear_data:
    :param reduce_data:
    :return:
    """
    t_rec = env.t_rec
    equilibration_duration = float(env.stimulus_config['Equilibration Duration'])
    reduce_data = env.recording_profile.get('reduce', None)

    for pop_name in sorted(env.celltypes.keys()):
        local_rec_types = list(env.recs_dict[pop_name].keys())
        rec_types = sorted(set(env.comm.allreduce(local_rec_types, op=mpi_op_concat)))
        for rec_type in rec_types:
            recs = env.recs_dict[pop_name][rec_type]
            attr_dict = defaultdict(lambda: {})
            for rec in recs:
                gid = rec['gid']
                data_vec = np.array(rec['vec'], copy=clear_data, dtype=np.float32)
                time_vec = np.array(t_rec, copy=clear_data, dtype=np.float32)[:-1]
                time_vec -= equilibration_duration
                if t_start is not None:
                    time_inds = np.where(time_vec >= t_start)[0]
                    time_vec = time_vec[time_inds]
                    data_vec = data_vec[time_inds]
                label = rec['label']
                if label in attr_dict[gid]:
                    if reduce_data is None:
                        raise RuntimeError('recsout: duplicate recorder labels and no reduce strategy specified')
                    elif reduce_data is True:
                        attr_dict[gid][label] += data_vec
                    else:
                        raise RuntimeError('recsout: unsupported reduce strategy specified')
                else:
                    attr_dict[gid][label] = data_vec
                    attr_dict[gid]['t'] = time_vec
                distance = rec.get('distance', None)
                if distance is not None:
                    attr_dict[gid]['distance'] = np.asarray([distance], dtype=np.float32)
                section = rec.get('section', None)
                if section is not None:
                    attr_dict[gid]['section'] = np.asarray([section], dtype=np.int16)
                loc = rec.get('loc', None)
                if loc is not None:
                    attr_dict[gid]['loc'] = np.asarray([loc], dtype=np.float32)
                if clear_data:
                    rec['vec'].resize(0)
            if env.results_namespace_id is None:
                namespace_id = "Intracellular %s" % (rec_type)
            else:
                namespace_id = "Intracellular %s %s" % (rec_type, str(env.results_namespace_id))
            append_cell_attributes(output_path, pop_name, attr_dict, namespace=namespace_id,
                                   comm=env.comm, io_size=env.io_size)
    if clear_data:
        env.t_rec.resize(0)

    env.comm.barrier()
    if env.comm.Get_rank() == 0:
        logger.info("*** Output intracellular state results to file %s" % output_path)


def lfpout(env, output_path):
    """
    Writes local field potential voltage traces to specified HDF5 output file.

    :param env:
    :param output_path:
    :param clear_data:
    :return:
    """

    for lfp in list(env.lfp.values()):

        if env.results_namespace_id is None:
            namespace_id = "Local Field Potential %s" % str(lfp.label)
        else:
            namespace_id = "Local Field Potential %s %s" % (str(lfp.label), str(env.results_namespace_id))
        import h5py
        output = h5py.File(output_path, 'a')

        grp = output.create_group(namespace_id)

        grp['t'] = np.asarray(lfp.t, dtype=np.float32)
        grp['v'] = np.asarray(lfp.meanlfp, dtype=np.float32)

        output.close()

    if env.comm.Get_rank() == 0:
        logger.info("*** Output LFP results to file %s" % output_path)


def get_h5py_attr(attrs, key):
    """
    str values are stored as bytes in h5py container attrs dictionaries. This function enables py2/py3 compatibility by
    always returning them to str type upon read. Values should be converted during write with the companion function
    set_h5py_str_attr.
    :param attrs: :class:'h5py._hl.attrs.AttributeManager'
    :param key: str
    :return: val with type converted if str or array of str
    """
    if key not in attrs:
        raise KeyError('get_h5py_attr: invalid key: %s' % key)
    val = attrs[key]
    if isinstance(val, basestring):
        val = np.string_(val).astype(str)
    elif isinstance(val, Iterable) and len(val) > 0:
        if isinstance(val[0], basestring):
            val = np.array(val, dtype='str')
    return val


def set_h5py_attr(attrs, key, val):
    """
    str values are stored as bytes in h5py container attrs dictionaries. This function enables py2/py3 compatibility by
    always converting them to np.string_ upon write. Values should be converted back to str during read with the
    companion function get_h5py_str_attr.
    :param attrs: :class:'h5py._hl.attrs.AttributeManager'
    :param key: str
    :param val: type converted if str or array of str
    """
    if isinstance(val, basestring):
        val = np.string_(val)
    elif isinstance(val, Iterable) and len(val) > 0:
        if isinstance(val[0], basestring):
            val = np.array(val, dtype='S')
    attrs[key] = val


<<<<<<< HEAD
def write_cell_selection(env, write_selection_file_path, populations=None, write_kwds={}):
=======
def get_h5py_group(file, hierarchy):
    """

    :param file: :class: in ['h5py.File', 'h5py.Group']
    :param hierarchy: list of str
    :return: :class:'h5py.Group'
    """
    target = file
    for key in hierarchy:
        if key is not None:
            key = str(key)
            if key not in target:
                target = target.create_group(key)
            else:
                target = target[key]
    return target


def write_cell_selection(env, write_selection_file_path, write_kwds={}):
>>>>>>> e3ceae8a
    """
    Writes out the data necessary to instantiate the selected cells.

    :param env: an instance of the `dentate.Env` class
    """

    if 'comm' not in write_kwds:
        write_kwds['comm'] = env.comm
    if 'io_size' not in write_kwds:
        write_kwds['io_size'] = env.io_size

    rank = int(env.pc.id())
    nhosts = int(env.pc.nhost())

    dataset_path = env.dataset_path
    data_file_path = env.data_file_path

    if populations is None:
        pop_names = sorted(env.cell_selection.keys())
    else:
        pop_names = populations
    
    for pop_name in pop_names:

        gid_range = [gid for gid in env.cell_selection[pop_name] if gid % nhosts == rank]

        trees_output_dict = {}
        coords_output_dict = {}
        num_cells = 0
        if (pop_name in env.cell_attribute_info) and ('Trees' in env.cell_attribute_info[pop_name]):
            if rank == 0:
                logger.info("*** Reading trees for population %s" % pop_name)

            cell_tree_iter, _ = read_tree_selection(data_file_path, pop_name, selection=gid_range, \
                                                 topology=False, comm=env.comm)
            if rank == 0:
                logger.info("*** Done reading trees for population %s" % pop_name)

            for i, (gid, tree) in enumerate(cell_tree_iter):
                trees_output_dict[gid] = tree
                num_cells += 1

        elif (pop_name in env.cell_attribute_info) and ('Coordinates' in env.cell_attribute_info[pop_name]):
            if rank == 0:
                logger.info("*** Reading coordinates for population %s" % pop_name)

            cell_attributes_iter = read_cell_attribute_selection(data_file_path, pop_name, selection=gid_range, \
                                                                 namespace='Coordinates', comm=env.comm)

            if rank == 0:
                logger.info("*** Done reading coordinates for population %s" % pop_name)

            for i, (gid, coords) in enumerate(cell_attributes_iter):
                coords_output_dict[gid] = coords
                num_cells += 1

            
        if rank == 0:
            logger.info("*** Writing cell selection for population %s to file %s" % (pop_name, write_selection_file_path))
        append_cell_trees(write_selection_file_path, pop_name, trees_output_dict, create_index=True, **write_kwds)
        write_cell_attributes(write_selection_file_path, pop_name, coords_output_dict, namespace='Coordinates', **write_kwds)



def write_connection_selection(env, write_selection_file_path, populations=None, write_kwds={}):
    """
    Loads NeuroH5 connectivity file, and writes the corresponding
    synapse and network connection mechanisms for the selected postsynaptic cells.

    :param env: an instance of the `dentate.Env` class
    """
    
    if 'comm' not in write_kwds:
        write_kwds['comm'] = env.comm
    if 'io_size' not in write_kwds:
        write_kwds['io_size'] = env.io_size

    
    connectivity_file_path = env.connectivity_file_path
    forest_file_path = env.forest_file_path
    rank = int(env.pc.id())
    nhosts = int(env.pc.nhost())
    syn_attrs = env.synapse_attributes

    if populations is None:
        pop_names = sorted(env.cell_selection.keys())
    else:
        pop_names = populations

    input_sources = {pop_name: set([]) for pop_name in env.celltypes}

    for (postsyn_name, presyn_names) in sorted(viewitems(env.projection_dict)):

        if rank == 0:
            logger.info('*** Writing connection selection of population %s' % (postsyn_name))

        if postsyn_name not in pop_names:
            continue

        gid_range = [gid for gid in env.cell_selection[postsyn_name] if gid % nhosts == rank]

        synapse_config = env.celltypes[postsyn_name]['synapses']

        if 'weights' in synapse_config:
            has_weights = synapse_config['weights']
        else:
            has_weights = False

        weights_namespaces = []
        if 'weights' in synapse_config:
            has_weights = synapse_config['weights']
            if has_weights:
                if 'weights namespace' in synapse_config:
                    weights_namespaces.append(synapse_config['weights namespace'])
                elif 'weights namespaces' in synapse_config:
                    weights_namespaces.extend(synapse_config['weights namespaces'])
                else:
                    weights_namespaces.append('Weights')
        else:
            has_weights = False

        if rank == 0:
            logger.info('*** Reading synaptic attributes of population %s' % (postsyn_name))

        syn_attributes_iter = read_cell_attribute_selection(forest_file_path, postsyn_name, selection=gid_range,
                                                            namespace='Synapse Attributes', comm=env.comm)
        
        syn_attributes_output_dict = dict(list(syn_attributes_iter))
        write_cell_attributes(write_selection_file_path, postsyn_name, syn_attributes_output_dict, namespace='Synapse Attributes', **write_kwds)
        del syn_attributes_output_dict
        del syn_attributes_iter
        
        if has_weights:
            for weights_namespace in sorted(weights_namespaces):
                weight_attributes_iter = read_cell_attribute_selection(forest_file_path, postsyn_name,
                                                                       selection=gid_range,
                                                                       namespace=weights_namespace, comm=env.comm)
                weight_attributes_output_dict = dict(list(weight_attributes_iter))
                write_cell_attributes(write_selection_file_path, postsyn_name, weight_attributes_output_dict, namespace=weights_namespace, **write_kwds)
                del weight_attributes_output_dict
                del weight_attributes_iter

                
        logger.info('*** Rank %i: reading connectivity selection from file %s for postsynaptic population: %s: selection: %s' % (rank, connectivity_file_path, postsyn_name, str(gid_range)))

        (graph, attr_info) = read_graph_selection(connectivity_file_path, selection=gid_range, \
                                                  projections=[ (presyn_name, postsyn_name) for presyn_name in sorted(presyn_names) ], \
                                                  comm=env.comm, namespaces=['Synapses', 'Connections'])
        

        for presyn_name in sorted(presyn_names):
            gid_dict = {}
            edge_count = 0
            node_count = 0
            if postsyn_name in graph:

                if postsyn_name in attr_info and presyn_name in attr_info[postsyn_name]:
                    edge_attr_info = attr_info[postsyn_name][presyn_name]
                else:
                    raise RuntimeError('write_connection_selection: missing edge attributes for projection %s -> %s' % \
                                       (presyn_name, postsyn_name))
                
                if 'Synapses' in edge_attr_info and \
                        'syn_id' in edge_attr_info['Synapses'] and \
                        'Connections' in edge_attr_info and \
                        'distance' in edge_attr_info['Connections']:
                    syn_id_attr_index = edge_attr_info['Synapses']['syn_id']
                    distance_attr_index = edge_attr_info['Connections']['distance']
                else:
                    raise RuntimeError('write_connection_selection: missing edge attributes for projection %s -> %s' % \
                                           (presyn_name, postsyn_name))
            
                edge_iter = compose_iter(lambda edgeset: input_sources[presyn_name].update(edgeset[1][0]), \
                                         graph[postsyn_name][presyn_name])
                for (postsyn_gid, edges) in edge_iter:

                    presyn_gids, edge_attrs = edges
                    edge_syn_ids = edge_attrs['Synapses'][syn_id_attr_index]
                    edge_dists = edge_attrs['Connections'][distance_attr_index]
                    
                    gid_dict[postsyn_gid] = (presyn_gids,
                                             {'Synapses': {'syn_id': edge_syn_ids},
                                              'Connections': {'distance': edge_dists} })
                    edge_count += len(presyn_gids)
                    node_count += 1

            logger.info('*** Rank %d: Writing projection %s -> %s selection: %d nodes, %d edges' % (rank, presyn_name, postsyn_name, node_count, edge_count))
            write_graph(write_selection_file_path, \
                        src_pop_name=presyn_name, dst_pop_name=postsyn_name, \
                        edges=gid_dict, comm=env.comm, io_size=env.io_size)
        env.comm.barrier()

    return input_sources

                    
def write_input_cell_selection(env, input_sources, write_selection_file_path, populations=None, write_kwds={}):
    """
    Writes out predefined spike trains when only a subset of the network is instantiated.

    :param env: an instance of the `dentate.Env` class
    :param input_sources: a dictionary of the form { pop_name, gid_sources }
    """

    if 'comm' not in write_kwds:
        write_kwds['comm'] = env.comm
    if 'io_size' not in write_kwds:
        write_kwds['io_size'] = env.io_size

    rank = int(env.pc.id())
    nhosts = int(env.pc.nhost())

    dataset_path = env.dataset_path
    input_file_path = env.data_file_path

    if populations is None:
        pop_names = sorted(env.celltypes.keys())
    else:
        pop_names = populations

    for pop_name, gid_range in sorted(viewitems(input_sources)):

        if pop_name not in pop_names:
            continue

        spikes_output_dict = {}

        if (env.cell_selection is not None) and (pop_name in env.cell_selection):
            local_gid_range = gid_range.difference(set(env.cell_selection[pop_name]))
        else:
            local_gid_range = gid_range

        gid_ranges = env.comm.allgather(local_gid_range)
        this_gid_range = set([])
        for gid_range in gid_ranges:
            for gid in gid_range:
                if gid % nhosts == rank:
                    this_gid_range.add(gid)


        has_spike_train = False
        spike_input_source_loc = []
        if (env.spike_input_attribute_info is not None) and (env.spike_input_ns is not None):
            if (pop_name in env.spike_input_attribute_info) and \
                    (env.spike_input_ns in env.spike_input_attribute_info[pop_name]):
                has_spike_train = True
                spike_input_source_loc.append((env.spike_input_path, env.spike_input_ns))
        if (env.cell_attribute_info is not None) and (env.spike_input_ns is not None):
            if (pop_name in env.cell_attribute_info) and \
                    (env.spike_input_ns in env.cell_attribute_info[pop_name]):
                has_spike_train = True
                spike_input_source_loc.append((input_file_path,env.spike_input_ns))

        if rank == 0:
            logger.info('*** Reading spike trains for population %s: %d cells: has_spike_train = %s' % (pop_name, len(this_gid_range), str(has_spike_train)))

        if has_spike_train:

            vecstim_attr_set = set(['t'])
            if env.spike_input_attr is not None:
                vecstim_attr_set.add(env.spike_input_attr)
            if 'spike train' in env.celltypes[pop_name]:
                vecstim_attr_set.add(env.celltypes[pop_name]['spike train']['attribute'])
                    
            cell_spikes_iters = [ read_cell_attribute_selection(input_path, pop_name, \
                                                                list(this_gid_range), \
                                                                namespace=input_ns, \
                                                                mask=vecstim_attr_set, \
                                                                comm=env.comm) for (input_path, input_ns) in spike_input_source_loc ]

                
            for cell_spikes_iter in cell_spikes_iters:
                spikes_output_dict.update(dict(list(cell_spikes_iter)))

        if rank == 0:
            logger.info('*** Writing spike trains for population %s: %s' % (pop_name, str(spikes_output_dict)))

                
        write_cell_attributes(write_selection_file_path, pop_name, spikes_output_dict,  \
                              namespace=env.spike_input_ns, **write_kwds)<|MERGE_RESOLUTION|>--- conflicted
+++ resolved
@@ -335,9 +335,6 @@
     attrs[key] = val
 
 
-<<<<<<< HEAD
-def write_cell_selection(env, write_selection_file_path, populations=None, write_kwds={}):
-=======
 def get_h5py_group(file, hierarchy):
     """
 
@@ -356,8 +353,7 @@
     return target
 
 
-def write_cell_selection(env, write_selection_file_path, write_kwds={}):
->>>>>>> e3ceae8a
+def write_cell_selection(env, write_selection_file_path, populations=None, write_kwds={}):
     """
     Writes out the data necessary to instantiate the selected cells.
 
