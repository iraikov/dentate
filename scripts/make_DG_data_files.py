--- conflicted
+++ resolved
@@ -50,24 +50,9 @@
 
 vecstim_dict = {'Input Spikes %s' % stim_id : stim_file for stim_id, stim_file in viewitems(DG_vecstim_file_dict)}
 
-<<<<<<< HEAD
-<<<<<<< HEAD
 DG_remap_vecstim_file_dict = { 
     'A Diag': "DG_remap_spike_trains_20191113_compressed.h5",
 }
-
-=======
-DG_remap_vecstim_file_dict = {                                                                          
-    'A Diag': "DG_remap_spike_trains_20191113_compressed.h5",                                           
-}                                                                                                       
-
-     
->>>>>>> c05a761ecd244a6f066d5eae2c4c621125a91eb9
-=======
-DG_remap_vecstim_file_dict = { 
-    'A Diag': "DG_remap_spike_trains_20191113_compressed.h5",
-}
->>>>>>> adf91b6f
 
 
 coordinate_files = {
