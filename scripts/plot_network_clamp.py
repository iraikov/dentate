--- conflicted
+++ resolved
@@ -36,13 +36,8 @@
         populations = ['eachPop']
         
     plot.plot_network_clamp (input_path, spike_namespace, state_namespace, unit_no=unit_no, include=populations,
-<<<<<<< HEAD
                              time_range=time_range, time_variable=t_variable, intracellular_variable=state_variable,
                              spike_hist='subplot', spike_hist_bin=spike_hist_bin, fontSize=font_size, saveFig=True)
-=======
-                             time_range=time_range, time_variable=t_variable, intracellularVariable=state_variable,
-                             spikeHist='subplot', spike_hist_bin=spike_hist_bin, fontSize=font_size, saveFig=True)
->>>>>>> df1ab930
     
 
 if __name__ == '__main__':
