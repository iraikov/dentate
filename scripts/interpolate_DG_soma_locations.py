from function_lib import *
from mpi4py import MPI
from neurotrees.io import append_cell_attributes
from neurotrees.io import NeurotreeAttrGen
from neurotrees.io import population_ranges
import scipy.optimize as optimize
import random
import click # CLI argument processing

# import mkl

# mkl.set_num_threads(1)

<<<<<<< HEAD
=======
log_dir = '../logs/'
log_filename = str(time.strftime('%m%d%Y', time.gmtime()))+'_'+str(time.strftime('%H%M%S', time.gmtime()))+\
               '_interpolate_DG_soma_locations.o'

sys.stdout = Logger(log_dir+log_filename)

coords_dir = '../morphologies/'
coords_file = 'dentate_Sampled_Soma_Locations_test.h5'

comm = MPI.COMM_WORLD
rank = comm.rank  # The process ID (integer 0-3 for 4-process run)

if rank == 0:
    print '%i ranks have been allocated' % comm.size
sys.stdout.flush()

populations = population_ranges(MPI._addressof(comm), coords_dir+coords_file).keys()

>>>>>>> 5d40c6b8

class CheckBounds(object):
    """

    """

    def __init__(self, xmin, xmax):
        """

        :param xmin: array of float
        :param xmax: array of float
        """
        self.xmin = xmin
        self.xmax = xmax

    def within_bounds(self, x):
        """
        For optimize.minimize, check that the current set of parameters are within the bounds.
        :param x: array
        :param param_name: str
        :return: bool
        """
        for i in range(len(x)):
            if ((self.xmin[i] is not None and x[i] < self.xmin[i]) or
                    (self.xmax[i] is not None and x[i] > self.xmax[i])):
                return False
        return True

    def return_to_bounds(self, x):
        """
        If a parameter is out of bounds, choose a random value within the bounds
        :param x: array
        :return: array
        """
        new_x = list(x)
        for i in range(len(new_x)):
            if self.xmin[i] is not None and self.xmax[i] is not None:
                if new_x[i] < self.xmin[i] or new_x[i] > self.xmax[i]:
                    new_x[i] = random.uniform(self.xmin[i], self.xmax[i])
        return new_x

    def point_in_bounds(self):
        """
        Choose a random value within the bounds
        :param x: array
        :return: array
        """
        new_x = list(self.xmin)
        for i in range(len(new_x)):
            new_x[i] = random.uniform(self.xmin[i], self.xmax[i])
        return new_x

    def fix_periodic_coords(self, x):
        """
        Shifts periodic u and v back into range. 
        :param x: array
        :return: array
        """
        u = x[0]
        v = x[1]
        u_f = u % (2.*np.pi)
        v_f = v % (2.*np.pi)
        if u_f > self.xmax[0]:
            u_f -= 2. * np.pi
        if v_f > self.xmax[1]:
            v_f -= 2. * np.pi
        return [u_f, v_f, x[2]]


def rotate3d(vec, rot_deg):
    """
    
    :param vec: array 
    :param rot: array
    :return: array
    """
    xrad, yrad, zrad = [rot_rad*2.*np.pi/360. for rot_rad in rot_deg]
    Mx = np.array([[1, 0, 0], [0, np.cos(xrad), np.sin(xrad)], [0, -np.sin(xrad), np.cos(xrad)]])
    My = np.array([[np.cos(yrad), 0, -np.sin(yrad)], [0, 1, 0], [np.sin(yrad), 0, np.cos(yrad)]])
    Mz = np.array([[np.cos(zrad), np.sin(zrad), 0], [-np.sin(zrad), np.cos(zrad), 0], [0, 0, 1]])
    new_vec = np.array(vec)
    new_vec = new_vec.dot(Mx).dot(My).dot(Mz)

    return new_vec


def interp_points(params):
    """
    
    :param params: 
    :return: array 
    """
    u, v, l = params
    xi = -500. * np.cos(u) * (5.3 - np.sin(u) + (1. + 0.138 * l) * np.cos(v))
    yi = 750. * np.sin(u) * (5.5 - 2. * np.sin(u) + (0.9 + 0.114 * l) * np.cos(v))
    zi = 2500. * np.sin(u) + (663. + 114. * l) * np.sin(v - 0.13 * (np.pi - u))

    params_rot = rotate3d([xi, yi, zi], [-35., 0., 0.])

    return params_rot


def euc_distance(params, args):
    """
    
    :param params: array 
    :param args: array
    :return: float 
    """
    #if not check_bounds(params):
    #    return 1e9
    params_rot = interp_points(params)

    error = 0.
    for d, di in zip(args, params_rot):
        error += ((d - di)/0.1) ** 2.
    error = np.sqrt(error)

    return error

<<<<<<< HEAD
@click.command()
@click.option("--log-dir", required=True, type=click.Path(exists=True, file_okay=False, dir_okay=True))
@click.option("--coords-path", required=True, type=click.Path(exists=True, file_okay=True, dir_okay=False))
@click.option("--io-size", type=int, default=-1)
@click.option("--chunk-size", type=int, default=1000)
@click.option("--value-chunk-size", type=int, default=1000)
def main(log_dir, coords_path, io_size, chunk_size, value_chunk_size):

    log_filename = str(time.strftime('%m%d%Y', time.gmtime()))+'_'+str(time.strftime('%H%M%S', time.gmtime()))+\
               '_interpolate_DG_soma_locations.o'

    sys.stdout = Logger(log_dir+'/'+log_filename)

    comm = MPI.COMM_WORLD
    rank = comm.rank  # The process ID (integer 0-3 for 4-process run)
    
=======
"""
HIL -4.5:-1.5
GCL: -2.5: 0.5
IML: -0.5:1.5
MML: 0.5:2.5
OML: 1.5-3.5

NGFC: MML, OML
ACC: HIL, GCL, IML
BC: HIL, GCL, IML
MOPP: IML, MML, OML
HCC: HIL, GCL
HC: HIL
IS: HIL
"""

pmin = {'GC': [0.0314, -0.811, -2.5], 'MPP': [-0.051, -0.723, 0.5], 'LPP': [-0.051, -0.723, 1.5],
        'MC': [0.0314, -0.811, -4.5], 'NGFC': [-0.051, -0.723, 0.5], 'AAC': [-0.051, -0.723, -4.5],
        'BC': [-0.051, -0.723, -4.5], 'MOPP': [-0.051, -0.723, -0.5], 'HCC': [0.0314, -0.811, -4.5],
        'HC': [0.0314, -0.811, -4.5], 'IS': [0.0314, -0.811, -4.5]}
pmax = {'GC': [3.079, 4.476, 0.5], 'MPP': [3.173, 4.476, 2.5], 'LPP': [3.173, 4.476, 3.5],
        'MC': [3.079, 4.476, -1.5], 'NGFC': [3.173, 4.476, 3.5], 'AAC': [3.173, 4.476, 1.5],
        'BC': [3.173, 4.476, 1.5], 'MOPP': [3.173, 4.476, 3.5], 'HCC': [3.079, 4.476, 0.5],
        'HC': [3.079, 4.476, -1.5], 'IS': [3.079, 4.476, -1.5]}


for population in populations:
# for population in ['MC']:
    # U, V, L
    this_pmin = pmin[population]
    this_pmax = pmax[population]
    check_bounds = CheckBounds(this_pmin, this_pmax)
    # center of the subvolume
    p0 = [this_pmin[i] + (this_pmax[i] - this_pmin[i]) / 2. for i in range(len(this_pmin))]

    start_time = time.time()
    count = 0
    coords_gen = NeurotreeAttrGen(MPI._addressof(comm), coords_dir+coords_file, population, io_size=comm.size,
                                  cache_size=50, namespace='Coordinates')
    for gid, orig_coords_dict in coords_gen:
    # gid, orig_coords_dict = coords_gen.next()
        coords_dict = {}
        if gid is not None:
            orig_coords_dict = orig_coords_dict['Coordinates']

            coords_dict[gid] = {parameter: np.array([], dtype='float32') for parameter in
                                ['X Coordinate', 'Y Coordinate', 'Z Coordinate', 'U Coordinate', 'V Coordinate',
                                 'L Coordinate', 'Interpolation Error']}
            x = orig_coords_dict['X Coordinate'][0]
            y = orig_coords_dict['Y Coordinate'][0]
            z = orig_coords_dict['Z Coordinate'][0]
            this_p0 = p0
            formatted_x = '[' + ', '.join(['%.4E' % xi for xi in [x, y, z]]) + ']'
            min_error = 1e9
            best_coords = None
            for i in range(5):
                formatted_p0 = '[' + ', '.join(['%.4E' % pi for pi in this_p0]) + ']'
                print 'Rank %i: %s gid: %i, initial params: %s' % (rank, population, gid, formatted_p0)
                result = optimize.minimize(euc_distance, this_p0, method='Powell', args=([x, y, z],),
                                           options={'disp': False})
                # result = optimize.minimize(euc_distance, this_p0, method='SLSQP', bounds=zip(pmin, pmax),
                #                           args=([x, y, z],), options={'disp': False})
                fixed_coords = check_bounds.fix_periodic_coords(result.x)
                error = euc_distance(fixed_coords, [x, y, z])
                interp_coords = interp_points(fixed_coords)
                formatted_xi = '[' + ', '.join(['%.4E' % xi for xi in interp_coords]) + ']'
                formatted_pi = '[' + ', '.join(['%.4E' % pi for pi in fixed_coords]) + ']'
                print 'Rank %i: %s gid: %i, target: %s, result: %s, params: %s, error: %.4E, iteration: %i' % \
                      (rank, population, gid, formatted_x, formatted_xi, formatted_pi, error, i)
                if error < 1. and check_bounds.within_bounds(fixed_coords):
                    best_coords = fixed_coords
                    min_error = error
                    break
                else:
                    fixed_coords = check_bounds.return_to_bounds(fixed_coords)
                    error = euc_distance(fixed_coords, [x, y, z])
                    if error < min_error:
                        min_error = error
                        best_coords = fixed_coords
                    this_p0 = check_bounds.point_in_bounds()
            interp_coords = interp_points(best_coords)
            formatted_xi = '[' + ', '.join(['%.4E' % xi for xi in interp_coords]) + ']'
            formatted_pi = '[' + ', '.join(['%.4E' % pi for pi in best_coords]) + ']'
            print 'Rank %i: %s gid: %i, target: %s, result: %s, params: %s, error: %.4E, final' % \
                  (rank, population, gid, formatted_x, formatted_xi, formatted_pi, min_error)
            coords_dict[gid]['X Coordinate'] = np.append(coords_dict[gid]['X Coordinate'],
                                                         interp_coords[0]).astype('float32', copy=False)
            coords_dict[gid]['Y Coordinate'] = np.append(coords_dict[gid]['Y Coordinate'],
                                                         interp_coords[1]).astype('float32', copy=False)
            coords_dict[gid]['Z Coordinate'] = np.append(coords_dict[gid]['Z Coordinate'],
                                                         interp_coords[2]).astype('float32', copy=False)
            coords_dict[gid]['U Coordinate'] = np.append(coords_dict[gid]['U Coordinate'],
                                                         best_coords[0]).astype('float32', copy=False)
            coords_dict[gid]['V Coordinate'] = np.append(coords_dict[gid]['V Coordinate'],
                                                         best_coords[1]).astype('float32', copy=False)
            coords_dict[gid]['L Coordinate'] = np.append(coords_dict[gid]['L Coordinate'],
                                                         best_coords[2]).astype('float32', copy=False)
            coords_dict[gid]['Interpolation Error'] = np.append(coords_dict[gid]['Interpolation Error'],
                                                                min_error).astype('float32', copy=False)
            count += 1
        sys.stdout.flush()
        append_cell_attributes(MPI._addressof(comm), coords_dir+coords_file, population, coords_dict,
                               namespace='Interpolated Coordinates', io_size=comm.size, value_chunk_size=48000)
        del coords_dict
        gc.collect()
    global_count = comm.gather(count, root=0)
>>>>>>> 5d40c6b8
    if rank == 0:
        print '%i ranks have been allocated' % comm.size
    sys.stdout.flush()
    
    # U, V, L
    p0 = [1.555, 1.876, -1.]  # center of the volume
    pmin = [-0.064, -0.810, -4.1]
    pmax = [3.187, 4.564, 3.1]
    
    populations = population_ranges(MPI._addressof(comm), coords_path).keys()
        
    check_bounds = CheckBounds(pmin, pmax)

    if io_size == -1:
        io_size = comm.size
    
    for population in populations:
    # for population in ['MC']:
        start_time = time.time()
        count = 0
        coords_gen = NeurotreeAttrGen(MPI._addressof(comm), coords_path, population, io_size=io_size,
                                      cache_size=50, namespace='Coordinates')
        for gid, orig_coords_dict in coords_gen:
        # gid, orig_coords_dict = coords_gen.next()
            coords_dict = {}
            if gid is not None:
                orig_coords_dict = orig_coords_dict['Coordinates']

                coords_dict[gid] = {parameter: np.array([], dtype='float32') for parameter in
                                    ['X Coordinate', 'Y Coordinate', 'Z Coordinate', 'U Coordinate', 'V Coordinate',
                                     'L Coordinate', 'Interpolation Error']}
                x = orig_coords_dict['X Coordinate'][0]
                y = orig_coords_dict['Y Coordinate'][0]
                z = orig_coords_dict['Z Coordinate'][0]
                this_p0 = p0
                for i in range(5):
                    result = optimize.minimize(euc_distance, this_p0, method='Powell', args=([x, y, z],),
                                               options={'disp': False})
                    formatted_x = '[' + ', '.join(['%.4E' % xi for xi in [x, y, z]]) + ']'
                    interp_coords = interp_points(result.x)
                    formatted_xi = '[' + ', '.join(['%.4E' % xi for xi in interp_coords]) + ']'
                    print 'Rank %i: %s gid: %i, target: %s, result: %s, error: %.4E, iteration: %i' % \
                          (rank, population, gid, formatted_x, formatted_xi, result.fun, i)
                    if result.fun < 1.:
                        break
                    else:
                        this_p0 = check_bounds.return_to_bounds(result.x)
                coords_dict[gid]['X Coordinate'] = np.append(coords_dict[gid]['X Coordinate'],
                                                             interp_coords[0]).astype('float32', copy=False)
                coords_dict[gid]['Y Coordinate'] = np.append(coords_dict[gid]['Y Coordinate'],
                                                             interp_coords[1]).astype('float32', copy=False)
                coords_dict[gid]['Z Coordinate'] = np.append(coords_dict[gid]['Z Coordinate'],
                                                             interp_coords[2]).astype('float32', copy=False)
                coords_dict[gid]['U Coordinate'] = np.append(coords_dict[gid]['U Coordinate'],
                                                             result.x[0]).astype('float32', copy=False)
                coords_dict[gid]['V Coordinate'] = np.append(coords_dict[gid]['V Coordinate'],
                                                             result.x[1]).astype('float32', copy=False)
                coords_dict[gid]['L Coordinate'] = np.append(coords_dict[gid]['L Coordinate'],
                                                             result.x[2]).astype('float32', copy=False)
                coords_dict[gid]['Interpolation Error'] = np.append(coords_dict[gid]['Interpolation Error'],
                                                                    result.fun).astype('float32', copy=False)
                count += 1
            sys.stdout.flush()
            append_cell_attributes(MPI._addressof(comm), coords_path, population, coords_dict,
                                   namespace='Interpolated Coordinates', io_size=io_size, chunk_size=chunk_size,
                                   value_chunk_size=value_chunk_size)
            del coords_dict
            gc.collect()
        global_count = comm.gather(count, root=0)
        if rank == 0:
            print 'Interpolation of %i %s cells took %i s' % (np.sum(global_count), population, time.time()-start_time)

if __name__ == '__main__':
    main(args=sys.argv[(sys.argv.index("main.py")+1):])
<|MERGE_RESOLUTION|>--- conflicted
+++ resolved
@@ -11,27 +11,6 @@
 
 # mkl.set_num_threads(1)
 
-<<<<<<< HEAD
-=======
-log_dir = '../logs/'
-log_filename = str(time.strftime('%m%d%Y', time.gmtime()))+'_'+str(time.strftime('%H%M%S', time.gmtime()))+\
-               '_interpolate_DG_soma_locations.o'
-
-sys.stdout = Logger(log_dir+log_filename)
-
-coords_dir = '../morphologies/'
-coords_file = 'dentate_Sampled_Soma_Locations_test.h5'
-
-comm = MPI.COMM_WORLD
-rank = comm.rank  # The process ID (integer 0-3 for 4-process run)
-
-if rank == 0:
-    print '%i ranks have been allocated' % comm.size
-sys.stdout.flush()
-
-populations = population_ranges(MPI._addressof(comm), coords_dir+coords_file).keys()
-
->>>>>>> 5d40c6b8
 
 class CheckBounds(object):
     """
@@ -152,24 +131,7 @@
 
     return error
 
-<<<<<<< HEAD
-@click.command()
-@click.option("--log-dir", required=True, type=click.Path(exists=True, file_okay=False, dir_okay=True))
-@click.option("--coords-path", required=True, type=click.Path(exists=True, file_okay=True, dir_okay=False))
-@click.option("--io-size", type=int, default=-1)
-@click.option("--chunk-size", type=int, default=1000)
-@click.option("--value-chunk-size", type=int, default=1000)
-def main(log_dir, coords_path, io_size, chunk_size, value_chunk_size):
-
-    log_filename = str(time.strftime('%m%d%Y', time.gmtime()))+'_'+str(time.strftime('%H%M%S', time.gmtime()))+\
-               '_interpolate_DG_soma_locations.o'
-
-    sys.stdout = Logger(log_dir+'/'+log_filename)
-
-    comm = MPI.COMM_WORLD
-    rank = comm.rank  # The process ID (integer 0-3 for 4-process run)
-    
-=======
+
 """
 HIL -4.5:-1.5
 GCL: -2.5: 0.5
@@ -195,109 +157,44 @@
         'BC': [3.173, 4.476, 1.5], 'MOPP': [3.173, 4.476, 3.5], 'HCC': [3.079, 4.476, 0.5],
         'HC': [3.079, 4.476, -1.5], 'IS': [3.079, 4.476, -1.5]}
 
-
-for population in populations:
-# for population in ['MC']:
-    # U, V, L
-    this_pmin = pmin[population]
-    this_pmax = pmax[population]
-    check_bounds = CheckBounds(this_pmin, this_pmax)
-    # center of the subvolume
-    p0 = [this_pmin[i] + (this_pmax[i] - this_pmin[i]) / 2. for i in range(len(this_pmin))]
-
-    start_time = time.time()
-    count = 0
-    coords_gen = NeurotreeAttrGen(MPI._addressof(comm), coords_dir+coords_file, population, io_size=comm.size,
-                                  cache_size=50, namespace='Coordinates')
-    for gid, orig_coords_dict in coords_gen:
-    # gid, orig_coords_dict = coords_gen.next()
-        coords_dict = {}
-        if gid is not None:
-            orig_coords_dict = orig_coords_dict['Coordinates']
-
-            coords_dict[gid] = {parameter: np.array([], dtype='float32') for parameter in
-                                ['X Coordinate', 'Y Coordinate', 'Z Coordinate', 'U Coordinate', 'V Coordinate',
-                                 'L Coordinate', 'Interpolation Error']}
-            x = orig_coords_dict['X Coordinate'][0]
-            y = orig_coords_dict['Y Coordinate'][0]
-            z = orig_coords_dict['Z Coordinate'][0]
-            this_p0 = p0
-            formatted_x = '[' + ', '.join(['%.4E' % xi for xi in [x, y, z]]) + ']'
-            min_error = 1e9
-            best_coords = None
-            for i in range(5):
-                formatted_p0 = '[' + ', '.join(['%.4E' % pi for pi in this_p0]) + ']'
-                print 'Rank %i: %s gid: %i, initial params: %s' % (rank, population, gid, formatted_p0)
-                result = optimize.minimize(euc_distance, this_p0, method='Powell', args=([x, y, z],),
-                                           options={'disp': False})
-                # result = optimize.minimize(euc_distance, this_p0, method='SLSQP', bounds=zip(pmin, pmax),
-                #                           args=([x, y, z],), options={'disp': False})
-                fixed_coords = check_bounds.fix_periodic_coords(result.x)
-                error = euc_distance(fixed_coords, [x, y, z])
-                interp_coords = interp_points(fixed_coords)
-                formatted_xi = '[' + ', '.join(['%.4E' % xi for xi in interp_coords]) + ']'
-                formatted_pi = '[' + ', '.join(['%.4E' % pi for pi in fixed_coords]) + ']'
-                print 'Rank %i: %s gid: %i, target: %s, result: %s, params: %s, error: %.4E, iteration: %i' % \
-                      (rank, population, gid, formatted_x, formatted_xi, formatted_pi, error, i)
-                if error < 1. and check_bounds.within_bounds(fixed_coords):
-                    best_coords = fixed_coords
-                    min_error = error
-                    break
-                else:
-                    fixed_coords = check_bounds.return_to_bounds(fixed_coords)
-                    error = euc_distance(fixed_coords, [x, y, z])
-                    if error < min_error:
-                        min_error = error
-                        best_coords = fixed_coords
-                    this_p0 = check_bounds.point_in_bounds()
-            interp_coords = interp_points(best_coords)
-            formatted_xi = '[' + ', '.join(['%.4E' % xi for xi in interp_coords]) + ']'
-            formatted_pi = '[' + ', '.join(['%.4E' % pi for pi in best_coords]) + ']'
-            print 'Rank %i: %s gid: %i, target: %s, result: %s, params: %s, error: %.4E, final' % \
-                  (rank, population, gid, formatted_x, formatted_xi, formatted_pi, min_error)
-            coords_dict[gid]['X Coordinate'] = np.append(coords_dict[gid]['X Coordinate'],
-                                                         interp_coords[0]).astype('float32', copy=False)
-            coords_dict[gid]['Y Coordinate'] = np.append(coords_dict[gid]['Y Coordinate'],
-                                                         interp_coords[1]).astype('float32', copy=False)
-            coords_dict[gid]['Z Coordinate'] = np.append(coords_dict[gid]['Z Coordinate'],
-                                                         interp_coords[2]).astype('float32', copy=False)
-            coords_dict[gid]['U Coordinate'] = np.append(coords_dict[gid]['U Coordinate'],
-                                                         best_coords[0]).astype('float32', copy=False)
-            coords_dict[gid]['V Coordinate'] = np.append(coords_dict[gid]['V Coordinate'],
-                                                         best_coords[1]).astype('float32', copy=False)
-            coords_dict[gid]['L Coordinate'] = np.append(coords_dict[gid]['L Coordinate'],
-                                                         best_coords[2]).astype('float32', copy=False)
-            coords_dict[gid]['Interpolation Error'] = np.append(coords_dict[gid]['Interpolation Error'],
-                                                                min_error).astype('float32', copy=False)
-            count += 1
-        sys.stdout.flush()
-        append_cell_attributes(MPI._addressof(comm), coords_dir+coords_file, population, coords_dict,
-                               namespace='Interpolated Coordinates', io_size=comm.size, value_chunk_size=48000)
-        del coords_dict
-        gc.collect()
-    global_count = comm.gather(count, root=0)
->>>>>>> 5d40c6b8
+@click.command()
+@click.option("--log-dir", required=True, type=click.Path(exists=True, file_okay=False, dir_okay=True))
+@click.option("--coords-path", required=True, type=click.Path(exists=True, file_okay=True, dir_okay=False))
+@click.option("--io-size", type=int, default=-1)
+@click.option("--chunk-size", type=int, default=1000)
+@click.option("--value-chunk-size", type=int, default=1000)
+def main(log_dir, coords_path, io_size, chunk_size, value_chunk_size):
+
+    log_filename = str(time.strftime('%m%d%Y', time.gmtime()))+'_'+str(time.strftime('%H%M%S', time.gmtime()))+\
+               '_interpolate_DG_soma_locations.o'
+
+    sys.stdout = Logger(log_dir+'/'+log_filename)
+
+    comm = MPI.COMM_WORLD
+    rank = comm.rank  # The process ID (integer 0-3 for 4-process run)
+
+    if io_size==-1:
+        io_size = comm.size
+    
     if rank == 0:
         print '%i ranks have been allocated' % comm.size
     sys.stdout.flush()
-    
-    # U, V, L
-    p0 = [1.555, 1.876, -1.]  # center of the volume
-    pmin = [-0.064, -0.810, -4.1]
-    pmax = [3.187, 4.564, 3.1]
-    
+
     populations = population_ranges(MPI._addressof(comm), coords_path).keys()
-        
-    check_bounds = CheckBounds(pmin, pmax)
-
-    if io_size == -1:
-        io_size = comm.size
-    
+
+
     for population in populations:
     # for population in ['MC']:
+        # U, V, L
+        this_pmin = pmin[population]
+        this_pmax = pmax[population]
+        check_bounds = CheckBounds(this_pmin, this_pmax)
+        # center of the subvolume
+        p0 = [this_pmin[i] + (this_pmax[i] - this_pmin[i]) / 2. for i in range(len(this_pmin))]
+
         start_time = time.time()
         count = 0
-        coords_gen = NeurotreeAttrGen(MPI._addressof(comm), coords_path, population, io_size=io_size,
+        coords_gen = NeurotreeAttrGen(MPI._addressof(comm), coords_dir+coords_file, population, io_size=io_size,
                                       cache_size=50, namespace='Coordinates')
         for gid, orig_coords_dict in coords_gen:
         # gid, orig_coords_dict = coords_gen.next()
@@ -312,18 +209,39 @@
                 y = orig_coords_dict['Y Coordinate'][0]
                 z = orig_coords_dict['Z Coordinate'][0]
                 this_p0 = p0
+                formatted_x = '[' + ', '.join(['%.4E' % xi for xi in [x, y, z]]) + ']'
+                min_error = 1e9
+                best_coords = None
                 for i in range(5):
+                    formatted_p0 = '[' + ', '.join(['%.4E' % pi for pi in this_p0]) + ']'
+                    print 'Rank %i: %s gid: %i, initial params: %s' % (rank, population, gid, formatted_p0)
                     result = optimize.minimize(euc_distance, this_p0, method='Powell', args=([x, y, z],),
                                                options={'disp': False})
-                    formatted_x = '[' + ', '.join(['%.4E' % xi for xi in [x, y, z]]) + ']'
-                    interp_coords = interp_points(result.x)
+                    # result = optimize.minimize(euc_distance, this_p0, method='SLSQP', bounds=zip(pmin, pmax),
+                    #                           args=([x, y, z],), options={'disp': False})
+                    fixed_coords = check_bounds.fix_periodic_coords(result.x)
+                    error = euc_distance(fixed_coords, [x, y, z])
+                    interp_coords = interp_points(fixed_coords)
                     formatted_xi = '[' + ', '.join(['%.4E' % xi for xi in interp_coords]) + ']'
-                    print 'Rank %i: %s gid: %i, target: %s, result: %s, error: %.4E, iteration: %i' % \
-                          (rank, population, gid, formatted_x, formatted_xi, result.fun, i)
-                    if result.fun < 1.:
+                    formatted_pi = '[' + ', '.join(['%.4E' % pi for pi in fixed_coords]) + ']'
+                    print 'Rank %i: %s gid: %i, target: %s, result: %s, params: %s, error: %.4E, iteration: %i' % \
+                          (rank, population, gid, formatted_x, formatted_xi, formatted_pi, error, i)
+                    if error < 1. and check_bounds.within_bounds(fixed_coords):
+                        best_coords = fixed_coords
+                        min_error = error
                         break
                     else:
-                        this_p0 = check_bounds.return_to_bounds(result.x)
+                        fixed_coords = check_bounds.return_to_bounds(fixed_coords)
+                        error = euc_distance(fixed_coords, [x, y, z])
+                        if error < min_error:
+                            min_error = error
+                            best_coords = fixed_coords
+                        this_p0 = check_bounds.point_in_bounds()
+                interp_coords = interp_points(best_coords)
+                formatted_xi = '[' + ', '.join(['%.4E' % xi for xi in interp_coords]) + ']'
+                formatted_pi = '[' + ', '.join(['%.4E' % pi for pi in best_coords]) + ']'
+                print 'Rank %i: %s gid: %i, target: %s, result: %s, params: %s, error: %.4E, final' % \
+                      (rank, population, gid, formatted_x, formatted_xi, formatted_pi, min_error)
                 coords_dict[gid]['X Coordinate'] = np.append(coords_dict[gid]['X Coordinate'],
                                                              interp_coords[0]).astype('float32', copy=False)
                 coords_dict[gid]['Y Coordinate'] = np.append(coords_dict[gid]['Y Coordinate'],
@@ -331,18 +249,17 @@
                 coords_dict[gid]['Z Coordinate'] = np.append(coords_dict[gid]['Z Coordinate'],
                                                              interp_coords[2]).astype('float32', copy=False)
                 coords_dict[gid]['U Coordinate'] = np.append(coords_dict[gid]['U Coordinate'],
-                                                             result.x[0]).astype('float32', copy=False)
+                                                             best_coords[0]).astype('float32', copy=False)
                 coords_dict[gid]['V Coordinate'] = np.append(coords_dict[gid]['V Coordinate'],
-                                                             result.x[1]).astype('float32', copy=False)
+                                                             best_coords[1]).astype('float32', copy=False)
                 coords_dict[gid]['L Coordinate'] = np.append(coords_dict[gid]['L Coordinate'],
-                                                             result.x[2]).astype('float32', copy=False)
+                                                             best_coords[2]).astype('float32', copy=False)
                 coords_dict[gid]['Interpolation Error'] = np.append(coords_dict[gid]['Interpolation Error'],
-                                                                    result.fun).astype('float32', copy=False)
+                                                                    min_error).astype('float32', copy=False)
                 count += 1
             sys.stdout.flush()
-            append_cell_attributes(MPI._addressof(comm), coords_path, population, coords_dict,
-                                   namespace='Interpolated Coordinates', io_size=io_size, chunk_size=chunk_size,
-                                   value_chunk_size=value_chunk_size)
+            append_cell_attributes(MPI._addressof(comm), coords_dir+coords_file, population, coords_dict,
+                                   namespace='Interpolated Coordinates', io_size=io_size, value_chunk_size=value_chunk_size)
             del coords_dict
             gc.collect()
         global_count = comm.gather(count, root=0)
