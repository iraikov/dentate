--- conflicted
+++ resolved
@@ -77,11 +77,7 @@
     vol_dist = None
     if rank == 0:
         logger.info('Creating volume...')
-<<<<<<< HEAD
-        ip_volume = make_volume(-3.95, 3.2, ures=10, vres=10, lres=10)
-=======
         ip_volume = make_volume(-3.95, 3.2, ures=16, vres=15, lres=10)
->>>>>>> 90138bd2
         logger.info('Computing volume distances...')
         vol_dist = get_volume_distances(ip_volume, res=resample_volume, verbose=True)
         logger.info('Broadcasting volume distances...')
