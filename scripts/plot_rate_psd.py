--- conflicted
+++ resolved
@@ -37,13 +37,8 @@
         populations = ['eachPop']
 
     plot.plot_rate_PSD (spike_events_path, spike_events_namespace, populations, time_range=time_range, 
-<<<<<<< HEAD
                         bin_size=spike_hist_bin, sliding_window=sliding_window, overlap=overlap,
                         kernel_size=kernel_size, smooth=smooth, fontSize=font_size, overlay=overlay, saveFig=True)
-=======
-                        bin_size=spike_hist_bin, nperseg=nperseg, smooth=smooth, fontSize=font_size, overlay=overlay,
-                        saveFig=True)
->>>>>>> 1c208337
     
 
 if __name__ == '__main__':
