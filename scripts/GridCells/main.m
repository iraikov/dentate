--- conflicted
+++ resolved
@@ -39,14 +39,7 @@
 rbar  = zeros(T,N);
 
 for t = 1:T
-<<<<<<< HEAD
-    rates(:,t) = ratemap(:,Xgrid(t),Ygrid(t));
-    spike_idxs = find(rates(:,t)*dt > rand(N,1));
-    spikes_t = [(t*dt); spike_idxs];
-    spikes{t,1} = spikes_t;
-=======
     rbar(t,:) = ratemap(:,Xgrid(t),Ygrid(t));
->>>>>>> 84934503
 end
 size(rbar)
 s = DG_SFromPSTHVarZ(rbar, 1);
