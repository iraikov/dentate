--- conflicted
+++ resolved
@@ -91,13 +91,9 @@
     module_pi = input_config['Perforant Path']['probability inactive']
     module_pr = input_config['Perforant Path']['probability remaining']
 
-<<<<<<< HEAD
-    context = Context(**dict(locals()))
-=======
     feature_dist = env.input_config['Feature Distribution']
     
     context = Struct(**dict(locals()))
->>>>>>> 51a036dc
 
     gid_normed_distances = assign_cells_to_normalized_position(context) # Assign normalized u,v coordinates
     gid_module_assignments = assign_cells_to_module(context, gid_normed_distances, p_width=0.75, displace=0.0) # Determine which module a cell is in based on normalized u position
