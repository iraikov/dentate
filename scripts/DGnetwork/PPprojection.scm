(use srfi-1 mathh matchable kd-tree mpi getopt-long fmt npcloud)
(include "mathh-constants")

(define (choose lst n) (list-ref lst (random n)))

(define local-config (make-parameter '()))
(define trees-directory (make-parameter '()))


(MPI:init)

(define opt-grammar
  `(
    (random-seeds "Use the given seeds for random number generation"
                  (value (required SEED-LIST)
                         (transformer ,(lambda (x) (map string->number
                                                        (string-split x ","))))))
    
    (grid-cells "Specify number of grid cell modules and grid cells per module, separated by colon"
                (value (required "N-MOD:N-GRID-CELL")
                       (transformer ,(lambda (x) (map string->number (string-split x ":"))))))
    
    (output-dir "Write results in the given directory"
               (single-char #\o)
               (value (required PATH)))

    (trees-dir "Load post-synaptic trees from the given directory"
               (single-char #\t)
               (value (required PATH)))
    
    (presyn-dir "Load pre-synaptic location coordinates from the given directory"
                   (single-char #\p)
                   (value (required PATH)))
    
    (radius "Connection radius"
            (single-char #\r)
            (value (required RADIUS)
                   (transformer ,(lambda (x) (string->number x))))
            )
    
    (verbose "print additional debugging information" 
             (single-char #\v))
    
    (help         (single-char #\h))
    ))

;; Process arguments and collate options and arguments into OPTIONS
;; alist, and operands (filenames) into OPERANDS.  You can handle
;; options as they are processed, or afterwards.

(define opts    (getopt-long (command-line-arguments) opt-grammar))
(define opt     (make-option-dispatch opts opt-grammar))

;; Use usage to generate a formatted list of options (from OPTS),
;; suitable for embedding into help text.
(define (my-usage)
  (print "Usage: " (car (argv)) " [options...] ")
  (newline)
  (print "The following options are recognized: ")
  (newline)
  (print (parameterize ((indent 5)) (usage opt-grammar)))
  (exit 1))

(if (opt 'help)
    (my-usage))

(if (opt 'verbose)
    (npcloud-verbose 1))

(if (npcloud-verbose)
    (pp (local-config) (current-error-port)))

(define my-comm (MPI:get-comm-world))
(define myrank  (MPI:comm-rank my-comm))
(define mysize  (MPI:comm-size my-comm))


(define-syntax
  SetExpr
  (syntax-rules
      (population section genpoint-section union)
    ((SetExpr (population p))
     (lambda (repr) 
       (case repr 
             ((list) (map (lambda (cell)
                            (list (cell-index cell)
                                  (cell-origin cell)))
                          p))
             ((tree) (let ((pts (map (lambda (cell)
                                       (list (cell-index cell)
                                             (cell-origin cell)))
                                     p)))
                       (list->kd-tree pts
                                      make-point: (lambda (v) (second v))
                                      make-value: (lambda (i v) (list (first v) 0.0)))

                       ))
             )))
    ((SetExpr (genpoint-section p t))
     (lambda (repr)
       (case repr
         ((list)
          (map (lambda (cell) 
                 (list (cell-index cell) 
                       (list (cell-section-ref (quote t) cell))))
               p))
         ((tree)
          (genpoint-cells-sections->kd-tree p (quote t)))
         )))
    ((SetExpr (section p t))
     (lambda (repr)
       (case repr
         ((list)
          (map (lambda (cell) 
                 (list (cell-index cell) 
                       (list (cell-section-ref (quote t) cell))))
               p))
         ((tree)
          (cells-sections->kd-tree p (quote t)))
         )))
    ((SetExpr (union x y))
     (lambda (repr) (append ((SetExpr x) repr) ((SetExpr y) repr))))
    ))

(define neg -)

(define random-seeds (make-parameter (apply circular-list (or (opt 'random-seeds) (list 13 17 19 23 29 37)))))

(define (randomSeed)
  (let ((v (car (random-seeds))))
     (random-seeds (cdr (random-seeds)))
     v))
(define randomInit random-init)

(define randomNormal random-normal)
(define randomUniform random-uniform)

(define (PointsFromFileWhdr x) (load-points-from-file x #t))
(define (PointsFromFileWhdr* x) (load-points-from-file* x #t))
(define PointsFromFile* load-points-from-file*)
(define PointsFromFile load-points-from-file)

(define (LoadTree topology-filename points-filename label)
  (load-layer-tree 4 topology-filename points-filename label))

(define (LayerProjection label r source target target-layers output-dir) 
  (layer-tree-projection label
                         (source 'tree) (target 'list) target-layers
                         r my-comm myrank mysize output-dir))
(define (SegmentProjection label r source target) 
  (segment-projection label
                      (source 'tree) (target 'list) 
                      r my-comm myrank mysize))
(define (Projection label r source target) 
  (projection label
              (source 'tree) (target 'list) 
              r my-comm myrank mysize))

;; Dentate granule cells
(define DGCs
  (let* (
         (DGCpts (car (PointsFromFileWhdr* (make-pathname (opt 'trees-dir)  "GCcoordinates.dat"))))

         (DGCsize (kd-tree-size DGCpts))

         (DGClayout
          (kd-tree-fold-right*
           (lambda (i p ax) (cons (list i p) ax))
           '() DGCpts))

         (DGCdendrites
	  (let recur ((myindex (- DGCsize 1))
		      (lst '()))
	    (if (>= myindex 0)
		(recur (- myindex 1)
		       (cons
			(LoadTree (sprintf "~A/DGC_dendrite_topology_~A.dat" 
					   (opt 'trees-dir) 
					   (fmt #f (pad-char #\0 (pad/left 6 (num myindex)))))
				  (sprintf "~A/DGC_dendrite_points_~A.dat" 
					   (opt 'trees-dir) 
					   (fmt #f (pad-char #\0 (pad/left 6 (num myindex)))))
				  'Dendrites)
			lst))
		lst)
		))
	 )

    (fold-right
      (match-lambda*
       (((gid p) dendrite-tree lst)
        (cons (make-cell 'DGC gid p (list (cons 'Dendrites dendrite-tree))) lst)))
      '()
      DGClayout
      DGCdendrites
      )
    ))

(print "loaded DGCs")

;; Connection points for grid cell perforant path synapses
(define GridCells
  (let* (
         (grid-cell-params (or (opt 'grid-cells) (list 1 1000)))

         (n-modules (car grid-cell-params))
         (n-grid-cells-per-module (cadr grid-cell-params))


         (pp-contacts
	  (let recur ((gid 0) (modindex 1) (lst '()))
            (if (<= modindex n-modules)
<<<<<<< HEAD
                (let inner ((gid gid) (cellindex myrank) (lst lst))
                  (print "gid = " gid " cellindex = " cellindex)
                  (if (< cellindex n-grid-cells-per-module)
                      (inner (+ gid mysize)

                             (+ cellindex mysize)
                             (cons
                              (list gid 
                                     (kd-tree->list*
                                      (car
                                       (PointsFromFileWhdr
                                        (make-pathname (opt 'presyn-dir) 
                                                       (make-pathname (fmt #f (pad-char #\0 (pad/left 2 (num modindex))))
                                                                      (sprintf "GridCell_~A.dat" 
                                                                               (fmt #f (pad-char #\0 (pad/left 4 (num (+ 1 cellindex))))))
                                                                      )))
                                       )))
                              lst))
=======
                (let inner ((gid gid) (cellindex 1) (lst lst))
                  (if (<= cellindex n-grid-cells-per-module)
		      (let ((root (modulo gid mysize)))
			(if (= myrank root)
			    (inner (+ gid 1)
				   (+ cellindex 1)
				   (cons
				    (list (+ 1 gid)
					  (kd-tree->list*
					   (car
					    (PointsFromFileWhdr
					     (make-pathname (opt 'presyn-dir) 
							    (make-pathname (fmt #f (pad-char #\0 (pad/left 2 (num modindex))))
									   (sprintf "GridCell_~A.dat" 
										    (fmt #f (pad-char #\0 (pad/left 4 (num cellindex)))))
									   )))
					    )))
				    lst))
			    (inner (+ gid 1) (+ cellindex 1) lst)))
>>>>>>> e3de2426
                      (recur gid (+ 1 modindex) lst)))
                lst)
            ))
	 )

    (fold-right
      (match-lambda*
       (((gid pp-contacts) lst)
<<<<<<< HEAD
        (print "grid cell gid = " gid)
=======
>>>>>>> e3de2426
        (if (> (length pp-contacts) 0)
	    (cons (make-cell 'GridCell gid (car pp-contacts) (list (cons 'PPsynapses pp-contacts))) lst)
	    lst)))
      `()
      pp-contacts
      )
    ))

(print "loaded Grid cells")



(define PPtoDGC_projection
  (let* ((target (SetExpr (section DGCs Dendrites)))
         (source (SetExpr (section GridCells PPsynapses)))
        )
    (let ((PPtoDGC (LayerProjection 'PPtoDGC (opt 'radius) source target '(2 3) (opt 'output-dir))))
      PPtoDGC)))

(MPI:finalize)<|MERGE_RESOLUTION|>--- conflicted
+++ resolved
@@ -196,8 +196,6 @@
       )
     ))
 
-(print "loaded DGCs")
-
 ;; Connection points for grid cell perforant path synapses
 (define GridCells
   (let* (
@@ -210,26 +208,6 @@
          (pp-contacts
 	  (let recur ((gid 0) (modindex 1) (lst '()))
             (if (<= modindex n-modules)
-<<<<<<< HEAD
-                (let inner ((gid gid) (cellindex myrank) (lst lst))
-                  (print "gid = " gid " cellindex = " cellindex)
-                  (if (< cellindex n-grid-cells-per-module)
-                      (inner (+ gid mysize)
-
-                             (+ cellindex mysize)
-                             (cons
-                              (list gid 
-                                     (kd-tree->list*
-                                      (car
-                                       (PointsFromFileWhdr
-                                        (make-pathname (opt 'presyn-dir) 
-                                                       (make-pathname (fmt #f (pad-char #\0 (pad/left 2 (num modindex))))
-                                                                      (sprintf "GridCell_~A.dat" 
-                                                                               (fmt #f (pad-char #\0 (pad/left 4 (num (+ 1 cellindex))))))
-                                                                      )))
-                                       )))
-                              lst))
-=======
                 (let inner ((gid gid) (cellindex 1) (lst lst))
                   (if (<= cellindex n-grid-cells-per-module)
 		      (let ((root (modulo gid mysize)))
@@ -249,7 +227,6 @@
 					    )))
 				    lst))
 			    (inner (+ gid 1) (+ cellindex 1) lst)))
->>>>>>> e3de2426
                       (recur gid (+ 1 modindex) lst)))
                 lst)
             ))
@@ -258,10 +235,6 @@
     (fold-right
       (match-lambda*
        (((gid pp-contacts) lst)
-<<<<<<< HEAD
-        (print "grid cell gid = " gid)
-=======
->>>>>>> e3de2426
         (if (> (length pp-contacts) 0)
 	    (cons (make-cell 'GridCell gid (car pp-contacts) (list (cons 'PPsynapses pp-contacts))) lst)
 	    lst)))
@@ -270,9 +243,6 @@
       )
     ))
 
-(print "loaded Grid cells")
-
-
 
 (define PPtoDGC_projection
   (let* ((target (SetExpr (section DGCs Dendrites)))
