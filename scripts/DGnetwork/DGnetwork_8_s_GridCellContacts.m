--- conflicted
+++ resolved
@@ -99,11 +99,7 @@
         end
             
         percent = GridCell_percent_start + GridCell_percent_step*gridCellIndex
-<<<<<<< HEAD
         width = N_GridCellLongExtent;
-=======
-        width = 1000;
->>>>>>> 00d6362f
         
         % Get septotemporal center
         [~,center_index]                = min(abs(stsums - (percent*max(stsums))));
