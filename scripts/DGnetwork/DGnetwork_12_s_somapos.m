
function [soma_points] =  DGnetwork_12_s_somapos(output_path)


% layer boundaries
HL_layer_min       = -3.95;
HL_layer_mid       = -2.95;
HL_layer_max       = -1.95;

GCL_layer_min       = -1.95;
GCL_layer_mid       = -1;
GCL_layer_max       = 0;

IML_layer_min       = 0;
IML_layer_mid       = 0.5;
IML_layer_max       = 1;

MML_layer_min       = 1;
MML_layer_mid       = 1.5;
MML_layer_max       = 2;

OML_layer_min       = 2;
OML_layer_mid       = 2.5;
OML_layer_max       = 3.1;

% indices for each cell type
N_MC       = 2;
N_HIPP     = 3;
N_PVBC     = 4;
N_AA       = 5;
N_HICAP    = 6;
N_NGFC     = 7;
N_IS       = 8;
N_MOPP     = 9;
N_MPP      = 10;
N_LPP      = 11;

num_types       = 11;
num_cells       = cell(num_types,1);
soma_disth      = zeros(num_types,1);
soma_distv      = zeros(num_types,1);
soma_border     = zeros(num_types,1);
distribution    = cell(num_types,1);
soma_points     = cell(num_types,1);
soma_locations  = cell(num_types,1);

%2 Mossy
num_cells{N_MC}    = [30000;0;0;0;0;30000]; %Hilus;GCL;IML;MML;OML;Total
soma_disth(N_MC)   = 20;
soma_distv(N_MC)   = 20;
septotemporal      = [20.8;38.2;67.6;75.4;51.2;48.6;84.1;68.5;145.7;385.0];
distribution{N_MC} = septotemporal/sum(septotemporal(:,1));

%3 HIPP
num_cells{N_HIPP}    = [9000;0;0;0;0;9000];
soma_disth(N_HIPP)  = 50;
soma_distv(N_HIPP)  = 50;
septotemporal   = [16.2;35.3;38.1;31.8;36.1;38.8;39.6;55.0;73.1;141.5];
distribution{N_HIPP} = septotemporal/sum(septotemporal(:,1));

%4 PVBC
num_cells{N_PVBC}    = [1700;1700;400;0;0;3800];
soma_disth(N_PVBC)   = 80;
soma_distv(N_PVBC)   = 80;
septotemporal   = [9.5;16.5;19.6;17.5;16.8;15.7;15.8;17.5;21.2;40.9];
distribution{N_PVBC} = septotemporal/sum(septotemporal(:,1));

%5 AA 
num_cells{N_AA}    = [200;200;50;0;0;450];
soma_disth(N_AA)   = 100;
soma_distv(N_AA)   = 100;
septotemporal   = [9.5;16.5;19.6;17.5;16.8;15.7;15.8;17.5;21.2;40.9];
distribution{N_AA} = septotemporal/sum(septotemporal(:,1));

%6 HICAP/CCK+ Basket Cells
num_cells{N_HICAP}    = [1150;250;0;0;0;1400];
soma_disth(N_HICAP)   = 100;
soma_distv(N_HICAP)   = 100;
septotemporal   = [9.1;16.3;13.1;11.3;9.3;8.3;8.3;9.9;9.8;6.1];
distribution{N_HICAP} = septotemporal/sum(septotemporal(:,1));

%7 NGFC
num_cells{N_NGFC}    = [0;0;0;2500;2500;5000];
soma_disth(N_NGFC)   = 50;
soma_distv(N_NGFC)   = 50;
septotemporal   = [9.5;16.5;19.6;17.5;16.8;15.7;15.8;17.5;21.2;40.9];
distribution{N_NGFC} = septotemporal/sum(septotemporal(:,1));

%8 IS
num_cells{N_IS}    = [3000;0;0;0;0;3000];
soma_disth(N_IS)   = 50;
soma_distv(N_IS)   = 50;
septotemporal   = [16.2;35.3;38.1;31.8;36.1;38.8;39.6;55.0;73.1;141.5];
distribution{N_IS} = septotemporal/sum(septotemporal(:,1));

%9 MOPP
num_cells{N_MOPP}    = [0;0;2000;500;500;3000];
soma_disth(N_MOPP)   = 80;
soma_distv(N_MOPP)   = 80;
septotemporal   = [16.2;35.3;38.1;31.8;36.1;38.8;39.6;55.0;73.1;141.5];
distribution{N_MOPP} = septotemporal/sum(septotemporal(:,1));

%10 MPP
num_cells{N_MPP}    = [0;0;0;38000;0;38000];
soma_disth(N_MPP)   = 20;
soma_distv(N_MPP)   = 20;
septotemporal   = [16.2;35.3;38.1;31.8;36.1;38.8;39.6;55.0;73.1;141.5];
distribution{N_MPP} = septotemporal/sum(septotemporal(:,1));

%11 LPP
num_cells{N_LPP}    = [0;0;0;0;34000;34000];
soma_disth(N_LPP)   = 20;
soma_distv(N_LPP)   = 20;
septotemporal   = [16.2;35.3;38.1;31.8;36.1;38.8;39.6;55.0;73.1;141.5];
distribution{N_LPP} = septotemporal/sum(septotemporal(:,1));

% Load somata and define GCL points
[x_m,y_m,z_m]   = layer_eq_GCL_2(GCL_layer_mid);
GCL_pts         = [x_m,y_m,z_m];
    
% Define granule cell layer parameters from layer_eq_GCL
<<<<<<< HEAD
u_params   = [pi*1/100,pi*98/100,2000];
v_params   = [pi*-23/100,pi*142.5/100,2000];
=======
u_params   = [pi*1/100,pi*98/100,4000];
v_params   = [pi*-23/100,pi*142.5/100,4000];
>>>>>>> f8cf5b95
    
GCL_ns = createns(GCL_pts,'nsmethod','kdtree','BucketSize',500);
clear GCL_pts x_m y_m z_m

for i = 2:num_types
    i
    soma_xyz_points = [];
    for section = 1:5
        section
        switch section
        case 1
          k = num_cells{i}(section);
          if k > 0
             soma_grid = DGnetwork_11_s_somagrid(soma_disth(i),soma_distv(i),@layer_eq_GCL,HL_layer_min,HL_layer_mid,HL_layer_max);
             sz = size(soma_grid);
             soma_xyz_points = vertcat(soma_xyz_points,soma_grid(randsample(sz(1),k),:));
          end
        case 2
          k = num_cells{i}(section);
          if k > 0
             soma_grid = DGnetwork_11_s_somagrid(soma_disth(i),soma_distv(i),@layer_eq_GCL,GCL_layer_min,GCL_layer_mid,GCL_layer_max);
             sz = size(soma_grid);
             soma_xyz_points = vertcat(soma_xyz_points,soma_grid(randsample(sz(1),k),:));
          end
        case 3
          k = num_cells{i}(section);
          if k > 0
             soma_grid = DGnetwork_11_s_somagrid(soma_disth(i),soma_distv(i),@layer_eq_ML,IML_layer_min,IML_layer_mid,IML_layer_max);
             sz = size(soma_grid);
             soma_xyz_points = vertcat(soma_xyz_points,soma_grid(randsample(sz(1),k),:));
          end
        case 4
          k = num_cells{i}(section);
          if k > 0
             soma_grid = DGnetwork_11_s_somagrid(soma_disth(i),soma_distv(i),@layer_eq_ML,MML_layer_min,MML_layer_mid,MML_layer_max);
             sz = size(soma_grid);
             soma_xyz_points = vertcat(soma_xyz_points,soma_grid(randsample(sz(1),k),:));
          end
        case 5
          k = num_cells{i}(section);
          if k > 0
             soma_grid = DGnetwork_11_s_somagrid(soma_disth(i),soma_distv(i),@layer_eq_ML,OML_layer_min,OML_layer_mid,OML_layer_max);
             sz = size(soma_grid);
             soma_xyz_points = vertcat(soma_xyz_points,soma_grid(randsample(sz(1),k),:));
          end
        end
    end

    [index_nn,d_nn]   = knnsearch(GCL_ns,soma_xyz_points,'K',1);
    soma_uv_points    = zeros(size(soma_xyz_points,1),2);

    for p = 1:size(index_nn,1)
        p    
        % Find u and v coordinates from closest points
        u_bin_nn    = ceil(index_nn(p)/v_params(1,3));
        u_nn        = u_params(1,1) + (u_bin_nn - 1) * ((u_params(1,2)-u_params(1,1))/(u_params(1,3)-1));
	v_bin_nn    = index_nn(p) - ((u_bin_nn - 1) * v_params(1,3));
        v_nn        = v_params(1,1) + (v_bin_nn - 1) * ((v_params(1,2)-v_params(1,1))/(v_params(1,3)-1));

        soma_uv_points(p,1) = u_nn;
        soma_uv_points(p,2) = v_nn;
    end
    clear index_nn d_nn
			   
    locs = horzcat(soma_xyz_points, soma_uv_points);
    % sort locations according to u coordinate
    [y,sortidx]=sort(locs(:,4));
    soma_locations{i} = locs(sortidx,:);

    clear locs sortidx soma_xyz_points soma_uv_points
end

% Save somata to file
save(output_path,'soma_locations','-v7.3');<|MERGE_RESOLUTION|>--- conflicted
+++ resolved
@@ -119,13 +119,8 @@
 GCL_pts         = [x_m,y_m,z_m];
     
 % Define granule cell layer parameters from layer_eq_GCL
-<<<<<<< HEAD
-u_params   = [pi*1/100,pi*98/100,2000];
-v_params   = [pi*-23/100,pi*142.5/100,2000];
-=======
 u_params   = [pi*1/100,pi*98/100,4000];
 v_params   = [pi*-23/100,pi*142.5/100,4000];
->>>>>>> f8cf5b95
     
 GCL_ns = createns(GCL_pts,'nsmethod','kdtree','BucketSize',500);
 clear GCL_pts x_m y_m z_m
