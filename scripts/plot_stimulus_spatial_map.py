
import sys, gc, os
import click
import dentate
from dentate import utils, plot

@click.command()
@click.option("--features-path", '-p', required=True, type=click.Path())
@click.option("--features-namespace", '-n', type=str, default='Vector Stimulus')
@click.option("--coords-path", '-c', required=True, type=click.Path())
@click.option("--distances-namespace", '-d', type=str, default='Arc Distances')
@click.option("--include", '-i', type=str, multiple=True)
@click.option("--normed", type=bool, default=False, is_flag=True)
@click.option("--font-size", type=float, default=14)
@click.option("--verbose", "-v", type=bool, default=False, is_flag=True)
def main(features_path, coords_path, features_namespace, distances_namespace, include, normed, font_size, verbose):

    utils.config_logging(verbose)
    logger = utils.get_script_logger(os.path.basename(__file__))

    plot.plot_stimulus_spatial_rate_map (features_path, coords_path, features_namespace, distances_namespace,
<<<<<<< HEAD
                                         include, normed=normed, fontSize=font_size, saveFig=True)
=======
                                         include, normed=normed, fontSize=font_size, saveFig=True, showFig=True, verbose=verbose)
>>>>>>> 4bdc7a87

if __name__ == '__main__':
    main(args=sys.argv[(utils.list_find(lambda x: os.path.basename(x) == os.path.basename(__file__), sys.argv)+1):])



    <|MERGE_RESOLUTION|>--- conflicted
+++ resolved
@@ -19,11 +19,7 @@
     logger = utils.get_script_logger(os.path.basename(__file__))
 
     plot.plot_stimulus_spatial_rate_map (features_path, coords_path, features_namespace, distances_namespace,
-<<<<<<< HEAD
-                                         include, normed=normed, fontSize=font_size, saveFig=True)
-=======
                                          include, normed=normed, fontSize=font_size, saveFig=True, showFig=True, verbose=verbose)
->>>>>>> 4bdc7a87
 
 if __name__ == '__main__':
     main(args=sys.argv[(utils.list_find(lambda x: os.path.basename(x) == os.path.basename(__file__), sys.argv)+1):])
