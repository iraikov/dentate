from function_lib import *
from mpi4py import MPI
from neurotrees.io import append_cell_attributes
from neurotrees.io import NeurotreeAttrGen
from neurotrees.io import bcast_cell_attributes
from neurotrees.io import population_ranges
# import mkl


"""
Determine synaptic connectivity onto DG GCs based on target convergences, divergences, and axonal distances.

Algorithm:
1. For each cell population:
    i. Load the soma locations of each cell population from an .hdf5 file. The (U, V) coordinates of each cell will be
        projected onto a plane in the middle of the granule cell layer (U', V') (L = -1), and used to calculate the
        orthogonal arc distances (S-T and M-L) between the projected soma locations.
2. For each cell, for each type of connection:
    i. Compute a probability of connection across all possible sources, based on the estimated arc distances between
        their projected soma locations.
    ii. Load from a neurotree file the synapses metadata, including layer, type, syn_loc, sec_type, and unique indexes 
        for each synapse.
    ii. Write to a neurotree file the source_gids and synapse_indexes for all the connections that have been
        specified in this step. Iterating through connection types will keep appending to this data structure.
    TODO: Implement a parallel write method to the separate connection edge data structure, use that instead.

swc_type_enumerator = {'soma': 1, 'axon': 2, 'basal': 3, 'apical': 4, 'trunk': 5, 'tuft': 6}
syn_type_enumerator = {'excitatory': 0, 'inhibitory': 1, 'neuromodulatory': 2}

"""

# mkl.set_num_threads(2)

comm = MPI.COMM_WORLD
rank = comm.rank  # The process ID (integer 0-3 for 4-process run)

if rank == 0:
    print '%i ranks have been allocated' % comm.size
sys.stdout.flush()

neurotrees_dir = '../morphologies/'
# neurotrees_dir = os.environ['PI_HOME']+'/Full_Scale_Control/'
# neurotrees_dir = os.environ['PI_HOME']+'/'
forest_file = 'DGC_forest_connectivity_20170427.h5'

# synapse_dict = read_from_pkl(neurotrees_dir+'010117_GC_test_synapse_attrs.pkl')
#synapse_dict = read_tree_attributes(MPI._addressof(comm), neurotrees_dir+forest_file, 'GC',
#                                    namespace='Synapse_Attributes')

# coords_dir = os.environ['PI_SCRATCH']+'/DG/'
coords_dir = neurotrees_dir
# coords_dir = os.environ['PI_HOME']+'/Full_Scale_Control/'
coords_file = 'dentate_Full_Scale_Control_coords.h5'

start_time = time.time()
last_time = start_time

soma_coords = {}
source_populations = population_ranges(MPI._addressof(comm), coords_dir+coords_file).keys()
for population in source_populations:
    soma_coords[population] = bcast_cell_attributes(MPI._addressof(comm), 0, coords_dir+coords_file, population,
                                                    namespace='Coordinates')

spatial_resolution = 1.  # um
max_u = 10750.
max_v = 2957.

du = (0.98*np.pi-0.01*np.pi)/max_u*spatial_resolution
dv = (1.425*np.pi-(-0.23*np.pi))/max_v*spatial_resolution
u = np.arange(0.01*np.pi-10.*du, 0.98*np.pi+10.*du, du)
v = np.arange(-0.23*np.pi-10*dv, 1.425*np.pi+10.*dv, dv)

U, V = np.meshgrid(u, v, indexing='ij')

# for the middle of the granule cell layer:
L = -1.
X = np.array(-500.* np.cos(U) * (5.3 - np.sin(U) + (1. + 0.138 * L) * np.cos(V)))
Y = np.array(750. * np.sin(U) * (5.5 - 2. * np.sin(U) + (0.9 + 0.114*L) * np.cos(V)))
Z = np.array(2500. * np.sin(U) + (663. + 114. * L) * np.sin(V - 0.13 * (np.pi-U)))

euc_coords = np.array([X.T, Y.T, Z.T]).T

del U
del V
del X
del Y
del Z
gc.collect()

delta_U = np.sqrt((np.diff(euc_coords, axis=0)**2.).sum(axis=2))
delta_V = np.sqrt((np.diff(euc_coords, axis=1)**2.).sum(axis=2))

distance_U = np.cumsum(np.insert(delta_U, 0, 0., axis=0), axis=0)
distance_V = np.cumsum(np.insert(delta_V, 0, 0., axis=1), axis=1)

del delta_U
del delta_V
gc.collect()

# full width in um (S-T, M-L)
axon_width = {'GC': (900., 900.), 'MPP': (1500., 3000.), 'LPP': (1500., 3000.), 'MC': (4000., 4000.),
              'NGFC': (2000., 2000.), 'AAC': (1100., 1100.), 'BC': (1700., 1000.), 'IS': (2000., 2000.),
              'MOPP': (2000., 2000.), 'HCC': (2600., 2600.), 'HC': (3000., 3000.)}
axon_offset = {'MC': (1000., 0.)}

layer_Hilus = 0
layer_GCL   = 1
layer_IML   = 2
layer_MML   = 3
layer_OML   = 4 

<<<<<<< HEAD
layers = {'GC': {'MPP': [layer_MML], 'LPP': [layer_OML], 'MC': [layer_IML],
                 'NGFC': [layer_MML, layer_OML], 'AAC': [layer_Hilus], 'BC': [layer_Hilus, layer_GCL],
                 'MOPP': [layer_MML, layer_OML], 'HCC': [layer_GCL], 'HC': [layer_MML, layer_OML]}}
syn_types = {'GC': {'MPP': [0], 'LPP': [0], 'MC': [0],
                    'NGFC': [1, 1], 'AAC': [1], 'BC': [1, 1],
                    'MOPP': [1, 1], 'HCC': [1], 'HC': [1, 1]}}
swc_types = {'GC': {'MPP': [4], 'LPP': [4], 'MC': [4],
                    'NGFC': [4, 4], 'AAC': [2], 'BC': [1, 4],
                    'MOPP': [4, 4], 'HCC': [4], 'HC': [4, 4]}}
=======
layers = {'GC': {'MPP':  [layer_MML], 'LPP': [layer_OML], 'MC': [layer_IML],
                 'NGFC': [layer_MML, layer_OML], 'AAC': [layer_Hilus], 'BC': [layer_GCL, layer_IML],
                 'MOPP': [layer_MML, layer_OML], 'HCC': [layer_IML], 'HC': [layer_MML, layer_OML]}}

syn_Exc = 0
syn_Inh = 1

syn_types = {'GC': {'MPP': [syn_Exc], 'LPP': [syn_Exc], 'MC': [syn_Exc],
                    'NGFC': [syn_Inh, syn_Inh], 'AAC': [syn_Inh], 'BC': [syn_Inh, syn_Inh],
                    'MOPP': [syn_Inh, syn_Inh], 'HCC': [syn_Inh], 'HC': [syn_Inh, syn_Inh]}}

swc_Dend = 4
swc_Axon = 2
swc_Soma = 1

swc_types = {'GC': {'MPP': [swc_Dend], 'LPP': [swc_Dend], 'MC': [swc_Dend],
                    'NGFC': [swc_Dend, swc_Dend], 'AAC': [swc_Axon], 'BC': [swc_Soma, swc_Dend],
                    'MOPP': [swc_Dend, swc_Dend], 'HCC': [swc_Dend], 'HC': [swc_Dend, swc_Dend]}}

>>>>>>> a9b42975
# fraction of synapses matching this layer, syn_type, sec_type, and source
proportions = {'GC': {'MPP': [1.], 'LPP': [1.], 'MC': [1.],
                      'NGFC': [0.15, 0.15], 'AAC': [1.], 'BC': [1., 0.4],
                      'MOPP': [0.3, 0.3], 'HCC': [0.6], 'HC': [0.55, 0.55]}}

get_array_index = np.vectorize(lambda val_array, this_val: np.where(val_array >= this_val)[0][0], excluded=[0])

for population in soma_coords:
    for cell in soma_coords[population].itervalues():
        cell['u_index'] = get_array_index(u, cell['U Coordinate'][0])
        cell['v_index'] = get_array_index(v, cell['V Coordinate'][0])


def filter_sources(target, layer, swc_type, syn_type):
    """
    
    :param target: str 
    :param layer: int
    :param swc_type: int
    :param syn_type: int
    :return: list
    """
    source_list = []
    proportion_list = []
    for source in layers[target]:
        for i, this_layer in enumerate(layers[target][source]):
            if this_layer == layer:
                if swc_types[target][source][i] == swc_type:
                    if syn_types[target][source][i] == syn_type:
                        source_list.append(source)
                        proportion_list.append(proportions[target][source][i])
    if proportion_list and np.sum(proportion_list) != 1.:
        raise Exception('Proportions of synapses to target: %s, layer: %i, swc_type: %i, '
                        'syn_type: %i do not sum to 1' % (target, layer, swc_type, syn_type))
    return source_list, proportion_list


def filter_synapses(synapse_dict, layer, swc_type, syn_type):
    """
    
    :param synapse_dict: 
    :param layer: int 
    :param swc_type: int
    :param syn_type: int
    :return: 
    """
    return np.where((synapse_dict['layer'] == layer) & (synapse_dict['swc_type'] == swc_type)
                    & (synapse_dict['syn_type'] == syn_type))[0]


class AxonProb(object):
    """
    An object of this class will instantiate customized vectorized functions describing the connection probabilities
    for each presynaptic population. These functions can then be used to get the distribution of connection 
    probabilities across all possible source neurons, given the soma coordinates of a target neuron. Heavy on
    approximations, but is fast to compute, and independent for each synapse, so does not require any sampling without
    replacement, MPI communication, or produce any undesirable order or edge effects.
    """
    def __init__(self, axon_width, axon_offset):
        """
        Warning: This method does not produce an absolute probability. It must be normalized so that the total area
        (volume) under the distribution is 1 before sampling.
        :param axon_width: dict: {source: (tuple of float)}
        :param axon_offset: dict: {source: (tuple of float)}
        """
        self.p_dist = {}
        self.width = {}
        self.offset = {}
        self.sigma = {}
        for source in axon_width:
            self.width[source] = {'u': axon_width[source][0], 'v': axon_width[source][1]}
            self.sigma[source] = {axis: self.width[source][axis] / 3. / np.sqrt(2.) for axis in self.width[source]}
            if source in axon_offset:
                self.offset[source] = {'u': axon_offset[source][0], 'v': axon_offset[source][1]}
            else:
                self.offset[source] = {'u': 0., 'v': 0.}
            self.p_dist[source] = (lambda source: np.vectorize(lambda distance_u, distance_v:
                                               np.exp(-(((abs(distance_u) - self.offset[source]['u']) /
                                                         self.sigma[source]['u'])**2. +
                                                        ((abs(distance_v) - self.offset[source]['v']) /
                                                         self.sigma[source]['v'])**2.))))(source)

    def get_approximate_arc_distances(self, target_index_u, target_index_v, source_indexes_u, source_indexes_v,
                                      distance_U, distance_V):
        """
        Arc distances along 2 basis dimensions are calculated as the average of the arc distances along parallel edges
        of a parallelogram with the soma locations of the pair of neurons as vertices.
        :param target_index_u: int
        :param target_index_v: int
        :param source_indexes_u: array of int
        :param source_indexes_v: array of int
        :param distance_U: array of float
        :param distance_V: array of float
        :return: tuple of array of float
        """
        distance_u0 = np.subtract(distance_U[source_indexes_u, target_index_v],
                                  distance_U[target_index_u, target_index_v])
        distance_u1 = np.subtract(distance_U[source_indexes_u, source_indexes_v],
                                  distance_U[target_index_u, source_indexes_v])
        distance_u = np.mean(np.array([distance_u0, distance_u1]), axis=0)
        distance_v0 = np.subtract(distance_V[target_index_u, source_indexes_v],
                                  distance_V[target_index_u, target_index_v])
        distance_v1 = np.subtract(distance_V[source_indexes_u, source_indexes_v],
                                  distance_V[source_indexes_u, target_index_v])
        distance_v = np.mean(np.array([distance_v0, distance_v1]), axis=0)

        return distance_u, distance_v

    def filter_by_soma_coords(self, target, source, target_gid, soma_coords, distance_U, distance_V):
        """
        Given the coordinates of a target neuron, filter the set of source neurons, and return the arc_distances in two
        dimensions and the gids of source neurons whose axons potentially contact the target neuron.
        :param target: str
        :param source: str
        :param target_gid: int
        :param soma_coords: nested dict of array
        :param distance_U: array of float
        :param distance_V: array of float
        :return: tuple of array of int
        """
        target_index_u = soma_coords[target][target_gid]['u_index']
        target_index_v = soma_coords[target][target_gid]['v_index']
        source_distance_u = []
        source_distance_v = []
        source_gid = []
        for this_source_gid in soma_coords[source]:
            this_source_distance_u, this_source_distance_v = \
                self.get_approximate_arc_distances(target_index_u, target_index_v,
                                                   soma_coords[source][this_source_gid]['u_index'],
                                                   soma_coords[source][this_source_gid]['v_index'], distance_U,
                                                   distance_V)
            if ((np.abs(this_source_distance_u) <= self.width[source]['u'] / 2. + self.offset[source]['u']) &
                    (np.abs(this_source_distance_v) <= self.width[source]['v'] / 2. + self.offset[source]['v'])):
                source_distance_u.append(this_source_distance_u)
                source_distance_v.append(this_source_distance_v)
                source_gid.append(this_source_gid)

        return np.array(source_distance_u), np.array(source_distance_v), np.array(source_gid)

    def get_p(self, target, source, target_gid, soma_coords, distance_U, distance_V, plot=False):
        """
        Given the soma coordinates of a target neuron and a population source, return an array of connection 
        probabilities and an array of corresponding source gids.
        :param target: str
        :param source: str
        :param target_gid: int
        :param soma_coords: nested dict of array
        :param distance_U: array of float
        :param distance_V: array of float
        :param plot: bool
        :return: array of float, array of int
        """
        source_distance_u, source_distance_v, source_gid = self.filter_by_soma_coords(target, source, target_gid,
                                                                                      soma_coords, distance_U,
                                                                                      distance_V)
        p = self.p_dist[source](source_distance_u, source_distance_v)
        p /= np.sum(p)
        if plot:
            plt.scatter(source_distance_u, source_distance_v, c=p)
            plt.title(source+' -> '+target)
            plt.xlabel('Septotemporal distance (um)')
            plt.ylabel('Tranverse distance (um)')
            plt.show()
            plt.close()
        return p, source_gid


p_connect = AxonProb(axon_width, axon_offset)
if rank == 0:
    print 'Initialization of parallel connectivity took %i s' % (time.time() - last_time)

local_np_random = np.random.RandomState()
connectivity_seed_offset = 100000000  # make sure random seeds are not being reused for various types of
                                      # stochastic sampling

target = 'GC'

layer_set, swc_type_set, syn_type_set = set(), set(), set()
for source in layers[target]:
    layer_set.update(layers[target][source])
    swc_type_set.update(swc_types[target][source])
    syn_type_set.update(syn_types[target][source])

"""
count = 0
for target_gid, attributes_dict in NeurotreeAttrGen(MPI._addressof(comm), neurotrees_dir+forest_file, target, io_size=comm.size, cache_size=50, namespace='Synapse_Attributes'):
    last_time = time.time()
    connection_dict = {}
    p_dict = {}
    source_gid_dict = {}
    if target_gid is None:    
        print  'Rank %i target gid is None' % rank
        synapse_dict = {}
    else:
        print 'Rank %i received attributes for target: %s, gid: %i' % (rank, target, target_gid)
        synapse_dict = attributes_dict['Synapse_Attributes']
        local_np_random.seed(target_gid + connectivity_seed_offset)
        connection_dict['source_gid'] = np.array([], dtype='uint32')
        connection_dict['syn_id'] = np.array([], dtype='uint32')

        for layer in layer_set:
            for swc_type in swc_type_set:
                for syn_type in syn_type_set:
                    sources, this_proportions = filter_sources(target, layer, swc_type, syn_type)
                    if sources:
                        if rank == 0 and count == 0:
                            print 'Connections to target: %s in layer: %i ' \
                                '(swc_type: %i, syn_type: %i): %s' % \
                                (target, layer, swc_type, syn_type, '[' + ', '.join(['%s' % xi for xi in sources]) + ']')
                        p, source_gid = np.array([]), np.array([])
                        for source, this_proportion in zip(sources, this_proportions):
                            if source not in source_gid_dict:
                                this_p, this_source_gid = p_connect.get_p(target, source, target_gid, soma_coords,
                                                                          distance_U, distance_V)
                                source_gid_dict[source] = this_source_gid
                                p_dict[source] = this_p
                            else:
                                this_source_gid = source_gid_dict[source]
                                this_p = p_dict[source]
                            p = np.append(p, this_p * this_proportion)
                            source_gid = np.append(source_gid, this_source_gid)
                        syn_indexes = filter_synapses(synapse_dict, layer, swc_type, syn_type)
                        connection_dict['syn_id'] = np.append(connection_dict['syn_id'],
                                                              synapse_dict['syn_id'][syn_indexes]).astype('uint32', copy=False)
                        this_source_gid = local_np_random.choice(source_gid, len(syn_indexes), p=p)
                        connection_dict['source_gid'] = np.append(connection_dict['source_gid'],
                                                                  this_source_gid).astype('uint32', copy=False)
    
    if target_gid is not None:    
        print 'Rank %i took %i s to compute connectivity for target: %s, gid: %i' % (rank, time.time() - last_time, target, target_gid)
    sys.stdout.flush()
    last_time = time.time()
    d = {}
    if target_gid is not None:    
        d[target_gid] = connection_dict
    append_cell_attributes(MPI._addressof(comm), neurotrees_dir + forest_file, target, d,
                           namespace='Connectivity', io_size=256, chunk_size=100000, value_chunk_size=2000000)
    count += 1
    if rank == 0:
        print 'Appending connectivity attributes for target: %s took %i s' % (target, time.time() - last_time)
    sys.stdout.flush()
    del connection_dict
    del p_dict
    del source_gid_dict
    gc.collect()

global_count = comm.gather(count, root=0)
if rank == 0:
    print '%i ranks took took %i s to compute connectivity for %i cells' % (comm.size, time.time() - start_time,
                                                                              np.sum(global_count))
"""

"""
syn_in_degree = {target: {source: {i: 0 for i in range(len(pop_locs_X[target]))}
                          for source in convergence[target]} for target in convergence}

syn_out_degree = {source: {target: {i: 0 for i in range(len(pop_locs_X[source]))}
                           for target in divergence[source]} for source in divergence}

with h5py.File(data_dir+rec_filename+'.hdf5', 'r') as f:
    for target in f:
        for target_index in f[target]:
            for source in f[target][target_index]:
                syn_in_degree[target][source][int(target_index)] += len(f[target][target_index][source])
                for source_index in f[target][target_index][source]:
                    syn_out_degree[source][target][source_index] += 1

print 'Calculating out degree took %i s' % (time.time() - start_time)


for target in convergence:
    for source in convergence[target]:
        sc = plt.scatter(pop_locs_X[target], pop_locs_Y[target], c=np.array(syn_in_degree[target][source].values()),
                         linewidths=0)
        plt.xlabel('Location S-T (um)')
        plt.ylabel('Location M-L (um)')
        plt.title(source+' -> '+target+' Convergence (# of Synapses)')
        plt.colorbar(sc)
        plt.show()
        plt.close()

for source in divergence:
    for target in divergence[source]:
        sc = plt.scatter(pop_locs_X[source], pop_locs_Y[source], c=np.array(syn_out_degree[source][target].values()),
                         linewidths=0)
        plt.xlabel('Location S-T (um)')
        plt.ylabel('Location M-L (um)')
        plt.title(source + ' -> ' + target + ' Divergence (# of Synapses)')
        plt.colorbar(sc)
        plt.show()
        plt.close()
"""<|MERGE_RESOLUTION|>--- conflicted
+++ resolved
@@ -38,8 +38,8 @@
     print '%i ranks have been allocated' % comm.size
 sys.stdout.flush()
 
-neurotrees_dir = '../morphologies/'
-# neurotrees_dir = os.environ['PI_HOME']+'/Full_Scale_Control/'
+# neurotrees_dir = '../morphologies/'
+neurotrees_dir = os.environ['PI_HOME']+'/Full_Scale_Control/'
 # neurotrees_dir = os.environ['PI_HOME']+'/'
 forest_file = 'DGC_forest_connectivity_20170427.h5'
 
@@ -48,8 +48,7 @@
 #                                    namespace='Synapse_Attributes')
 
 # coords_dir = os.environ['PI_SCRATCH']+'/DG/'
-coords_dir = neurotrees_dir
-# coords_dir = os.environ['PI_HOME']+'/Full_Scale_Control/'
+coords_dir = os.environ['PI_HOME']+'/Full_Scale_Control/'
 coords_file = 'dentate_Full_Scale_Control_coords.h5'
 
 start_time = time.time()
@@ -109,17 +108,6 @@
 layer_MML   = 3
 layer_OML   = 4 
 
-<<<<<<< HEAD
-layers = {'GC': {'MPP': [layer_MML], 'LPP': [layer_OML], 'MC': [layer_IML],
-                 'NGFC': [layer_MML, layer_OML], 'AAC': [layer_Hilus], 'BC': [layer_Hilus, layer_GCL],
-                 'MOPP': [layer_MML, layer_OML], 'HCC': [layer_GCL], 'HC': [layer_MML, layer_OML]}}
-syn_types = {'GC': {'MPP': [0], 'LPP': [0], 'MC': [0],
-                    'NGFC': [1, 1], 'AAC': [1], 'BC': [1, 1],
-                    'MOPP': [1, 1], 'HCC': [1], 'HC': [1, 1]}}
-swc_types = {'GC': {'MPP': [4], 'LPP': [4], 'MC': [4],
-                    'NGFC': [4, 4], 'AAC': [2], 'BC': [1, 4],
-                    'MOPP': [4, 4], 'HCC': [4], 'HC': [4, 4]}}
-=======
 layers = {'GC': {'MPP':  [layer_MML], 'LPP': [layer_OML], 'MC': [layer_IML],
                  'NGFC': [layer_MML, layer_OML], 'AAC': [layer_Hilus], 'BC': [layer_GCL, layer_IML],
                  'MOPP': [layer_MML, layer_OML], 'HCC': [layer_IML], 'HC': [layer_MML, layer_OML]}}
@@ -139,7 +127,6 @@
                     'NGFC': [swc_Dend, swc_Dend], 'AAC': [swc_Axon], 'BC': [swc_Soma, swc_Dend],
                     'MOPP': [swc_Dend, swc_Dend], 'HCC': [swc_Dend], 'HC': [swc_Dend, swc_Dend]}}
 
->>>>>>> a9b42975
 # fraction of synapses matching this layer, syn_type, sec_type, and source
 proportions = {'GC': {'MPP': [1.], 'LPP': [1.], 'MC': [1.],
                       'NGFC': [0.15, 0.15], 'AAC': [1.], 'BC': [1., 0.4],
@@ -323,7 +310,6 @@
     swc_type_set.update(swc_types[target][source])
     syn_type_set.update(syn_types[target][source])
 
-"""
 count = 0
 for target_gid, attributes_dict in NeurotreeAttrGen(MPI._addressof(comm), neurotrees_dir+forest_file, target, io_size=comm.size, cache_size=50, namespace='Synapse_Attributes'):
     last_time = time.time()
@@ -390,7 +376,6 @@
 if rank == 0:
     print '%i ranks took took %i s to compute connectivity for %i cells' % (comm.size, time.time() - start_time,
                                                                               np.sum(global_count))
-"""
 
 """
 syn_in_degree = {target: {source: {i: 0 for i in range(len(pop_locs_X[target]))}
