from function_lib import *
from mpi4py import MPI
from neurotrees.io import append_cell_attributes
from neurotrees.io import NeurotreeAttrGen
from neurotrees.io import bcast_cell_attributes
from neurotrees.io import population_ranges
# import mkl


"""
Determine synaptic connectivity onto DG GCs based on target convergences, divergences, and axonal distances.

Algorithm:
1. For each cell population:
    i. Load the soma locations of each cell population from an .hdf5 file. The (U, V) coordinates of each cell will be
        projected onto a plane in the middle of the granule cell layer (U', V') (L = -1), and used to calculate the
        orthogonal arc distances (S-T and M-L) between the projected soma locations.
2. For each cell, for each type of connection:
    i. Compute a probability of connection across all possible sources, based on the estimated arc distances between
        their projected soma locations.
    ii. Load from a neurotree file the synapses metadata, including layer, type, syn_loc, sec_type, and unique indexes 
        for each synapse.
    ii. Write to a neurotree file the source_gids and synapse_indexes for all the connections that have been
        specified in this step. Iterating through connection types will keep appending to this data structure.
    TODO: Implement a parallel write method to the separate connection edge data structure, use that instead.

swc_type_enumerator = {'soma': 1, 'axon': 2, 'basal': 3, 'apical': 4, 'trunk': 5, 'tuft': 6}
syn_type_enumerator = {'excitatory': 0, 'inhibitory': 1, 'neuromodulatory': 2}

"""

# mkl.set_num_threads(2)

comm = MPI.COMM_WORLD
rank = comm.rank  # The process ID (integer 0-3 for 4-process run)

if rank == 0:
    print '%i ranks have been allocated' % comm.size
sys.stdout.flush()

<<<<<<< HEAD
# neurotrees_dir = '../morphologies/'
neurotrees_dir = os.environ['PI_SCRATCH']+'/dentate/Full_Scale_Control/'
# neurotrees_dir = os.environ['PI_HOME']+'/'
forest_file = 'DGC_forest_connectivity_20170423.h5'
=======
neurotrees_dir = './datasets/'
# neurotrees_dir = os.environ['PI_SCRATCH']+'/DGC_forest/hdf5/'
# neurotrees_dir = os.environ['PI_HOME']+'/'
forest_file = 'DGC_forest_syn_loc_test_20170421.h5'
>>>>>>> 1621265f

# synapse_dict = read_from_pkl(neurotrees_dir+'010117_GC_test_synapse_attrs.pkl')
#synapse_dict = read_tree_attributes(MPI._addressof(comm), neurotrees_dir+forest_file, 'GC',
#                                    namespace='Synapse_Attributes')

<<<<<<< HEAD
# coords_dir = os.environ['PI_SCRATCH']+'/DG/'
coords_dir = os.environ['PI_SCRATCH']+'/dentate/Full_Scale_Control/'
coords_file = 'dentate_Full_Scale_Control_coords.h5'
=======
coords_dir = './datasets/'
# coords_dir = os.environ['PI_SCRATCH']+'/DG/'
# coords_dir = os.environ['PI_HOME']+'/Full_Scale_Control/'
coords_file = 'DG_forest_coords_reduced.h5'
>>>>>>> 1621265f

start_time = time.time()
last_time = start_time

soma_coords = {}
source_populations = population_ranges(MPI._addressof(comm), coords_dir+coords_file).keys()
for population in source_populations:
    soma_coords[population] = bcast_cell_attributes(MPI._addressof(comm), 0, coords_dir+coords_file, population,
                                                    namespace='Coordinates')

spatial_resolution = 1.  # um
max_u = 10750.
max_v = 2957.

du = (0.98*np.pi-0.01*np.pi)/max_u*spatial_resolution
dv = (1.425*np.pi-(-0.23*np.pi))/max_v*spatial_resolution
u = np.arange(0.01*np.pi-10.*du, 0.98*np.pi+10.*du, du)
v = np.arange(-0.23*np.pi-10*dv, 1.425*np.pi+10.*dv, dv)

U, V = np.meshgrid(u, v, indexing='ij')

# for the middle of the granule cell layer:
L = -1.
X = np.array(-500.* np.cos(U) * (5.3 - np.sin(U) + (1. + 0.138 * L) * np.cos(V)))
Y = np.array(750. * np.sin(U) * (5.5 - 2. * np.sin(U) + (0.9 + 0.114*L) * np.cos(V)))
Z = np.array(2500. * np.sin(U) + (663. + 114. * L) * np.sin(V - 0.13 * (np.pi-U)))

euc_coords = np.array([X.T, Y.T, Z.T]).T

del U
del V
del X
del Y
del Z
gc.collect()

delta_U = np.sqrt((np.diff(euc_coords, axis=0)**2.).sum(axis=2))
delta_V = np.sqrt((np.diff(euc_coords, axis=1)**2.).sum(axis=2))

distance_U = np.cumsum(np.insert(delta_U, 0, 0., axis=0), axis=0)
distance_V = np.cumsum(np.insert(delta_V, 0, 0., axis=1), axis=1)

del delta_U
del delta_V
gc.collect()

# full width in um (S-T, M-L)
axon_width = {'GC': (900., 900.), 'MPP': (1500., 3000.), 'LPP': (1500., 3000.), 'MC': (4000., 4000.),
              'NGFC': (2000., 2000.), 'AAC': (1100., 1100.), 'BC': (1700., 1000.), 'IS': (2000., 2000.),
              'MOPP': (2000., 2000.), 'HCC': (2600., 2600.), 'HC': (3000., 3000.)}
axon_offset = {'MC': (1000., 0.)}

layer_Hilus = 0
layer_GCL   = 1
layer_IML   = 2
layer_MML   = 3
layer_OML   = 4 

layers = {'GC': {'MPP': [layer_MML], 'LPP': [layer_OML], 'MC': [layer_GCL],
                 'NGFC': [layer_MML, layer_OML], 'AAC': [layer_Hilus], 'BC': [layer_Hilus, layer_GCL],
                 'MOPP': [layer_MML, layer_OML], 'HCC': [layer_GCL], 'HC': [layer_MML, layer_OML]}}
syn_types = {'GC': {'MPP': [0], 'LPP': [0], 'MC': [0],
                    'NGFC': [1, 1], 'AAC': [1], 'BC': [1, 1],
                    'MOPP': [1, 1], 'HCC': [1], 'HC': [1, 1]}}
swc_types = {'GC': {'MPP': [4], 'LPP': [4], 'MC': [4],
                    'NGFC': [4, 4], 'AAC': [2], 'BC': [1, 4],
                    'MOPP': [4, 4], 'HCC': [4], 'HC': [4, 4]}}
# fraction of synapses matching this layer, syn_type, sec_type, and source
proportions = {'GC': {'MPP': [1.], 'LPP': [1.], 'MC': [1.],
                      'NGFC': [0.15, 0.15], 'AAC': [1.], 'BC': [1., 0.4],
                      'MOPP': [0.3, 0.3], 'HCC': [0.6], 'HC': [0.55, 0.55]}}

get_array_index = np.vectorize(lambda val_array, this_val: np.where(val_array >= this_val)[0][0], excluded=[0])

for population in soma_coords:
    for cell in soma_coords[population].itervalues():
        cell['u_index'] = get_array_index(u, cell['U Coordinate'][0])
        cell['v_index'] = get_array_index(v, cell['V Coordinate'][0])


def filter_sources(target, layer, swc_type, syn_type):
    """
    
    :param target: str 
    :param layer: int
    :param swc_type: int
    :param syn_type: int
    :return: list
    """
    source_list = []
    proportion_list = []
    for source in layers[target]:
        for i, this_layer in enumerate(layers[target][source]):
            if this_layer == layer:
                if swc_types[target][source][i] == swc_type:
                    if syn_types[target][source][i] == syn_type:
                        source_list.append(source)
                        proportion_list.append(proportions[target][source][i])
    if proportion_list and np.sum(proportion_list) != 1.:
        raise Exception('Proportions of synapses to target: %s, layer: %i, swc_type: %i, '
                        'syn_type: %i do not sum to 1' % (target, layer, swc_type, syn_type))
    return source_list, proportion_list


def filter_synapses(synapse_dict, layer, swc_type, syn_type):
    """
    
    :param synapse_dict: 
    :param layer: int 
    :param swc_type: int
    :param syn_type: int
    :return: 
    """
    return np.where((synapse_dict['layer'] == layer) & (synapse_dict['swc_type'] == swc_type)
                    & (synapse_dict['syn_type'] == syn_type))[0]


class AxonProb(object):
    """
    An object of this class will instantiate customized vectorized functions describing the connection probabilities
    for each presynaptic population. These functions can then be used to get the distribution of connection 
    probabilities across all possible source neurons, given the soma coordinates of a target neuron. Heavy on
    approximations, but is fast to compute, and independent for each synapse, so does not require any sampling without
    replacement, MPI communication, or produce any undesirable order or edge effects.
    """
    def __init__(self, axon_width, axon_offset):
        """
        Warning: This method does not produce an absolute probability. It must be normalized so that the total area
        (volume) under the distribution is 1 before sampling.
        :param axon_width: dict: {source: (tuple of float)}
        :param axon_offset: dict: {source: (tuple of float)}
        """
        self.p_dist = {}
        self.width = {}
        self.offset = {}
        self.sigma = {}
        for source in axon_width:
            self.width[source] = {'u': axon_width[source][0], 'v': axon_width[source][1]}
            self.sigma[source] = {axis: self.width[source][axis] / 3. / np.sqrt(2.) for axis in self.width[source]}
            if source in axon_offset:
                self.offset[source] = {'u': axon_offset[source][0], 'v': axon_offset[source][1]}
            else:
                self.offset[source] = {'u': 0., 'v': 0.}
            self.p_dist[source] = (lambda source: np.vectorize(lambda distance_u, distance_v:
                                               np.exp(-(((abs(distance_u) - self.offset[source]['u']) /
                                                         self.sigma[source]['u'])**2. +
                                                        ((abs(distance_v) - self.offset[source]['v']) /
                                                         self.sigma[source]['v'])**2.))))(source)

    def get_approximate_arc_distances(self, target_index_u, target_index_v, source_indexes_u, source_indexes_v,
                                      distance_U, distance_V):
        """
        Arc distances along 2 basis dimensions are calculated as the average of the arc distances along parallel edges
        of a parallelogram with the soma locations of the pair of neurons as vertices.
        :param target_index_u: int
        :param target_index_v: int
        :param source_indexes_u: array of int
        :param source_indexes_v: array of int
        :param distance_U: array of float
        :param distance_V: array of float
        :return: tuple of array of float
        """
        distance_u0 = np.subtract(distance_U[source_indexes_u, target_index_v],
                                  distance_U[target_index_u, target_index_v])
        distance_u1 = np.subtract(distance_U[source_indexes_u, source_indexes_v],
                                  distance_U[target_index_u, source_indexes_v])
        distance_u = np.mean(np.array([distance_u0, distance_u1]), axis=0)
        distance_v0 = np.subtract(distance_V[target_index_u, source_indexes_v],
                                  distance_V[target_index_u, target_index_v])
        distance_v1 = np.subtract(distance_V[source_indexes_u, source_indexes_v],
                                  distance_V[source_indexes_u, target_index_v])
        distance_v = np.mean(np.array([distance_v0, distance_v1]), axis=0)

        return distance_u, distance_v

    def filter_by_soma_coords(self, target, source, target_gid, soma_coords, distance_U, distance_V):
        """
        Given the coordinates of a target neuron, filter the set of source neurons, and return the arc_distances in two
        dimensions and the gids of source neurons whose axons potentially contact the target neuron.
        :param target: str
        :param source: str
        :param target_gid: int
        :param soma_coords: nested dict of array
        :param distance_U: array of float
        :param distance_V: array of float
        :return: tuple of array of int
        """
        target_index_u = soma_coords[target][target_gid]['u_index']
        target_index_v = soma_coords[target][target_gid]['v_index']
        source_distance_u = []
        source_distance_v = []
        source_gid = []
        for this_source_gid in soma_coords[source]:
            this_source_distance_u, this_source_distance_v = \
                self.get_approximate_arc_distances(target_index_u, target_index_v,
                                                   soma_coords[source][this_source_gid]['u_index'],
                                                   soma_coords[source][this_source_gid]['v_index'], distance_U,
                                                   distance_V)
            if ((np.abs(this_source_distance_u) <= self.width[source]['u'] / 2. + self.offset[source]['u']) &
                    (np.abs(this_source_distance_v) <= self.width[source]['v'] / 2. + self.offset[source]['v'])):
                source_distance_u.append(this_source_distance_u)
                source_distance_v.append(this_source_distance_v)
                source_gid.append(this_source_gid)

        return np.array(source_distance_u), np.array(source_distance_v), np.array(source_gid)

    def get_p(self, target, source, target_gid, soma_coords, distance_U, distance_V, plot=False):
        """
        Given the soma coordinates of a target neuron and a population source, return an array of connection 
        probabilities and an array of corresponding source gids.
        :param target: str
        :param source: str
        :param target_gid: int
        :param soma_coords: nested dict of array
        :param distance_U: array of float
        :param distance_V: array of float
        :param plot: bool
        :return: array of float, array of int
        """
        source_distance_u, source_distance_v, source_gid = self.filter_by_soma_coords(target, source, target_gid,
                                                                                      soma_coords, distance_U,
                                                                                      distance_V)
        p = self.p_dist[source](source_distance_u, source_distance_v)
        p /= np.sum(p)
        if plot:
            plt.scatter(source_distance_u, source_distance_v, c=p)
            plt.title(source+' -> '+target)
            plt.xlabel('Septotemporal distance (um)')
            plt.ylabel('Tranverse distance (um)')
            plt.show()
            plt.close()
        return p, source_gid


p_connect = AxonProb(axon_width, axon_offset)
if rank == 0:
    print 'Initialization of parallel connectivity took %i s' % (time.time() - last_time)

local_np_random = np.random.RandomState()
connectivity_seed_offset = 100000000  # make sure random seeds are not being reused for various types of
                                      # stochastic sampling

target = 'GC'

layer_set, swc_type_set, syn_type_set = set(), set(), set()
for source in layers[target]:
    layer_set.update(layers[target][source])
    swc_type_set.update(swc_types[target][source])
    syn_type_set.update(syn_types[target][source])

count = 0
for target_gid, attributes_dict in NeurotreeAttrGen(MPI._addressof(comm), neurotrees_dir+forest_file, target, io_size=256, cache_size=50, namespace='Synapse_Attributes'):
    last_time = time.time()
    connection_dict = {}
    p_dict = {}
    source_gid_dict = {}
    if target_gid is None:    
        print  'Rank %i target gid is None' % rank
        synapse_dict = {}
    else:
        print 'Rank %i received attributes for target: %s, gid: %i' % (rank, target, target_gid)
        synapse_dict = attributes_dict['Synapse_Attributes']
        local_np_random.seed(target_gid + connectivity_seed_offset)
        connection_dict['source_gid'] = np.array([], dtype='uint32')
        connection_dict['syn_id'] = np.array([], dtype='uint32')

        for layer in layer_set:
            for swc_type in swc_type_set:
                for syn_type in syn_type_set:
                    sources, this_proportions = filter_sources(target, layer, swc_type, syn_type)
                    if sources:
                        if rank == 0 and count == 0:
                            print 'Connections to target: %s in layer: %i ' \
                                '(swc_type: %i, syn_type: %i): %s' % \
                                (target, layer, swc_type, syn_type, '[' + ', '.join(['%s' % xi for xi in sources]) + ']')
                        p, source_gid = np.array([]), np.array([])
                        for source, this_proportion in zip(sources, this_proportions):
                            if source not in source_gid_dict:
                                this_p, this_source_gid = p_connect.get_p(target, source, target_gid, soma_coords,
                                                                          distance_U, distance_V)
                                source_gid_dict[source] = this_source_gid
                                p_dict[source] = this_p
                            else:
                                this_source_gid = source_gid_dict[source]
                                this_p = p_dict[source]
                            p = np.append(p, this_p * this_proportion)
                            source_gid = np.append(source_gid, this_source_gid)
                        syn_indexes = filter_synapses(synapse_dict, layer, swc_type, syn_type)
                        connection_dict['syn_id'] = np.append(connection_dict['syn_id'],
                                                              synapse_dict['syn_id'][syn_indexes]).astype('uint32', copy=False)
                        this_source_gid = local_np_random.choice(source_gid, len(syn_indexes), p=p)
                        connection_dict['source_gid'] = np.append(connection_dict['source_gid'],
                                                                  this_source_gid).astype('uint32', copy=False)
    
    if target_gid is not None:    
        print 'Rank %i took %i s to compute connectivity for target: %s, gid: %i' % (rank, time.time() - last_time, target, target_gid)
    sys.stdout.flush()
    last_time = time.time()
    append_cell_attributes(MPI._addressof(comm), neurotrees_dir + forest_file, target, {target_gid: connection_dict},
                           namespace='Connectivity', io_size=256, chunk_size=100000, value_chunk_size=2000000)
    count += 1
    if rank == 0:
        print 'Appending connectivity attributes for target: %s took %i s' % (target, time.time() - last_time)
    sys.stdout.flush()
    del connection_dict
    del p_dict
    del source_gid_dict
    gc.collect()

global_count = comm.gather(count, root=0)
if rank == 0:
    print '%i ranks took took %i s to compute connectivity for %i cells' % (comm.size, time.time() - start_time,
                                                                              np.sum(global_count))

"""
syn_in_degree = {target: {source: {i: 0 for i in range(len(pop_locs_X[target]))}
                          for source in convergence[target]} for target in convergence}

syn_out_degree = {source: {target: {i: 0 for i in range(len(pop_locs_X[source]))}
                           for target in divergence[source]} for source in divergence}

with h5py.File(data_dir+rec_filename+'.hdf5', 'r') as f:
    for target in f:
        for target_index in f[target]:
            for source in f[target][target_index]:
                syn_in_degree[target][source][int(target_index)] += len(f[target][target_index][source])
                for source_index in f[target][target_index][source]:
                    syn_out_degree[source][target][source_index] += 1

print 'Calculating out degree took %i s' % (time.time() - start_time)


for target in convergence:
    for source in convergence[target]:
        sc = plt.scatter(pop_locs_X[target], pop_locs_Y[target], c=np.array(syn_in_degree[target][source].values()),
                         linewidths=0)
        plt.xlabel('Location S-T (um)')
        plt.ylabel('Location M-L (um)')
        plt.title(source+' -> '+target+' Convergence (# of Synapses)')
        plt.colorbar(sc)
        plt.show()
        plt.close()

for source in divergence:
    for target in divergence[source]:
        sc = plt.scatter(pop_locs_X[source], pop_locs_Y[source], c=np.array(syn_out_degree[source][target].values()),
                         linewidths=0)
        plt.xlabel('Location S-T (um)')
        plt.ylabel('Location M-L (um)')
        plt.title(source + ' -> ' + target + ' Divergence (# of Synapses)')
        plt.colorbar(sc)
        plt.show()
        plt.close()
"""<|MERGE_RESOLUTION|>--- conflicted
+++ resolved
@@ -38,32 +38,18 @@
     print '%i ranks have been allocated' % comm.size
 sys.stdout.flush()
 
-<<<<<<< HEAD
 # neurotrees_dir = '../morphologies/'
 neurotrees_dir = os.environ['PI_SCRATCH']+'/dentate/Full_Scale_Control/'
 # neurotrees_dir = os.environ['PI_HOME']+'/'
 forest_file = 'DGC_forest_connectivity_20170423.h5'
-=======
-neurotrees_dir = './datasets/'
-# neurotrees_dir = os.environ['PI_SCRATCH']+'/DGC_forest/hdf5/'
-# neurotrees_dir = os.environ['PI_HOME']+'/'
-forest_file = 'DGC_forest_syn_loc_test_20170421.h5'
->>>>>>> 1621265f
 
 # synapse_dict = read_from_pkl(neurotrees_dir+'010117_GC_test_synapse_attrs.pkl')
 #synapse_dict = read_tree_attributes(MPI._addressof(comm), neurotrees_dir+forest_file, 'GC',
 #                                    namespace='Synapse_Attributes')
 
-<<<<<<< HEAD
 # coords_dir = os.environ['PI_SCRATCH']+'/DG/'
 coords_dir = os.environ['PI_SCRATCH']+'/dentate/Full_Scale_Control/'
 coords_file = 'dentate_Full_Scale_Control_coords.h5'
-=======
-coords_dir = './datasets/'
-# coords_dir = os.environ['PI_SCRATCH']+'/DG/'
-# coords_dir = os.environ['PI_HOME']+'/Full_Scale_Control/'
-coords_file = 'DG_forest_coords_reduced.h5'
->>>>>>> 1621265f
 
 start_time = time.time()
 last_time = start_time
