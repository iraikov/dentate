
import sys, os, time, gc, click, logging
from collections import defaultdict
import numpy as np
from mpi4py import MPI
from neuroh5.io import NeuroH5ProjectionGen, append_cell_attributes, read_population_ranges
import h5py
from dentate.env import Env
import dentate.utils as utils
import dentate.synapses as synapses

sys_excepthook = sys.excepthook
def mpi_excepthook(type, value, traceback):
    sys_excepthook(type, value, traceback)
    if MPI.COMM_WORLD.size > 1:
        MPI.COMM_WORLD.Abort(1)
sys.excepthook = mpi_excepthook

mu = 0.
sigma = 1.0

@click.command()
@click.option("--config", required=True, type=click.Path(exists=True, file_okay=True, dir_okay=False))
@click.option("--weights-path", required=True, type=click.Path(file_okay=True, dir_okay=False))
@click.option("--weights-namespace", type=str, default='Log-Normal Weights')
@click.option("--weights-name", type=str, default='AMPA')
@click.option("--connections-path", required=True, type=click.Path(exists=True, file_okay=True, dir_okay=False))
@click.option("--destination", '-d', type=str)
@click.option("--sources", '-s', type=str, multiple=True)
@click.option("--io-size", type=int, default=-1)
@click.option("--chunk-size", type=int, default=1000)
@click.option("--value-chunk-size", type=int, default=1000)
@click.option("--cache-size", type=int, default=50)
@click.option("--write-size", type=int, default=1)
@click.option("--verbose", "-v", is_flag=True)
@click.option("--dry-run", is_flag=True)
def main(config, weights_path, weights_namespace, weights_name, connections_path, destination, sources, io_size, chunk_size, value_chunk_size, write_size, cache_size, verbose, dry_run):
    """

    :param weights_path: str
    :param weights_namespace: str
    :param connections_path: str
    :param io_size: int
    :param chunk_size: int
    :param value_chunk_size: int
    :param cache_size: int
    :param verbose:  bool
    :param dry_run:  bool
    """

    utils.config_logging(verbose)
    logger = utils.get_script_logger(os.path.basename(__file__))

    comm = MPI.COMM_WORLD
    rank = comm.rank

    env = Env(comm=comm, config_file=config)

    if io_size == -1:
        io_size = comm.size
    if rank == 0:
        logger.info('%i ranks have been allocated' % comm.size)

    if (not dry_run) and (rank==0):
        if not os.path.isfile(weights_path):
            input_file  = h5py.File(connections_path,'r')
            output_file = h5py.File(weights_path,'w')
            input_file.copy('/H5Types',output_file)
            input_file.close()
            output_file.close()
    comm.barrier()

    seed_offset = int(env.modelConfig['Random Seeds']['GC Log-Normal Weights 1'])

    pop_ranges, pop_size = read_population_ranges(connections_path, comm=comm)

    count = 0
    gid_count = 0
    start_time = time.time()

    connection_gen_list = []
    for source in sources:
        connection_gen_list.append(NeuroH5ProjectionGen(connections_path, source, destination, \
                                                        namespaces=['Synapses'], \
                                                        comm=comm))

    weights_dict = {}
    for itercount, attr_gen_package in enumerate(utils.zip_longest(*connection_gen_list)):
        local_time = time.time()
        source_syn_dict = defaultdict(list)
        source_gid_array = None
        conn_attr_dict = None
        destination_gid = attr_gen_package[0][0]
        if not all([attr_gen_items[0] == destination_gid for attr_gen_items in attr_gen_package]):
            raise Exception('Rank: %i; destination: %s; destination_gid %i not matched across multiple attribute generators: %s' %
                            (rank, destination, destination_gid,
                             str([attr_gen_items[0] for attr_gen_items in attr_gen_package])))
        if destination_gid is not None:
            seed = int(destination_gid + seed_offset)
            for this_destination_gid, (source_gid_array, conn_attr_dict) in attr_gen_package:
                for j in range(len(source_gid_array)):
                    this_source_gid = source_gid_array[j]
                    this_syn_id = conn_attr_dict['Synapses']['syn_id'][j]
<<<<<<< HEAD
                    source_syn_map[this_source_gid].append(this_syn_id)
            source_weights = local_random.lognormal(mu, sigma, len(source_syn_map))
            # weights are synchronized across all inputs from the same source_gid
            for this_source_gid, this_weight in zip(source_syn_map, source_weights):
                for this_syn_id in source_syn_map[this_source_gid]:
                    syn_weight_map[this_syn_id] = this_weight
            weights = np.array(list(syn_weight_map.values())).astype('float32', copy=False)
            normed_weights = weights / np.max(weights)
=======
                    source_syn_dict[this_source_gid].append(this_syn_id)
>>>>>>> c0b0dac1
            weights_dict[destination_gid] = \
              synapses.generate_log_normal_weights(weights_name, mu, sigma, seed, source_syn_dict)
            logger.info('Rank %i; destination: %s; destination gid %i; sources: %s; generated log-normal weights for %i inputs in ' \
                        '%.2f s' % (rank, destination, destination_gid, \
                                    [source.encode('ascii') for source in list(sources)], \
                                    len(weights_dict[destination_gid]['syn_id']), \
                                    time.time() - local_time))
            count += 1
        else:
            logger.info('Rank: %i received destination_gid as None' % rank)
        gid_count += 1
        if gid_count % write_size == 0:
            if not dry_run:
                append_cell_attributes(weights_path, destination, weights_dict, namespace=weights_namespace,
                                       comm=comm, io_size=io_size, chunk_size=chunk_size, value_chunk_size=value_chunk_size)
            # print 'Rank: %i, just after append' % rank
            del source_syn_dict
            del source_gid_array
            del conn_attr_dict
            weights_dict.clear()
            gc.collect()

    if not dry_run:
        append_cell_attributes( weights_path, destination, weights_dict, namespace=weights_namespace,
                                comm=comm, io_size=io_size, chunk_size=chunk_size, value_chunk_size=value_chunk_size)
    global_count = comm.gather(count, root=0)
    if rank == 0:
        logger.info('destination: %s; %i ranks generated log-normal weights for %i cells in %.2f s' % \
                    (destination, comm.size, np.sum(global_count), time.time() - start_time))
    MPI.Finalize()


if __name__ == '__main__':
    main(args=sys.argv[(utils.list_find(lambda x: os.path.basename(x) == os.path.basename(__file__), sys.argv)+1):])
<|MERGE_RESOLUTION|>--- conflicted
+++ resolved
@@ -101,18 +101,7 @@
                 for j in range(len(source_gid_array)):
                     this_source_gid = source_gid_array[j]
                     this_syn_id = conn_attr_dict['Synapses']['syn_id'][j]
-<<<<<<< HEAD
-                    source_syn_map[this_source_gid].append(this_syn_id)
-            source_weights = local_random.lognormal(mu, sigma, len(source_syn_map))
-            # weights are synchronized across all inputs from the same source_gid
-            for this_source_gid, this_weight in zip(source_syn_map, source_weights):
-                for this_syn_id in source_syn_map[this_source_gid]:
-                    syn_weight_map[this_syn_id] = this_weight
-            weights = np.array(list(syn_weight_map.values())).astype('float32', copy=False)
-            normed_weights = weights / np.max(weights)
-=======
                     source_syn_dict[this_source_gid].append(this_syn_id)
->>>>>>> c0b0dac1
             weights_dict[destination_gid] = \
               synapses.generate_log_normal_weights(weights_name, mu, sigma, seed, source_syn_dict)
             logger.info('Rank %i; destination: %s; destination gid %i; sources: %s; generated log-normal weights for %i inputs in ' \
