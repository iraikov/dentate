import sys, os, time, random, click
import numpy as np
from pprint import pprint
import yaml
from dentate.utils import *
from dentate.stimulus import generate_spatial_offsets, generate_spatial_ratemap, generate_mesh
from dentate.InputCell import *


config_logging(True)
<<<<<<< HEAD
script_name = os.path.basename(__file__))
=======
script_name = os.path.basename(__file__)
>>>>>>> d1007fa3
logger      = get_script_logger(script_name)

context = Struct()

def _build_cells(N, ctype, module, start_gid=1):

    cells = {}
    if ctype == 'place':
        nfields      = acquire_fields_per_cell(N, context.field_probabilities, context.field_random)
        total_fields = np.sum(nfields)
    elif ctype == 'grid':
        nfields      = np.ones((N,), dtype='uint8')
        total_fields = N

    gid = start_gid
    for i in xrange(N):
        if ctype == 'grid':
            cells[gid] = instantiate_grid_cell(context, gid, module, nfields[i]).return_attr_dict()
        elif ctype == 'place':
            cells[gid] = instantiate_place_cell(context, gid, module, nfields[i]).return_attr_dict()
        gid += 1

    scale_factor = context.scale_factor
    xy_offsets,_, _, _ = generate_spatial_offsets(total_fields, arena_dimension=context.arena_dimension, scale_factor=scale_factor)
    xy_insertion_order = context.field_random.permutation(np.arange(len(xy_offsets)))
    xy_offsets = xy_offsets[xy_insertion_order]


    curr_pos = 0
    for (i,gid) in enumerate(xrange(start_gid, gid)):
        cell = cells[gid]
        nf   = nfields[i]
        if cell['Cell Type'][0] == 0:
            cell['X Offset'] = np.array([xy_offsets[curr_pos,0]], dtype='float32')
            cell['Y Offset'] = np.array([xy_offsets[curr_pos,1]], dtype='float32')
        elif cell['Cell Type'][0] == 1:
            cell['X Offset'] = np.asarray(xy_offsets[curr_pos:curr_pos+nf,0], dtype='float32')
            cell['Y Offset'] = np.asarray(xy_offsets[curr_pos:curr_pos+nf,1], dtype='float32')
        curr_pos += nf
    return cells, gid + 1

def init_context():

    local_random = random.Random()
    local_random.seed(context.local_seed)

    feature_type_random = np.random.RandomState(context.local_seed)
    field_random = np.random.RandomState(context.local_seed)
    field_probabilities = None

    input_params = read_from_yaml(context.input_params_file_path, include_loader=IncludeLoader)
    nmodules = input_params['number modules']
    field_width_x1 = input_params['field width params']['x1']
    field_width_x2 = input_params['field width params']['x2']
    arena_dimension = input_params['arena dimension']
    resolution = input_params['resolution']
        
    modules            = np.arange(nmodules)
    grid_orientation   = [local_random.uniform(0, np.pi/3.) for i in xrange(nmodules)]
    field_width_params = [field_width_x1, field_width_x2]
    field_width        = lambda x: 40. + field_width_params[0] * (np.exp(x / field_width_params[1]) - 1.)
    max_field_width    = field_width(1.)
    feature_ctypes     = {'grid': 0, 'place': 1}
    module_width       = field_width( float(context.module) / np.max(modules))
    scale_factor       = (module_width / arena_dimension / 2.) + 1.

    mesh   = generate_mesh(scale_factor=1., arena_dimension=arena_dimension, resolution=resolution)
    nx, ny = mesh[0].shape[0], mesh[0].shape[1]
    grid_cells, place_cells = {}, {}
    place_gid_start = None
    context.update(locals())
    context.grid_cells, context.place_gid_start  = _build_cells(context.num_grid, 'grid', context.module)
    _calculate_rate_maps(context.grid_cells, context)

@click.command()
@click.option("--config-file-path", type=click.Path(exists=True, file_okay=True, dir_okay=False))
@click.option("--input-params-file-path", type=click.Path(exists=True, file_okay=True, dir_okay=False),default='../config/Input_Features.yaml')
@click.option("--output-dir", type=click.Path(exists=True, file_okay=True, dir_okay=True), default=None)
@click.option("--export", is_flag=True, default=False)
@click.option("--export-file-path", type=str, default=None)
@click.option("--label", type=str, default=None)
@click.option("--run-tests", is_flag=True, default=False, required=False)
@click.option("--verbose", "-v", is_flag=True, default=False)
def main(config_file_path, input_params_file_path, output_dir, export, export_file_path, label, run_tests, verbose):
    context.update(locals())
    disp = verbose > 0
    if disp:
        print('... config interactive underway..')
    config_interactive(context, __file__, config_file_path=config_file_path, output_dir=output_dir, \
                       export=export, export_file_path=export_file_path, label=label, disp=disp)
    if disp:
        print('... config interactive complete...')
 
    if run_tests:
        tests(plot=True)

def tests(plot=False):
    report_cost(context)

    place_cells = context.place_cells
    grid_cells  = context.grid_cells
    kwargs = {'ctype': 'place', 'module': context.module, \
              'target': context.fraction_active_target, 'nbins': 40}

    plot_group(place_cells, plot=plot, **kwargs)
    kwargs['ctype'] = 'grid'
    #plot_group(grid_cells, plot=plot, **kwargs)

    kwargs['ctype'] = 'both'
    both_cells = grid_cells.copy()
    both_cells.update(place_cells)
    plot_group(both_cells, plot=plot, **kwargs)

def plot_group(cells, plot=False, **kwargs):
    from plot_DG_PP_features import plot_rate_maps_single_module, plot_xy_offsets_single_module, \
                                    plot_fraction_active_single_module, plot_rate_histogram_single_module
    plot_rate_maps_single_module(cells, plot=True, save=False, **kwargs)
    plot_xy_offsets_single_module(cells,plot=True,save=False, **kwargs)
    plot_fraction_active_single_module(cells,(context.nx, context.ny), plot=True,save=False, **kwargs)
    plot_rate_histogram_single_module(cells, plot=plot, save=False, **kwargs)

def report_cost(context):
    x0 = context.x0_array
    features = calculate_features(x0)
    _, objectives = get_objectives(features)

    grid_fa = np.mean(_fraction_active(context.grid_cells).values())

    print('probability inactive: %f' % x0[0])
    print('pr: %0.4f' % x0[1])
    print(_calculate_field_distribution(x0[0], x0[1]))
    print('Module: %d' % context.module)
    print('Place population fraction active: %f' % features['fraction active'])
    print('Grid population fraction active: %f' % grid_fa)
    #print('Total population fraction active: %f' % pop_fa)

    for feature in features.keys():
        if feature in context.feature_names:
            print('Feature: %s has value %f' % (feature, features[feature]))
    for objective in objectives.keys():
        print('Objective: %s has cost %f' % (objective, objectives[objective]))

def config_worker():

    if 'module' not in context():
        raise Exception('Optimization cannot proceed unless it has been given a module')
    if 'num_grid' not in context() or 'num_place' not in context():
        raise Exception('Place and grid cell counts must be defined prior to optimization')
    init_context()
    
def get_cell_types_from_context(context):
    cells = None
    if context.cell_type == 'grid':
        cells = context.grid_cells
    elif context.cell_type == 'place':
        cells = context.place_cells
    if cells is None:
        raise Exception('Could not find proper cells of type %s' % context.cell_type)
    return cells

def calculate_features(parameters, export=False):
    update_source_contexts(parameters, context)
    cells    = context.place_cells
    features = {}

    fraction_active = _fraction_active(cells) 
    c_variation     = _coefficient_of_variation(cells)

    features['coefficient of variation'] = c_variation
    features['fraction active population'] = fraction_active
    features['fraction active'] = np.mean(fraction_active.values())
    return features


def get_objectives(features, export=False):
    """

    :param features: dict
    :param export: bool
    :return: tuple of dict
    """
    feature_names = context.feature_names
    for feature in feature_names:
        if feature not in features:
            raise Exception('Feature %s could not be found' % feature)

    objectives = {}

    if features['coefficient of variation'] <= context.target_val['variation error']:
        objectives['variation error'] = 0.0
    else:
        objectives['variation error'] = ((features['coefficient of variation'] - context.target_val['variation error']) / context.target_range['variation error']) ** 2


    fraction_active  = features['fraction active population']
    diff_frac_active = {(i,j): np.abs(fraction_active[(i,j)] - context.fraction_active_target) \
                        for (i,j) in fraction_active.keys()}
    fraction_active_errors = np.asarray([diff_frac_active[(i,j)] for (i,j) in diff_frac_active.keys()])
    fraction_active_mean_error = np.mean(fraction_active_errors)
    fraction_active_var_error  = np.var(fraction_active_errors)
    objectives['fraction active mean error'] = ((fraction_active_mean_error - context.target_val['fraction active mean error']) / context.target_range['fraction active mean error']) ** 2
    objectives['fraction active var error'] = ((fraction_active_var_error - context.target_val['fraction active var error']) / context.target_range['fraction active var error']) ** 2

    return features, objectives

def update(x, context):
    context.local_random = random.Random()
    context.local_random.seed(context.local_seed)
    context.field_random = np.random.RandomState(context.local_seed)
   
    p_inactive     = x[0] 
    p_r            = x[1]
    context.field_probabilities = _calculate_field_distribution(p_inactive, p_r)
    context.place_cells, _ = _build_cells(context.num_place, 'place', context.module, start_gid=context.place_gid_start)
    _calculate_rate_maps(context.place_cells, context)

def _merge_cells():
    z = context.grid_cells.copy()
    return z.update(context.place_cells.copy())

def _calculate_field_distribution(pi, pr):
    p1 = (1. - pi) / (1. + (7./4.) * pr)
    p2 = p1 * pr
    p3 = 0.5 * p2
    p4 = 0.5 * p3
    probabilities = np.array([pi, p1, p2, p3, p4], dtype='float32')
    assert( np.abs(np.sum(probabilities) - 1.) < 1.e-5)
    return probabilities 

def _fraction_active(rates):
    from dentate.stimulus import fraction_active
    return fraction_active(rates, context.active_threshold)

def _coefficient_of_variation(cells):
    from dentate.stimulus import coefficient_of_variation

    return coefficient_of_variation(cells)

def _peak_to_trough(cells):
    from dentate.stimulus import peak_to_trough

    return peak_to_trough(cells)
    
def _calculate_rate_maps(cells, context):
    xp, yp       = context.mesh
    ratemap_kwargs = dict()
    ratemap_kwargs['a'] = context.a
    ratemap_kwargs['b'] = context.b
    ratemap_kwargs['c'] = context.c
    
    for gid in cells:
        cell = cells[gid]
        if cell['Num Fields'][0] > 0:
            ctype = cell['Cell Type'][0]
            if ctype == 0: # Grid
                orientation = cell['Grid Orientation']
                spacing     = cell['Grid Spacing']
            elif ctype == 1: # Place
                spacing     = cell['Field Width']
                orientation = [0.0 for _ in range(len(spacing))]
 

            rate_map = generate_spatial_ratemap(ctype, cell, None, xp, yp, context.grid_peak_rate, \
                                                context.place_peak_rate, None, **ratemap_kwargs)
            cell['Rate Map'] = rate_map.reshape(-1,).astype('float32')
        else:
            cell['Rate Map'] = np.zeros( (cell['Nx'][0] * cell['Ny'][0],) ).astype('float32')

if __name__ == '__main__':
    main(args=sys.argv[(list_find(lambda s: s.find(script_name) != -1, sys.argv)+1):])<|MERGE_RESOLUTION|>--- conflicted
+++ resolved
@@ -8,11 +8,9 @@
 
 
 config_logging(True)
-<<<<<<< HEAD
+
 script_name = os.path.basename(__file__))
-=======
-script_name = os.path.basename(__file__)
->>>>>>> d1007fa3
+
 logger      = get_script_logger(script_name)
 
 context = Struct()
