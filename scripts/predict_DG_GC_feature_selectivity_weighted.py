from function_lib import *
from itertools import izip
from collections import defaultdict
from mpi4py import MPI
from neuroh5.io import NeuroH5CellAttrGen, append_cell_attributes, bcast_cell_attributes, population_ranges
import click


try:
    import mkl
    mkl.set_num_threads(1)
except:
    pass


script_name = 'predict_DG_GC_feature_selectivity_weighted.py'

example_features_path = '../morphologies/dentate_Full_Scale_Control_selectivity_20170615.h5'
example_connectivity_path = '../morphologies/DGC_forest_connectivity_20170427.h5'

#  custom data type for type of feature selectivity
selectivity_grid = 0
selectivity_place_field = 1

a = 0.55
b = -1.5
u = lambda ori: (np.cos(ori), np.sin(ori))
ori_array = 2. * np.pi * np.array([-30., 30., 90.]) / 360.  # rads
g = lambda x: np.exp(a * (x - b)) - 1.
scale_factor = g(3.)
grid_peak_rate = 20.  # Hz
grid_rate = lambda grid_spacing, ori_offset, x_offset, y_offset: \
    lambda x, y: grid_peak_rate / scale_factor * \
                 g(np.sum([np.cos(4. * np.pi / np.sqrt(3.) /
                                  grid_spacing * np.dot(u(theta - ori_offset), (x - x_offset, y - y_offset)))
                           for theta in ori_array]))

place_peak_rate = 20.  # Hz
place_rate = lambda field_width, x_offset, y_offset: \
    lambda x, y: place_peak_rate * np.exp(-((x - x_offset) / (field_width / 3. / np.sqrt(2.))) ** 2.) * \
                 np.exp(-((y - y_offset) / (field_width / 3. / np.sqrt(2.))) ** 2.)


@click.command()
@click.option("--features-path", required=True, type=click.Path(exists=True, file_okay=True, dir_okay=False))
@click.option("--weights-path", type=click.Path(exists=True, file_okay=True, dir_okay=False), default=None)
@click.option("--weights-namespace", type=str, default='Weights')
@click.option("--connectivity-path", required=True, type=click.Path(exists=True, file_okay=True, dir_okay=False))
@click.option("--connectivity-namespace", type=str, default='Connectivity')
@click.option("--io-size", type=int, default=-1)
@click.option("--chunk-size", type=int, default=1000)
@click.option("--value-chunk-size", type=int, default=1000)
@click.option("--cache-size", type=int, default=50)
@click.option("--trajectory-id", type=int, default=0)
@click.option("--debug", is_flag=True)
def main(features_path, weights_path, weights_namespace, connectivity_path, connectivity_namespace, io_size,
         chunk_size, value_chunk_size, cache_size, trajectory_id, debug):
    """

    :param features_path:
    :param weights_path:
    :param weights_namespace:
    :param connectivity_path:
    :param connectivity_namespace:
    :param io_size:
    :param chunk_size:
    :param value_chunk_size:
    :param cache_size:
    :param trajectory_id:
    :param debug:
    """
    comm = MPI.COMM_WORLD
    rank = comm.rank

    if io_size == -1:
        io_size = comm.size
    if rank == 0:
        print '%i ranks have been allocated' % comm.size
    sys.stdout.flush()

    population_range_dict = population_ranges(comm, features_path)

    features_dict = {}
    for population in ['MPP', 'LPP']:
        features_dict[population] = bcast_cell_attributes(comm, 0, features_path, population,
                                                          namespace='Feature Selectivity')

    if weights_path is None:
        weights_path = features_path

    arena_dimension = 100.  # minimum distance from origin to boundary (cm)

    run_vel = 30.  # cm/s
    spatial_resolution = 1.  # cm
    x = np.arange(-arena_dimension, arena_dimension, spatial_resolution)
    y = np.arange(-arena_dimension, arena_dimension, spatial_resolution)
    distance = np.insert(np.cumsum(np.sqrt(np.sum([np.diff(x) ** 2., np.diff(y) ** 2.], axis=0))), 0, 0.)
    interp_distance = np.arange(distance[0], distance[-1], spatial_resolution)
    t = interp_distance / run_vel * 1000.  # ms
    interp_x = np.interp(interp_distance, distance, x)
    interp_y = np.interp(interp_distance, distance, y)

    with h5py.File(features_path, 'a', driver='mpio', comm=comm) as f:
        if 'Trajectories' not in f:
            f.create_group('Trajectories')
        if str(trajectory_id) not in f['Trajectories']:
            f['Trajectories'].create_group(str(trajectory_id))
            f['Trajectories'][str(trajectory_id)].create_dataset('x', dtype='float32', data=interp_x)
            f['Trajectories'][str(trajectory_id)].create_dataset('y', dtype='float32', data=interp_y)
            f['Trajectories'][str(trajectory_id)].create_dataset('d', dtype='float32', data=interp_distance)
            f['Trajectories'][str(trajectory_id)].create_dataset('t', dtype='float32', data=t)
        x = f['Trajectories'][str(trajectory_id)]['x'][:]
        y = f['Trajectories'][str(trajectory_id)]['y'][:]
        d = f['Trajectories'][str(trajectory_id)]['d'][:]

    prediction_namespace = 'Response Prediction '+str(trajectory_id)

    target_population = 'GC'
    source_population_list = ['MPP', 'LPP']
    count = 0
    start_time = time.time()
<<<<<<< HEAD
    connectivity_gen = NeuroH5CellAttrGen(comm, connectivity_path, target_population, io_size=io_size,
                                          cache_size=cache_size, namespace=connectivity_namespace)
    weights_gen = NeuroH5CellAttrGen(comm, weights_path, target_population, io_size=io_size,
                                     cache_size=cache_size, namespace=weights_namespace)
    for (gid, connectivity_dict), (weights_gid, weights_dict) in zip(connectivity_gen, weights_gen):
=======
    connectivity_gen = NeurotreeAttrGen(MPI._addressof(comm), connectivity_path, target_population, io_size=io_size,
                                        cache_size=cache_size, namespace=connectivity_namespace)
    weights_gen = NeurotreeAttrGen(MPI._addressof(comm), weights_path, target_population, io_size=io_size,
                                        cache_size=cache_size, namespace=weights_namespace)
    if debug:
        attr_gen = ((connectivity_gen.next(), weights_gen.next()) for i in xrange(2))
    else:
        attr_gen = izip(connectivity_gen, weights_gen)
    for (gid, connectivity_dict), (weights_gid, weights_dict) in attr_gen:
>>>>>>> f046fe3d
        local_time = time.time()
        source_map = {}
        weight_map = {}
        response_dict = {}
        response = np.zeros_like(d, dtype='float32')
        if gid is not None:
            if gid != weights_gid:
                raise Exception('gid %i from connectivity_gen does not match gid %i from weights_gen') % \
                      (gid, weights_gid)
            weight_map = dict(zip(weights_dict[weights_namespace]['syn_id'],
                                  weights_dict[weights_namespace]['weight']))
            for population in source_population_list:
                source_map[population] = defaultdict(list)
            for i in xrange(len(connectivity_dict[connectivity_namespace]['source_gid'])):
                source_gid = connectivity_dict[connectivity_namespace]['source_gid'][i]
                population = gid_in_population_list(source_gid, source_population_list, population_range_dict)
                if population is not None:
                    syn_id = connectivity_dict[connectivity_namespace]['syn_id'][i]
                    source_map[population][source_gid].append(syn_id)
            for population in source_population_list:
                for source_gid in source_map[population]:
                    this_feature_dict = features_dict[population][source_gid]
                    selectivity_type = this_feature_dict['Selectivity Type'][0]
                    if selectivity_type == selectivity_grid:
                        ori_offset = this_feature_dict['Grid Orientation'][0]
                        grid_spacing = this_feature_dict['Grid Spacing'][0]
                        x_offset = this_feature_dict['X Offset'][0]
                        y_offset = this_feature_dict['Y Offset'][0]
                        rate = np.vectorize(grid_rate(grid_spacing, ori_offset, x_offset, y_offset))
                    elif selectivity_type == selectivity_place_field:
                        field_width = this_feature_dict['Field Width'][0]
                        x_offset = this_feature_dict['X Offset'][0]
                        y_offset = this_feature_dict['Y Offset'][0]
                        rate = np.vectorize(place_rate(field_width, x_offset, y_offset))
                    this_rate = rate(x, y)
                    for syn_id in source_map[population][source_gid]:
                        weight = weight_map[syn_id]
                        response = np.add(response, weight * this_rate, dtype='float32')
            response_dict[gid] = {'waveform': response}
            baseline = np.mean(response[np.where(response <= np.percentile(response, 10.))[0]])
            peak = np.mean(response[np.where(response >= np.percentile(response, 90.))[0]])
            modulation = 0. if peak <= 0.1 else (peak - baseline) / peak
            peak_index = np.where(response == np.max(response))[0][0]
            response_dict[gid]['modulation'] = np.array([modulation], dtype='float32')
            response_dict[gid]['peak_index'] = np.array([peak_index], dtype='uint32')
            print 'Rank %i: took %.2f s to compute predicted response for %s gid %i' % \
                  (rank, time.time() - local_time, target_population, gid)
            count += 1
        if not debug:
            append_cell_attributes(comm, features_path, target_population, response_dict,
                            namespace=prediction_namespace, io_size=io_size, chunk_size=chunk_size,
                            value_chunk_size=value_chunk_size)
        sys.stdout.flush()
        del response
        del response_dict
        del source_map
        del weight_map
        gc.collect()

    global_count = comm.gather(count, root=0)
    if rank == 0:
        print '%i ranks took %.2f s to compute predicted response parameters for %i %s cells' % \
              (comm.size, time.time() - start_time, np.sum(global_count), target_population)


if __name__ == '__main__':
    main(args=sys.argv[(list_find(lambda s: s.find(script_name) != -1,sys.argv)+1):])<|MERGE_RESOLUTION|>--- conflicted
+++ resolved
@@ -119,23 +119,15 @@
     source_population_list = ['MPP', 'LPP']
     count = 0
     start_time = time.time()
-<<<<<<< HEAD
     connectivity_gen = NeuroH5CellAttrGen(comm, connectivity_path, target_population, io_size=io_size,
                                           cache_size=cache_size, namespace=connectivity_namespace)
     weights_gen = NeuroH5CellAttrGen(comm, weights_path, target_population, io_size=io_size,
                                      cache_size=cache_size, namespace=weights_namespace)
-    for (gid, connectivity_dict), (weights_gid, weights_dict) in zip(connectivity_gen, weights_gen):
-=======
-    connectivity_gen = NeurotreeAttrGen(MPI._addressof(comm), connectivity_path, target_population, io_size=io_size,
-                                        cache_size=cache_size, namespace=connectivity_namespace)
-    weights_gen = NeurotreeAttrGen(MPI._addressof(comm), weights_path, target_population, io_size=io_size,
-                                        cache_size=cache_size, namespace=weights_namespace)
     if debug:
         attr_gen = ((connectivity_gen.next(), weights_gen.next()) for i in xrange(2))
     else:
         attr_gen = izip(connectivity_gen, weights_gen)
     for (gid, connectivity_dict), (weights_gid, weights_dict) in attr_gen:
->>>>>>> f046fe3d
         local_time = time.time()
         source_map = {}
         weight_map = {}
