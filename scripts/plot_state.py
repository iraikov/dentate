--- conflicted
+++ resolved
@@ -23,11 +23,7 @@
 @click.option("--reduce", type=bool, default=False, is_flag=True)
 @click.option("--distance", type=bool, default=False, is_flag=True)
 @click.option("--verbose", "-v", type=bool, default=False, is_flag=True)
-<<<<<<< HEAD
-def main(state_path, state_namespace, state_namespace_pattern, populations, max_units, gid, t_variable, state_variable, t_max, t_min, font_size, query, reduce, distance, verbose):
-=======
 def main(state_path, state_namespace, state_namespace_pattern, populations, max_units, gid, t_variable, state_variable, t_max, t_min, font_size, colormap, query, reduce, distance, verbose):
->>>>>>> ed2ee51b
 
     utils.config_logging(verbose)
     logger = utils.get_script_logger(script_name)
@@ -82,12 +78,7 @@
     plot.plot_intracellular_state (state_path, state_namespaces, include=populations, time_range=time_range,
                                    time_variable=t_variable, state_variable=state_variable,
                                    max_units=max_units, gid_set=gid, reduce=reduce, distance=distance,
-<<<<<<< HEAD
-                                   fontSize=font_size, saveFig=True)
-    
-=======
                                    fontSize=font_size, saveFig=True, **kwargs)
->>>>>>> ed2ee51b
 
 
     
