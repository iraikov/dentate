--- conflicted
+++ resolved
@@ -85,16 +85,10 @@
     return string.join(res, '\n')
 
 
-<<<<<<< HEAD
-def check_syns(gid, morph_dict, syn_stats_dict, layer_set_dict, env, logger):
-
-    layer_stats = syn_stats_dict['layer']
-=======
 def check_syns(gid, morph_dict, syn_stats_dict, seg_density_per_sec, layer_set_dict, swc_set_dict, env, logger):
 
     layer_stats = syn_stats_dict['layer']
     swc_stats = syn_stats_dict['swc_type']
->>>>>>> d15ed80b
 
     warning_flag = False
     for syn_type, layer_set in layer_set_dict.iteritems():
@@ -105,11 +99,6 @@
             else:
                 warning_flag = True
     if warning_flag:
-<<<<<<< HEAD
-        logger.warning('Rank %d: incomplete synapse layer set for cell %d:' % (env.comm.Get_rank(), gid))
-        logger.warning(str(dict(layer_stats.iteritems())))
-        logger.warning(str(morph_dict))
-=======
         logger.warning('Rank %d: incomplete synapse layer set for cell %d: %s' % (env.comm.Get_rank(), gid, str(dict(layer_stats.iteritems()))))
         logger.info('gid %d: seg_density_per_sec: %s' % (gid, str(seg_density_per_sec)))
         logger.info('gid %d: morph_dict: %s' % (gid, str(morph_dict)))
@@ -124,7 +113,6 @@
         logger.warning('Rank %d: incomplete synapse swc type set for cell %d: %s' % (env.comm.Get_rank(), gid, str(dict(swc_stats.iteritems()))))
         logger.info('gid %d: seg_density_per_sec: %s' % (gid, str(seg_density_per_sec)))
         logger.info('gid %d: morph_dict: %s' % (gid, str(morph_dict)))
->>>>>>> d15ed80b
                 
 
             
@@ -205,23 +193,14 @@
         template_class = getattr(h, env.celltypes[population]['template'])
         density_dict = env.celltypes[population]['synapses']['density']
         layer_set_dict = defaultdict(set)
-<<<<<<< HEAD
-        for sec_name, sec_dict in density_dict.iteritems():
-            for syn_type, syn_dict in sec_dict.iteritems():
-=======
         swc_set_dict = defaultdict(set)
         for sec_name, sec_dict in density_dict.iteritems():
             for syn_type, syn_dict in sec_dict.iteritems():
                 swc_set_dict[syn_type].add(env.SWC_Types[sec_name])
->>>>>>> d15ed80b
                 for layer_name in syn_dict.keys():
                     if layer_name != 'default':
                         layer = env.layers[layer_name]
                         layer_set_dict[syn_type].add(layer)
-<<<<<<< HEAD
-        print 'layer_set_dict: ', layer_set_dict
-=======
->>>>>>> d15ed80b
         
         syn_stats_dict = { 'section': defaultdict(lambda: { 'excitatory': 0, 'inhibitory': 0 }), \
                            'layer': defaultdict(lambda: { 'excitatory': 0, 'inhibitory': 0 }), \
@@ -244,11 +223,7 @@
                                                                     traversal_order=traversal_order)
                     
                 elif distribution == 'poisson':
-<<<<<<< HEAD
-                    syn_dict = synapses.distribute_poisson_synapses(gid, env.Synapse_Types, env.SWC_Types, env.layers,
-=======
                     syn_dict, seg_density_per_sec = synapses.distribute_poisson_synapses(gid, env.Synapse_Types, env.SWC_Types, env.layers,
->>>>>>> d15ed80b
                                                                     density_dict, morph_dict,
                                                                     cell_sec_dict, cell_secidx_dict,
                                                                     traversal_order=traversal_order)
@@ -257,11 +232,7 @@
 
                 synapse_dict[gid] = syn_dict
                 this_syn_stats = update_syn_stats (env, syn_stats_dict, syn_dict)
-<<<<<<< HEAD
-                check_syns(gid, morph_dict, this_syn_stats, layer_set_dict, env, logger)
-=======
                 check_syns(gid, morph_dict, this_syn_stats, seg_density_per_sec, layer_set_dict, swc_set_dict, env, logger)
->>>>>>> d15ed80b
                 
                 del cell
                 num_syns = len(synapse_dict[gid]['syn_ids'])
