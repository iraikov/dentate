
import sys, os, time, gc
from mpi4py import MPI
import neuroh5
from neuroh5.io import append_cell_attributes, read_population_ranges, bcast_cell_attributes, read_cell_attribute_selection, NeuroH5ProjectionGen
import dentate
from dentate.env import Env
from dentate import stimulus, utils
import numpy as np
from collections import defaultdict
import click
from itertools import izip_longest, izip
import logging
logging.basicConfig()


"""
stimulus_path: contains namespace with 1D spatial rate map attribute ('rate')
weights_path: contains namespace with initial weights ('Weights'), applied plasticity rule and writes new weights to
 'Structured Weights' namespace
connections_path: contains existing mapping of syn_id to source_gid

10% of GCs will have a subset of weights modified according to a slow time-scale plasticity rule, the rest inherit the
    unaltered initial log-normal weights
    
TODO: Rather than choosing peak_locs randomly, have the peak_locs depend on the previous weight distribution.
"""

script_name = 'generate_structured_weights_as_cell_attr.py'
logger = logging.getLogger(script_name)

local_random = np.random.RandomState()

# look up table for type of feature selectivity
selectivity_type_dict = {'MPP': stimulus.selectivity_grid, 'LPP': stimulus.selectivity_place_field}
peak_rate_dict = {'MPP': 20., 'LPP': 20.}  # Hz


@click.command()
@click.option("--config", required=True, type=click.Path(exists=True, file_okay=True, dir_okay=False))
@click.option("--stimulus-path", required=True, type=click.Path(exists=True, file_okay=True, dir_okay=False))
@click.option("--stimulus-namespace", type=str, default='Vector Stimulus')
@click.option("--weights-path", required=True, type=click.Path(exists=True, file_okay=True, dir_okay=False))
@click.option("--initial-weights-namespace", type=str, default='Weights')
@click.option("--structured-weights-namespace", type=str, default='Structured Weights')
@click.option("--connections-path", required=True, type=click.Path(exists=True, file_okay=True, dir_okay=False))
@click.option("--destination", '-d', type=str)
@click.option("--sources", '-s', type=str, multiple=True)
@click.option("--stimulus-id", type=int, default=0)
@click.option("--target-sparsity", type=float, default=0.1)
@click.option("--io-size", type=int, default=-1)
@click.option("--chunk-size", type=int, default=1000)
@click.option("--value-chunk-size", type=int, default=1000)
@click.option("--cache-size", type=int, default=50)
@click.option("--write-size", type=int, default=1)
@click.option("--verbose", "-v", is_flag=True)
@click.option("--dry-run", is_flag=True)
def main(config, stimulus_path, stimulus_namespace, weights_path, initial_weights_namespace, structured_weights_namespace,
         connections_path, destination, sources, stimulus_id, target_sparsity, io_size, chunk_size, value_chunk_size, cache_size, write_size,
         verbose, dry_run):
    """

    :param stimulus_path: str
    :param stimulus_namespace: str
    :param weights_path: str
    :param initial_weights_namespace: str
    :param structured_weights_namespace: str
    :param connections_path: str
    :param io_size: int
    :param chunk_size: int
    :param value_chunk_size: int
    :param cache_size: int
    :param stimulus_id: int
    :param target_sparsity: float
    :param dry_run:  bool
    """

    if verbose:
        logger.setLevel(logging.INFO)

    comm = MPI.COMM_WORLD
    rank = comm.rank

    env = Env(comm=comm, configFile=config)

    if io_size == -1:
        io_size = comm.size
    if rank == 0:
        logger.info('%s: %i ranks have been allocated' % (script_name, comm.size))

    stimulus_namespace += ' ' + str(stimulus_id)

    stimulus_attrs = {}
    for source in sources:
        stimulus_attr_gen = bcast_cell_attributes(stimulus_path, source, namespace=stimulus_namespace, root=0, comm=comm)
        stimulus_attrs[source] = { gid: attr_dict for gid, attr_dict in stimulus_attr_gen }

    trajectory_namespace = 'Trajectory %s' % str(stimulus_id)

    seed_offset = int(env.modelConfig['Random Seeds']['PP Structured Weights'])
<<<<<<< HEAD
=======

    input_config = env.inputConfig[stimulus_id]
>>>>>>> 21c34c61
    arena_dimension = int(input_config['trajectory']['Distance to boundary'])  # minimum distance from origin to boundary (cm)
    default_run_vel = input_config['trajectory']['Default run velocity']  # cm/s
    spatial_resolution = input_config['trajectory']['Spatial resolution']  # cm

    if rank == 0:
        import h5py
        with h5py.File(stimulus_path) as f:
          logger.info('Rank: %i; Reading %s datasets' % (rank, trajectory_namespace))
          group = f[trajectory_namespace]
          dataset = group['x']
          x = dataset[:]
          dataset = group['y']
          y = dataset[:]
          dataset = group['d']
          d = dataset[:]
          dataset = group['t']
          t = dataset[:]
    else:
        x = None
        y = None
        d = None
        t = None
    comm.barrier()

    x = comm.bcast(x, root=0)
    y = comm.bcast(y, root=0)
    d = comm.bcast(d, root=0)
    t = comm.bcast(t, root=0)
    
    plasticity_window_dur = 4.  # s
    plasticity_kernel_sigma = plasticity_window_dur * default_run_vel / 3. / np.sqrt(2.)  # cm
    plasticity_kernel = lambda d, d_offset: np.exp(-((d - d_offset) / plasticity_kernel_sigma) ** 2.)
    plasticity_kernel = np.vectorize(plasticity_kernel, excluded=[1])
    max_plasticity_kernel_area = np.sum(plasticity_kernel(d, np.max(d) / 2.)) * spatial_resolution

    pop_ranges, pop_size = read_population_ranges(stimulus_path, comm=comm)

    count = 0
    gid_count = 0
    structured_count = 0
    start_time = time.time()

    connection_gen_list = []
    for source in sources:
        connection_gen_list.append(NeuroH5ProjectionGen(connections_path, source, destination, namespaces=['Synapses'], \
                                                        comm=comm))

    structured_weights_dict = {}
    for itercount, attr_gen_package in enumerate(izip_longest(*connection_gen_list)):
        local_time = time.time()
        syn_weight_dict = {}
        source_syn_map = defaultdict(list)
        syn_peak_index_map = {}
        modulated_inputs = 0
        source_gid_array = None
        conn_attr_dict = None
        destination_gid = attr_gen_package[0][0]
        if not all([attr_gen_items[0] == destination_gid for attr_gen_items in attr_gen_package]):
            raise Exception('Rank: %i; destination: %s; destination_gid not matched across multiple attribute generators: %s' %
                            (rank, destination, [attr_gen_items[0] for attr_gen_items in attr_gen_package]))
            sys.stdout.flush()
        # else:
        #    print 'Rank: %i; received destination: %s; destination_gid: %s' % (rank, destination, str(destination_gid))
        
        if destination_gid is not None:
<<<<<<< HEAD
            if initial_weights_dict is None:
                raise Exception('Rank: %i; destination: %s; destination_gid: %s; get_cell_attributes_by_gid didn\'t work' %
                                (rank, destination, str(destination_gid)))
            initial_weights_dict = read_cell_attribute_selection (weights_path, destination, \
                                                                      selection=[destination_gid], namespace=initial_weights_namespace, \
                                                                      comm=comm)
            syn_weight_map = {}
            for syn_id, weight in itertools.izip(initial_weights_dict['syn_id'], initial_weights_dict['weight']):
                syn_weight_map[syn_id] = weight
=======
            itval = read_cell_attribute_selection (weights_path, destination, \
                                                   selection=[destination_gid], \
                                                   namespace=initial_weights_namespace, \
                                                   comm=comm)
            _,initial_weights_dict = itval.next()
            syn_weight_dict = { int(syn_id): float(weight) for (syn_id, weight) in 
                                izip(np.nditer(initial_weights_dict['syn_id']),
                                     np.nditer(initial_weights_dict['weight'])) }
>>>>>>> 21c34c61
            local_random.seed(int(destination_gid + seed_offset))
            for this_destination_gid, (source_gid_array, conn_attr_dict) in attr_gen_package:
                for i in xrange(len(source_gid_array)):
                    this_source_gid = source_gid_array[i]
                    this_syn_id = conn_attr_dict['Synapses']['syn_id'][i]
                    source_syn_map[this_source_gid].append(this_syn_id)
            if local_random.uniform() <= target_sparsity:
                modify_weights = True
                peak_loc = local_random.choice(d)
                this_plasticity_kernel = plasticity_kernel(d, peak_loc)
            else:
                modify_weights = False
            for source in stimulus_attrs:
                peak_rate = peak_rate_dict[source]
                for this_source_gid in stimulus_attrs[source]:
                    peak_index = stimulus_attrs[source][this_source_gid]['peak index'][0]
                    if modify_weights:
                        norm_rate = stimulus_attrs[source][this_source_gid]['rate'] / peak_rate
                        this_plasticity_signal = np.sum(np.multiply(norm_rate, this_plasticity_kernel)) * \
                                                 spatial_resolution / max_plasticity_kernel_area
                        delta_weight = 2. * this_plasticity_signal
                    else:
                        delta_weight = 0.
                    for this_syn_id in source_syn_map[this_source_gid]:
                        syn_peak_index_map[this_syn_id] = peak_index
                        if delta_weight >= 0.1:
                            modulated_inputs += 1
                        syn_weight_dict[this_syn_id] += delta_weight
            structured_weights_dict[destination_gid] = \
                {'syn_id': np.array(syn_peak_index_map.keys()).astype('uint32', copy=False),
                 'weight': np.array([syn_weight_dict[syn_id] for syn_id in syn_peak_index_map]).astype('float32',
                                                                                                      copy=False),
                 'peak_index': np.array(syn_peak_index_map.values()).astype('uint32', copy=False),
                 'structured': np.array([int(modify_weights)], dtype='uint32')}
            if modify_weights:
                logger.info('Rank %i; destination: %s; gid %i; generated structured weights for %i/%i inputs in %.2f s' % \
                             (rank, destination, destination_gid, modulated_inputs, len(syn_weight_dict), time.time() - local_time))
                structured_count += 1
            else:
                logger.info('Rank %i; destination: %s; gid %i; calculated input peak_locs for %i inputs in %.2f s (not selected ' \
                            'for structured weights)' % (rank, destination, destination_gid, len(syn_weight_dict),
                                                         time.time() - local_time))
            count += 1
        else:
            logger.info('Rank: %i received destination_gid as None' % rank)
        gid_count += 1
        if gid_count % write_size == 0:
            if not dry_run:
                append_cell_attributes(weights_path, destination, structured_weights_dict, \
                                           namespace=structured_weights_namespace, \
                                           comm=comm, io_size=io_size, chunk_size=chunk_size, \
                                           value_chunk_size=value_chunk_size)
            structured_weights_dict.clear()
<<<<<<< HEAD
        del syn_weight_map
=======
        del syn_weight_dict
>>>>>>> 21c34c61
        del source_syn_map
        del syn_peak_index_map
        del modulated_inputs
        del source_gid_array
        del conn_attr_dict
        gc.collect()
    if not dry_run:
        append_cell_attributes(weights_path, destination, structured_weights_dict, \
                                   namespace=structured_weights_namespace, \
                                   comm=comm, io_size=io_size, chunk_size=chunk_size, \
                                   value_chunk_size=value_chunk_size)
    global_count = comm.gather(count, root=0)
    global_structured_count = comm.gather(structured_count, root=0)
    if rank == 0:
        logger.info('destination: %s; %i ranks processed %i cells (%i assigned structured weights) in %.2f s' % \
                    (destination, comm.size, np.sum(global_count), np.sum(global_structured_count), time.time() - start_time))


if __name__ == '__main__':
    main(args=sys.argv[(utils.list_find(lambda s: s.find(script_name) != -1,sys.argv)+1):])<|MERGE_RESOLUTION|>--- conflicted
+++ resolved
@@ -98,11 +98,8 @@
     trajectory_namespace = 'Trajectory %s' % str(stimulus_id)
 
     seed_offset = int(env.modelConfig['Random Seeds']['PP Structured Weights'])
-<<<<<<< HEAD
-=======
 
     input_config = env.inputConfig[stimulus_id]
->>>>>>> 21c34c61
     arena_dimension = int(input_config['trajectory']['Distance to boundary'])  # minimum distance from origin to boundary (cm)
     default_run_vel = input_config['trajectory']['Default run velocity']  # cm/s
     spatial_resolution = input_config['trajectory']['Spatial resolution']  # cm
@@ -168,17 +165,6 @@
         #    print 'Rank: %i; received destination: %s; destination_gid: %s' % (rank, destination, str(destination_gid))
         
         if destination_gid is not None:
-<<<<<<< HEAD
-            if initial_weights_dict is None:
-                raise Exception('Rank: %i; destination: %s; destination_gid: %s; get_cell_attributes_by_gid didn\'t work' %
-                                (rank, destination, str(destination_gid)))
-            initial_weights_dict = read_cell_attribute_selection (weights_path, destination, \
-                                                                      selection=[destination_gid], namespace=initial_weights_namespace, \
-                                                                      comm=comm)
-            syn_weight_map = {}
-            for syn_id, weight in itertools.izip(initial_weights_dict['syn_id'], initial_weights_dict['weight']):
-                syn_weight_map[syn_id] = weight
-=======
             itval = read_cell_attribute_selection (weights_path, destination, \
                                                    selection=[destination_gid], \
                                                    namespace=initial_weights_namespace, \
@@ -187,7 +173,6 @@
             syn_weight_dict = { int(syn_id): float(weight) for (syn_id, weight) in 
                                 izip(np.nditer(initial_weights_dict['syn_id']),
                                      np.nditer(initial_weights_dict['weight'])) }
->>>>>>> 21c34c61
             local_random.seed(int(destination_gid + seed_offset))
             for this_destination_gid, (source_gid_array, conn_attr_dict) in attr_gen_package:
                 for i in xrange(len(source_gid_array)):
@@ -241,11 +226,7 @@
                                            comm=comm, io_size=io_size, chunk_size=chunk_size, \
                                            value_chunk_size=value_chunk_size)
             structured_weights_dict.clear()
-<<<<<<< HEAD
-        del syn_weight_map
-=======
         del syn_weight_dict
->>>>>>> 21c34c61
         del source_syn_map
         del syn_peak_index_map
         del modulated_inputs
