from function_lib import *
from mpi4py import MPI
<<<<<<< HEAD
from neuroh5.io import NeuroH5CellAttrGen, append_cell_attributes, bcast_cell_attributes, population_ranges
=======
from neurotrees.io import NeurotreeAttrGen
from neurotrees.io import append_cell_attributes
from neurotrees.io import population_ranges
>>>>>>> f046fe3d
import click
from env import Env


try:
    import mkl
    mkl.set_num_threads(1)
except:
    pass


# log_normal weights: 1./(sigma * x * np.sqrt(2. * np.pi)) * np.exp(-((np.log(x)-mu)**2.)/(2. * sigma**2.))

script_name = 'compute_DG_GC_log_normal_weights.py'

local_random = np.random.RandomState()
# yields a distribution of synaptic weights with mean  ~>1., and tail ~2.-4.
mu = 0.
sigma = 0.35


@click.command()
@click.option("--config", required=True, type=click.Path(exists=True, file_okay=True, dir_okay=False))
@click.option("--weights-path", required=True, type=click.Path(exists=True, file_okay=True, dir_okay=False))
@click.option("--weights-namespace", type=str, default='Weights')
@click.option("--connectivity-path", required=True, type=click.Path(exists=True, file_okay=True, dir_okay=False))
@click.option("--connectivity-namespace", type=str, default='Connectivity')
@click.option("--io-size", type=int, default=-1)
@click.option("--chunk-size", type=int, default=1000)
@click.option("--value-chunk-size", type=int, default=1000)
@click.option("--cache-size", type=int, default=50)
@click.option("--seed", type=int, default=4)
@click.option("--debug", is_flag=True)
<<<<<<< HEAD
def main(config, weights_path, weights_namespace, connectivity_path, connectivity_namespace, io_size, chunk_size,
         value_chunk_size, cache_size, debug):
=======
def main(weights_path, weights_namespace, connectivity_path, connectivity_namespace, io_size, chunk_size,
         value_chunk_size, cache_size, seed, debug):
>>>>>>> f046fe3d
    """

    :param weights_path:
    :param weights_namespace:
    :param connectivity_path:
    :param connectivity_namespace:
    :param io_size:
    :param chunk_size:
    :param value_chunk_size:
    :param cache_size:
    :param seed:
    :param debug:
    """
    # make sure random seeds are not being reused for various types of stochastic sampling
    weights_seed_offset = int(seed * 2e6)

    comm = MPI.COMM_WORLD
    rank = comm.rank

    env = Env(comm=comm, configFile=config)

    if io_size == -1:
        io_size = comm.size
    if rank == 0:
        print '%i ranks have been allocated' % comm.size
    sys.stdout.flush()

    population_range_dict = population_ranges(comm, connectivity_path)

    target_population = 'GC'
    count = 0
    start_time = time.time()
    attr_gen = NeuroH5CellAttrGen(comm, connectivity_path, target_population, io_size=io_size,
                                  cache_size=cache_size, namespace=connectivity_namespace)
    if debug:
        attr_gen_wrapper = (attr_gen.next() for i in xrange(2))
    else:
        attr_gen_wrapper = attr_gen
    for gid, connectivity_dict in attr_gen_wrapper:
        local_time = time.time()
        weights_dict = {}
        syn_ids = np.array([], dtype='uint32')
        weights = np.array([], dtype='float32')
        if gid is not None:
            for population in ['MPP', 'LPP']:
                indexes = np.where((connectivity_dict[connectivity_namespace]['source_gid'] >=
                                    population_range_dict[population][0]) &
                                   (connectivity_dict[connectivity_namespace]['source_gid'] <
                                    population_range_dict[population][0] + population_range_dict[population][1]))[0]
                syn_ids = np.append(syn_ids,
                                    connectivity_dict[connectivity_namespace]['syn_id'][indexes]).astype('uint32',
                                                                                                         copy=False)
            local_random.seed(gid + weights_seed_offset)
            weights = np.append(weights, local_random.lognormal(mu, sigma, len(syn_ids))).astype('float32', copy=False)
            weights_dict[gid] = {'syn_id': syn_ids, 'weight': weights}
            print 'Rank %i: took %.2f s to compute synaptic weights for %s gid %i' % \
                  (rank, time.time() - local_time, target_population, gid)
            count += 1
        if not debug:
            append_cell_attributes(comm, weights_path, target_population, weights_dict,
                                   namespace=weights_namespace, io_size=io_size, chunk_size=chunk_size,
                                   value_chunk_size=value_chunk_size)
        sys.stdout.flush()
        del syn_ids
        del weights
        del weights_dict
        gc.collect()

    global_count = comm.gather(count, root=0)
    if rank == 0:
        print '%i ranks took %.2f s to compute synaptic weights for %i %s cells' % \
              (comm.size, time.time() - start_time, np.sum(global_count), target_population)


if __name__ == '__main__':
    main(args=sys.argv[(list_find(lambda s: s.find(script_name) != -1,sys.argv)+1):])<|MERGE_RESOLUTION|>--- conflicted
+++ resolved
@@ -1,12 +1,6 @@
 from function_lib import *
 from mpi4py import MPI
-<<<<<<< HEAD
-from neuroh5.io import NeuroH5CellAttrGen, append_cell_attributes, bcast_cell_attributes, population_ranges
-=======
-from neurotrees.io import NeurotreeAttrGen
-from neurotrees.io import append_cell_attributes
-from neurotrees.io import population_ranges
->>>>>>> f046fe3d
+from neuroh5.io import NeuroH5CellAttrGen, append_cell_attributes, bcast_cell_attributes, read_population_ranges
 import click
 from env import Env
 
@@ -40,13 +34,8 @@
 @click.option("--cache-size", type=int, default=50)
 @click.option("--seed", type=int, default=4)
 @click.option("--debug", is_flag=True)
-<<<<<<< HEAD
 def main(config, weights_path, weights_namespace, connectivity_path, connectivity_namespace, io_size, chunk_size,
-         value_chunk_size, cache_size, debug):
-=======
-def main(weights_path, weights_namespace, connectivity_path, connectivity_namespace, io_size, chunk_size,
          value_chunk_size, cache_size, seed, debug):
->>>>>>> f046fe3d
     """
 
     :param weights_path:
