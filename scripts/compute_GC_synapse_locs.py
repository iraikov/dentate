from specify_cells import *
from mpi4py import MPI
from neurotrees.io import NeurotreeGen
from neurotrees.io import append_cell_attributes
<<<<<<< HEAD
=======
import click
# import mkl
>>>>>>> 00b7cc27

try:
    import mkl
    mkl.set_num_threads(1)
except:
    pass


@click.command()
@click.option("--forest-path", required=True, type=click.Path(exists=True, file_okay=True, dir_okay=False))
@click.option("--io-size", type=int, default=-1)
@click.option("--chunk-size", type=int, default=1000)
@click.option("--value-chunk-size", type=int, default=1000)
def main(log_dir, forest_path, io_size, chunk_size, value_chunk_size):

    comm = MPI.COMM_WORLD
    rank = comm.rank

    if io_size == -1:
        io_size = comm.size
    if rank == 0:
        print '%i ranks have been allocated' % comm.size
    sys.stdout.flush()

    population = 'GC'
    count = 0
    start_time = time.time()
    for gid, morph_dict in NeurotreeGen(MPI._addressof(comm), forest_path, population, io_size=io_size):
        local_time = time.time()
        # mismatched_section_dict = {}
        synapse_dict = {}
        if gid is not None:
            print  'Rank %i gid: %i' % (rank, gid)
            cell = DG_GC(neurotree_dict=morph_dict, gid=gid, full_spines=False)
            # this_mismatched_sections = cell.get_mismatched_neurotree_sections()
            # if this_mismatched_sections is not None:
            #    mismatched_section_dict[gid] = this_mismatched_sections
            synapse_dict[gid] = cell.export_neurotree_synapse_attributes()
            del cell
            print 'Rank %i took %i s to compute syn_locs for %s gid: %i' % (rank, time.time() - local_time, population, gid)
            count += 1
        else:
            print  'Rank %i gid is None' % rank
        # print 'Rank %i before append_cell_attributes' % rank
        append_cell_attributes(MPI._addressof(comm), neurotrees_dir+forest_file, population, synapse_dict,
                                namespace='Synapse_Attributes', io_size=io_size, chunk_size=chunk_size,
                                value_chunk_size=value_chunk_size)
        sys.stdout.flush()
        del synapse_dict
        gc.collect()
    # print 'Rank %i completed iterator' % rank

    # len_mismatched_section_dict_fragments = comm.gather(len(mismatched_section_dict), root=0)
    global_count = comm.gather(count, root=0)
    if rank == 0:
        print 'target: %s, %i ranks took %i s to compute syn_locs for %i cells' % (population, comm.size,
                                                                                       time.time() - start_time,
                                                                                       np.sum(global_count))
        # print '%i morphologies have mismatched section indexes' % np.sum(len_mismatched_section_dict_fragments)
      

if __name__ == '__main__':
    main(args=sys.argv[(sys.argv.index("compute_GC_synapse_locs.py")+1):])<|MERGE_RESOLUTION|>--- conflicted
+++ resolved
@@ -2,11 +2,8 @@
 from mpi4py import MPI
 from neurotrees.io import NeurotreeGen
 from neurotrees.io import append_cell_attributes
-<<<<<<< HEAD
-=======
 import click
-# import mkl
->>>>>>> 00b7cc27
+
 
 try:
     import mkl
@@ -20,7 +17,7 @@
 @click.option("--io-size", type=int, default=-1)
 @click.option("--chunk-size", type=int, default=1000)
 @click.option("--value-chunk-size", type=int, default=1000)
-def main(log_dir, forest_path, io_size, chunk_size, value_chunk_size):
+def main(forest_path, io_size, chunk_size, value_chunk_size):
 
     comm = MPI.COMM_WORLD
     rank = comm.rank
@@ -51,7 +48,7 @@
         else:
             print  'Rank %i gid is None' % rank
         # print 'Rank %i before append_cell_attributes' % rank
-        append_cell_attributes(MPI._addressof(comm), neurotrees_dir+forest_file, population, synapse_dict,
+        append_cell_attributes(MPI._addressof(comm), forest_path, population, synapse_dict,
                                 namespace='Synapse_Attributes', io_size=io_size, chunk_size=chunk_size,
                                 value_chunk_size=value_chunk_size)
         sys.stdout.flush()
@@ -66,7 +63,7 @@
                                                                                        time.time() - start_time,
                                                                                        np.sum(global_count))
         # print '%i morphologies have mismatched section indexes' % np.sum(len_mismatched_section_dict_fragments)
-      
+
 
 if __name__ == '__main__':
     main(args=sys.argv[(sys.argv.index("compute_GC_synapse_locs.py")+1):])