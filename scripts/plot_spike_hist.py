--- conflicted
+++ resolved
@@ -40,12 +40,7 @@
         
     plot.plot_spike_histogram (spike_events_path, spike_events_namespace, include=populations, time_variable=t_variable,
                                time_range=time_range, pop_rates=True, kernel_size=kernel_size, bin_size=spike_hist_bin, smooth=smooth,
-<<<<<<< HEAD
-                               quantity=quantity, fontSize=font_size,
-                               overlay=overlay, graph_type=graph_type, saveFig=True)
-=======
                                quantity=quantity, fontSize=font_size, overlay=overlay, graph_type=graph_type, saveFig=True)
->>>>>>> f0526070
     
 
 if __name__ == '__main__':
