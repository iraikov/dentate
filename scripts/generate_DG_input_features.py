"""
MEC is divided into discrete modules with distinct grid spacing and field width. Here we assume grid cells
sample uniformly from 10 modules with spacing that increases exponentially from 40 cm to 8 m. While organized
dorsal-ventrally, there is no organization in the transverse or septo-temporal extent of their projections to DG.
CA3 and LEC are assumed to exhibit place fields. Their field width varies septal-temporally. Here we assume a
continuous exponential gradient of field widths, with the same parameters as those controlling MEC grid width.
"""
<<<<<<< HEAD

import click
from mpi4py import MPI
import h5py
from neuroh5.io import NeuroH5CellAttrGen, append_cell_attributes, read_population_ranges
=======
import h5py

import click
>>>>>>> ad4f2baa
import dentate
from dentate.env import Env
<<<<<<< HEAD
from dentate.stimulus import SelectivityConfig, get_stimulus_source, get_2D_arena_spatial_mesh, choose_input_selectivity_type
from dentate.plot import plot_2D_rate_map
from dentate.utils import *
=======
from dentate.plot import plot_2D_rate_map
from dentate.stimulus import SelectivityConfig
from dentate.stimulus import choose_input_selectivity_type
from dentate.stimulus import get_2D_arena_spatial_mesh
from dentate.stimulus import get_input_cell
from dentate.utils import *
from mpi4py import MPI
from neuroh5.io import NeuroH5CellAttrGen
from neuroh5.io import append_cell_attributes
from neuroh5.io import read_population_ranges
>>>>>>> ad4f2baa

logger = get_script_logger(os.path.basename(__file__))

context = Struct(**dict(locals()))

sys_excepthook = sys.excepthook


def mpi_excepthook(type, value, traceback):
    sys_excepthook(type, value, traceback)
    if MPI.COMM_WORLD.size > 1:
        MPI.COMM_WORLD.Abort(1)
sys.excepthook = mpi_excepthook


@click.command()
@click.option("--config", required=True, type=str)
@click.option("--config-prefix", required=True, type=click.Path(exists=True, file_okay=False, dir_okay=True),
              default='config')
@click.option("--coords-path", required=True, type=click.Path(exists=True, file_okay=True, dir_okay=False))
@click.option("--distances-namespace", '-n', type=str, default='Arc Distances')
@click.option("--output-path", type=click.Path(file_okay=True, dir_okay=False), default=None)
@click.option("--arena-id", type=str, default='A')
@click.option("--trajectory-id", type=str, default='Diag')
@click.option("--populations", '-p', type=str, multiple=True)
@click.option("--io-size", type=int, default=-1)
@click.option("--chunk-size", type=int, default=1000)
@click.option("--value-chunk-size", type=int, default=1000)
@click.option("--cache-size", type=int, default=50)
@click.option("--write-size", type=int, default=10000)
@click.option("--verbose", '-v', is_flag=True)
@click.option("--gather", is_flag=True)
@click.option("--interactive", is_flag=True)
@click.option("--debug", is_flag=True)
@click.option("--plot", is_flag=True)
@click.option("--dry-run", is_flag=True)
def main(config, config_prefix, coords_path, output_path, distances_namespace, arena_id, trajectory_id, populations,
         io_size, chunk_size, value_chunk_size, cache_size, write_size, verbose, gather, interactive, debug, plot, dry_run):
    """

    :param config: str (.yaml file name)
    :param config_prefix: str (path to dir)
    :param coords_path: str (path to file)
    :param output_path: str
    :param distances_namespace: str
    :param arena_id: str
    :param populations: tuple of str
    :param io_size: int
    :param chunk_size: int
    :param value_chunk_size: int
    :param cache_size: int
    :param write_size: int
    :param verbose: bool
    :param gather: bool; whether to gather population attributes to rank 0 for interactive analysis or plotting
    :param interactive: bool
    :param debug: bool
    :param plot: bool
    :param dry_run: bool
    """
    comm = MPI.COMM_WORLD
    rank = comm.rank

    config_logging(verbose)

    env = Env(comm=comm, config_file=config, config_prefix=config_prefix, template_paths=None)
    if io_size == -1:
        io_size = comm.size
    if rank == 0:
        logger.info('%i ranks have been allocated' % comm.size)

    if plot:
        import matplotlib.pyplot as plt
        from dentate.plot import clean_axes

    if not dry_run and rank == 0:
        if output_path is None:
            raise RuntimeError('generate_DG_input_features: missing output_path')
        if not os.path.isfile(output_path):
            input_file = h5py.File(coords_path, 'r')
            output_file = h5py.File(output_path, 'w')
            input_file.copy('/H5Types', output_file)
            input_file.close()
            output_file.close()
    comm.barrier()
    population_ranges = read_population_ranges(coords_path, comm)[0]

    if len(populations) == 0:
        populations = ('MC', 'ConMC', 'LPP', 'GC', 'MPP', 'CA3c')

    reference_u_arc_distance_bounds = None
    if rank == 0:
        for population in populations:
            if population not in population_ranges:
                raise RuntimeError('generate_DG_input_features: specified population: %s not found in '
                                   'provided coords_path: %s' % (population, coords_path))
            if population not in env.input_config['Selectivity Type Probabilities']:
                raise RuntimeError('generate_DG_input_features: selectivity type not specified for '
                                   'population: %s' % population)
            with h5py.File(coords_path, 'r') as coords_f:
                pop_size = population_ranges[population][1]
                unique_gid_count = len(set(
                    coords_f['Populations'][population][distances_namespace]['U Distance']['Cell Index'][:]))
                if pop_size != unique_gid_count:
                    raise RuntimeError('generate_DG_input_features: only %i/%i unique cell indexes found '
                                       'for specified population: %s in provided coords_path: %s' %
                                       (unique_gid_count, pop_size, population, coords_path))
                if reference_u_arc_distance_bounds is None:
                    try:
                        reference_u_arc_distance_bounds = \
                            coords_f['Populations'][population][distances_namespace].attrs['Reference U Min'], \
                            coords_f['Populations'][population][distances_namespace].attrs['Reference U Max']
                    except Exception:
                        raise RuntimeError('generate_DG_input_features: problem locating attributes '
                                           'containing reference bounds in namespace: %s for population: %s from '
                                           'coords_path: %s' % (distances_namespace, population, coords_path))
    reference_u_arc_distance_bounds = comm.bcast(reference_u_arc_distance_bounds, root=0)

    if arena_id not in env.input_config['Arena']:
        raise RuntimeError('Arena with ID: %s not specified by configuration at file path: %s' %
                           (arena_id, config_prefix + '/' + config))

    selectivity_type_names = dict((val, key) for (key, val) in viewitems(env.selectivity_types))
    selectivity_type_namespaces = dict()
    for this_selectivity_type in selectivity_type_names:
        this_selectivity_type_name = selectivity_type_names[this_selectivity_type]
        chars = list(this_selectivity_type_name)
        chars[0] = chars[0].upper()
        selectivity_type_namespaces[this_selectivity_type_name] = ''.join(chars) + ' Selectivity %s' % arena_id

    arena = env.input_config['Arena'][arena_id]
    arena_x_mesh, arena_y_mesh = None, None
    if rank == 0:
        arena_x_mesh, arena_y_mesh = \
            get_2D_arena_spatial_mesh(arena=arena, spatial_resolution=env.input_config['Spatial Resolution'])
    arena_x_mesh = comm.bcast(arena_x_mesh, root=0)
    arena_y_mesh = comm.bcast(arena_y_mesh, root=0)

    local_random = np.random.RandomState()
    selectivity_seed_offset = int(env.modelConfig['Random Seeds']['Input Spatial Selectivity'])
    local_random.seed(selectivity_seed_offset - 1)

    selectivity_config = SelectivityConfig(env.input_config, local_random)
    if plot and rank == 0:
        selectivity_config.plot_module_probabilities()

    context.update(locals())

    if gather:
        pop_distances = defaultdict(list)
        rate_map_sum = defaultdict(lambda: defaultdict(lambda: np.zeros_like(arena_x_mesh)))

    write_every = max(1, int(math.floor(old_div(write_size, comm.size))))
    for population in populations:

        logger.info('Generating input features for population %s...' % population)
        
        start_time = time.time()
        gid_count = defaultdict(lambda: 0)
        distances_attr_gen = \
            NeuroH5CellAttrGen(coords_path, population, namespace=distances_namespace, comm=comm, io_size=io_size,
                               cache_size=cache_size)
        selectivity_attr_dict = dict((key, dict()) for key in env.selectivity_types)
        for iter_count, (gid, distances_attr_dict) in enumerate(distances_attr_gen):
            if gid is not None:
                u_arc_distance = distances_attr_dict['U Distance'][0]
                norm_u_arc_distance = old_div((u_arc_distance - reference_u_arc_distance_bounds[0]), \
                                      (reference_u_arc_distance_bounds[1] - reference_u_arc_distance_bounds[0]))

                local_random.seed(int(selectivity_seed_offset + gid))
                this_selectivity_type = \
                    choose_input_selectivity_type(p=env.input_config['Selectivity Type Probabilities'][population],
                                                  local_random=local_random)
                stimulus_source = get_stimulus_source(selectivity_type=this_selectivity_type,
                                                      selectivity_type_names=selectivity_type_names,
                                                      population=population, input_config=env.input_config, arena=arena,
                                                      selectivity_config=selectivity_config, distance=norm_u_arc_distance,
                                                      local_random=local_random)
                this_selectivity_type_name = selectivity_type_names[this_selectivity_type]
                selectivity_attr_dict[this_selectivity_type_name][gid] = stimulus_source.get_selectivity_attr_dict()
                rate_map = stimulus_source.get_rate_map(x=arena_x_mesh, y=arena_y_mesh)
                if debug and plot and rank == 0:
                    plot_2D_rate_map(x=arena_x_mesh, y=arena_y_mesh, rate_map=rate_map,
                                     peak_rate = env.input_config['Peak Rate'][population][this_selectivity_type],
                                     title='%s %s cell %i\nNormalized cell position: %.3f' %
                                           (population, this_selectivity_type_name, gid, norm_u_arc_distance))
                selectivity_attr_dict[this_selectivity_type_name][gid]['Arena Rate Map'] = \
                    np.asarray(rate_map, dtype='float32').reshape(-1,)
                gid_count[this_selectivity_type_name] += 1
                if gather:
                    pop_distances[population].append(norm_u_arc_distance)
                    rate_map_sum[population][this_selectivity_type_name] = \
                        np.add(rate_map_sum[population][this_selectivity_type_name], rate_map)

            gid_count_dict = dict(list(gid_count.items()))
            gid_count_dict = comm.gather(gid_count_dict, root=0)
            if rank == 0:
                merged_gid_count = defaultdict(lambda: 0)
                for each_gid_count in gid_count_dict:
                    for selectivity_type_name in each_gid_count:
                        merged_gid_count[selectivity_type_name] += each_gid_count[selectivity_type_name]
                total_gid_count = np.sum(list(merged_gid_count.values()))

            if (iter_count > 0 and iter_count % write_every == 0) or (debug and iter_count == 10):
                if rank == 0:
                    logger.info('processed %i %s cells' % (total_gid_count, population))
                if not dry_run:
                    for selectivity_type_name in selectivity_attr_dict:
                        selectivity_type_namespace = selectivity_type_namespaces[selectivity_type_name]
                        append_cell_attributes(output_path, population, selectivity_attr_dict[selectivity_type_name],
                                               namespace=selectivity_type_namespace, comm=comm, io_size=io_size,
                                               chunk_size=chunk_size, value_chunk_size=value_chunk_size)
                del selectivity_attr_dict
                selectivity_attr_dict = dict((key, dict()) for key in env.selectivity_types)

            comm.barrier()
            if debug and iter_count == 10:
                break
        if not dry_run:
            for selectivity_type_name in selectivity_attr_dict:
                selectivity_type_namespace = selectivity_type_namespaces[selectivity_type_name]
                append_cell_attributes(output_path, population, selectivity_attr_dict[selectivity_type_name],
                                       namespace=selectivity_type_namespace, comm=comm, io_size=io_size,
                                       chunk_size=chunk_size, value_chunk_size=value_chunk_size)
        del selectivity_attr_dict
        if rank == 0:
            for selectivity_type_name in merged_gid_count:
                logger.info('processed %i/%i %s %s cells in %.2f s' %
                      (merged_gid_count[selectivity_type_name], total_gid_count, population, selectivity_type_name,
                       (time.time() - start_time)))
    if gather:
        pop_distances = dict(pop_distances.items())
        pop_distances = comm.gather(pop_distances, root=0)
        rate_map_sum = dict([(key, dict(val.items())) for key, val in viewitems(rate_map_sum)])
        rate_map_sum = comm.gather(rate_map_sum, root=0)
        if rank == 0:
            merged_pop_distances = defaultdict(list)
            for each_pop_distances in pop_distances:
                for population in each_pop_distances:
                    merged_pop_distances[population].extend(each_pop_distances[population])
            merged_rate_map_sum = defaultdict(lambda: defaultdict(lambda: np.zeros_like(arena_x_mesh)))
            for each_rate_map_sum in rate_map_sum:
                for population in each_rate_map_sum:
                    for selectivity_type_name in each_rate_map_sum[population]:
                        merged_rate_map_sum[population][selectivity_type_name] = \
                            np.add(merged_rate_map_sum[population][selectivity_type_name],
                                   each_rate_map_sum[population][selectivity_type_name])
            if plot:
                for population in merged_pop_distances:
                    hist, edges = np.histogram(merged_pop_distances[population], bins=100)
                    fig, axes = plt.subplots(1)
                    axes.plot(edges[1:], hist)
                    axes.set_title('Population: %s' % population)
                    axes.set_xlabel('Normalized cell position')
                    axes.set_ylabel('Cell count')
                    clean_axes(axes)
                    fig.show()
                for population in merged_rate_map_sum:
                    for selectivity_type_name in merged_rate_map_sum[population]:
                        plot_2D_rate_map(x=arena_x_mesh, y=arena_y_mesh,
                                         rate_map=merged_rate_map_sum[population][selectivity_type_name],
                                         title='Summed rate maps\n%s %s cells' %
                                               (population, selectivity_type_name))

    if interactive and rank == 0:
        context.update(locals())


if __name__ == '__main__':
    main(args=sys.argv[(list_find(lambda x: os.path.basename(x) == os.path.basename(__file__), sys.argv) + 1):],
         standalone_mode=False)<|MERGE_RESOLUTION|>--- conflicted
+++ resolved
@@ -5,35 +5,18 @@
 CA3 and LEC are assumed to exhibit place fields. Their field width varies septal-temporally. Here we assume a
 continuous exponential gradient of field widths, with the same parameters as those controlling MEC grid width.
 """
-<<<<<<< HEAD
 
 import click
 from mpi4py import MPI
 import h5py
 from neuroh5.io import NeuroH5CellAttrGen, append_cell_attributes, read_population_ranges
-=======
-import h5py
-
-import click
->>>>>>> ad4f2baa
 import dentate
 from dentate.env import Env
-<<<<<<< HEAD
-from dentate.stimulus import SelectivityConfig, get_stimulus_source, get_2D_arena_spatial_mesh, choose_input_selectivity_type
 from dentate.plot import plot_2D_rate_map
-from dentate.utils import *
-=======
-from dentate.plot import plot_2D_rate_map
-from dentate.stimulus import SelectivityConfig
-from dentate.stimulus import choose_input_selectivity_type
-from dentate.stimulus import get_2D_arena_spatial_mesh
-from dentate.stimulus import get_input_cell
+from dentate.stimulus import SelectivityConfig, choose_input_selectivity_type, get_2D_arena_spatial_mesh, get_stimulus_source
 from dentate.utils import *
 from mpi4py import MPI
-from neuroh5.io import NeuroH5CellAttrGen
-from neuroh5.io import append_cell_attributes
-from neuroh5.io import read_population_ranges
->>>>>>> ad4f2baa
+from neuroh5.io import NeuroH5CellAttrGen, append_cell_attributes, read_population_ranges
 
 logger = get_script_logger(os.path.basename(__file__))
 
