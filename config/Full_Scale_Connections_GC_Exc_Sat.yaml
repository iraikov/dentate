Synapse Mechanisms:
  AMPA: SatExp2Syn
  NMDA: FacilNMDA
  GABA_A: SatExp2Syn
  GABA_B: SatExp2Syn
Synapse Parameter Rules:
  SatExp2Syn:
    mech_file: sat_exp2syn.mod
    mech_params:
      - sat
      - dur_onset
      - tau_offset
      - e
    netcon_params:
      weight: 0
      g_unit: 1
  FacilExp2Syn:
    mech_file: facil_exp2syn.mod
    mech_params:
      - sat
      - dur_onset
      - tau_offset
      - e
      - f_inc
      - f_max
      - f_tau
    netcon_params:
      weight: 0
      g_unit: 1
  FacilNMDA:
    mech_file: facil_NMDA.mod
    mech_params:
      - sat
      - dur_onset
      - tau_offset
      - e
      - f_inc
      - f_max
      - f_tau
      - mg
      - Kd
      - gamma
      - vshift
    netcon_params:
      weight: 0
      g_unit: 1
  Exp2Syn:
    mech_file: exp2syn.mod
    mech_params:
      - tau1
      - tau2
      - e
    netcon_params:
      weight: 0
  LinExp2Syn:
    mech_file: lin_exp2syn.mod
    mech_params:
      - tau_rise
      - tau_offset
      - e
    netcon_params:
      weight: 0
      g_unit: 1
Axon Extent: !include Axon_Extent.yaml
Synapses:
  GC:
    MPP:
      type: excitatory
      sections: [apical]
      layers: [MML]
      proportions: [1.0]
      contacts: 1.
      mechanisms:
        AMPA:
          dur_onset: 0.5
          tau_offset: 5.5
          e: 0
          g_unit: 0.002
          weight: 1.0
          sat: 0.9
        NMDA:
          g_unit: 0.002
          weight: 1.0
    LPP:
      type: excitatory
      sections: [apical]
      layers: [OML]
      proportions: [1.0]
      contacts: 1.
      mechanisms:
        AMPA:
          dur_onset: 0.5
          tau_offset: 5.5
          e: 0
          g_unit: 0.0022
          weight: 1.0
          sat: 0.9
        NMDA:
          g_unit: 0.0022
          weight: 1.0
    MC:   
      type: excitatory
      sections: [apical]
      layers: [IML]
      proportions: [1.0]
      contacts: 1.
      mechanisms:
        AMPA:
          dur_onset: 0.5
          tau_offset: 5.5
          e: 0
          g_unit: 0.00035
          weight: 1.0
          sat: 0.9
        NMDA:
          g_unit: 0.00035
    AAC:
      type: inhibitory
      sections: [ais]
      layers: [GCL]
      proportions: [1.0]
      contacts: 4.
      mechanisms:
        GABA_A:
          dur_onset: 0.3
          tau_offset: 10.0
          e: -75
          g_unit: 0.001
          weight: 1.0
    BC:   
      type: inhibitory
      sections: [soma, apical, apical]
      layers: [GCL, GCL, IML]
      proportions: [1.0, 1.0, 0.69]
      contacts: 10.
      swctype mechanisms:
        apical:
          GABA_A:
            dur_onset: 0.25
            tau_offset: 9.0
            e: -75
            g_unit: 0.003
            weight: 1.0
        soma:
          GABA_A:
            dur_onset: 0.25
            tau_offset: 9.0
            e: -75
            g_unit: 0.001
            weight: 1.0
    HCC:  
      type: inhibitory
      sections: [apical]
      layers: [IML]
      proportions: [0.31]
      contacts: 3.
      mechanisms:
        GABA_A:
          dur_onset: 0.5
          tau_offset: 9.0
          e: -75
          g_unit: 0.003
          weight: 1.0
    HC:   
      type: inhibitory
      sections: [apical, apical]
      layers: [MML, OML]
      proportions: [0.5, 0.5]
      contacts: 3.
      mechanisms:
        GABA_A:
          dur_onset: 2.5
          tau_offset: 11.0
          e: -75
          g_unit: 0.003
          weight: 1.0
    NGFC: 
      type: inhibitory
      sections: [apical, apical]
      layers: [MML, OML]
      proportions: [0.28, 0.28]
      contacts: 1.
      swctype mechanisms:
        apical:
          GABA_A:
            dur_onset:  6.0
            tau_offset: 15.0
            e:   -75
            g_unit: 0.0005
          GABA_B:
            dur_onset:  50.0
            tau_offset: 200.0
            e:   -80
            g_unit: 0.003
    MOPP: 
      type: inhibitory
      sections: [apical, apical]
      layers: [MML, OML]
      proportions: [0.22, 0.22]
      contacts: 1.
      mechanisms:
        GABA_A:
          dur_onset:  6.0
          tau_offset: 15.0
          e:   -75
          g_unit: 0.004
          weight: 1.0
  MC:
    GC:   
      type: excitatory
      sections: [apical]
      layers: [Hilus]
      proportions: [0.8]
<<<<<<< HEAD
      contacts: 17.5
=======
>>>>>>> 636b3da9
      mechanisms:
        AMPA:
          dur_onset: 0.5
          tau_offset: 6.2
          e: 0
          g_unit: 0.003
          weight: 1.0
          sat: 0.9
        NMDA:
          g_unit: 0.003
          weight: 1.0
    MC:   
      type: excitatory
      sections: [apical]
      layers: [Hilus]
      proportions: [0.2]
<<<<<<< HEAD
      contacts: 3.0
=======
>>>>>>> 636b3da9
      mechanisms:
        AMPA:
          dur_onset: 0.5
          tau_offset: 6.2
          e: 0
          sat: 0.9
          g_unit: 0.003
          weight: 1.0
    HC:   
      type: inhibitory
      sections: [apical]
      layers: [Hilus]
      proportions: [0.33]
      contacts: 3.0
      mechanisms:
        GABA_A:
          dur_onset: 1.5
          tau_offset: 10.0
          e: -75
          g_unit: 0.00175
          weight: 1.0
    BC:   
      type: inhibitory
      sections: [soma, apical]
      layers: [Hilus, Hilus]
      proportions: [1.0, 0.17]
      contacts: 1.0
      swctype mechanisms:
        soma:
          GABA_A:
            dur_onset: 0.6
            tau_offset: 9.0
            e: -75
            g_unit: 0.0003
            weight: 1.0
        apical:
          GABA_A:
            dur_onset: 0.6
            tau_offset: 9.0
            e: -75
            g_unit: 0.0012
            weight: 1.0
    AAC:  
      type: inhibitory
      sections: [ais]
      layers: [Hilus]
      proportions: [1.0]
      contacts: 4.0
      mechanisms:
        GABA_A:
          dur_onset: 0.6
          tau_offset: 9.0
          e: -75
          g_unit: 0.0012
          weight: 1.0
    HCC:  
      type: inhibitory
      sections: [apical]
      layers: [Hilus]
      proportions: [0.5]
      contacts: 3.0
      mechanisms:
        GABA_A:
          dur_onset: 1.5
          tau_offset: 10.0
          e: -75
          g_unit: 0.00225
          weight: 1.0
  HC:
    GC:   
      type: excitatory
      sections: [soma, apical]
      layers: [Hilus, Hilus]
      proportions: [0.72, 0.72]
      contacts: 1.0
      mechanisms:
        AMPA:
          dur_onset: 0.3
          tau_offset: 6.2
          e: 0
          sat: 0.9
          g_unit: 0.0047
          weight: 1.0
    MC:   
      type: excitatory
      sections: [soma, apical]
      layers: [Hilus, Hilus]
      proportions: [0.28, 0.28]
      contacts: 1.0
      mechanisms:
        AMPA:
          dur_onset: 0.9
          tau_offset: 3.6
          e: 0
          sat: 0.9
          g_unit: 0.0042
          weight: 1.0
    HC:  
      type: inhibitory
      sections: [apical]
      layers: [Hilus]
      proportions: [0.99]
      contacts: 3.0
      mechanisms:
        GABA_A:
          dur_onset: 0.37
          tau_offset: 10.48
          e: -75
          g_unit: 0.000623
          weight: 1.0
    IS:  
      type: inhibitory
      sections: [apical, soma]
      layers: [Hilus, Hilus]
      proportions: [0.01, 1.0]
      contacts: 1.0
      mechanisms:
        GABA_A:
          dur_onset: 0.37
          tau_offset: 10.48
          e: -75
          g_unit: 0.0005
          weight: 1.0
  BC:
    GC:   
      type: excitatory
      sections: [soma, basal]
      layers: [Hilus, Hilus]
      proportions: [1.0, 1.0, 1.0]
      contacts: 1.0
      mechanisms:
          AMPA:
            dur_onset: 0.3
            tau_offset: 6.2
            e: 0
            sat: 0.9
            g_unit: 0.0047
            weight: 1.0
    MPP:
      type: excitatory
      sections: [apical]
      layers: [MML]
      proportions: [1.0]
      contacts: 1.0
      mechanisms:
        AMPA:
          dur_onset:  0.5
          tau_offset: 3.0
          e:     0
          g_unit: 0.0001
          weight: 1.0
    LPP:
      type: excitatory
      sections: [apical]
      layers: [OML]
      proportions: [1.0]
      contacts: 1.0
      mechanisms:
        AMPA:
          dur_onset:  0.5
          tau_offset: 3.0
          e:     0
          g_unit: 0.000125
          weight: 1.0
    MC:   
      type: excitatory
      sections: [apical, apical]
      layers: [Hilus, IML]
      proportions: [1.0, 1.0]
      contacts: 1.0
      mechanisms:
        AMPA:
          dur_onset: 0.9
          tau_offset: 3.6
          e: 0
          sat: 0.9
          g_unit: 0.0004
          weight: 1.0
    BC:   
      type: inhibitory
      sections: [basal, soma]
      layers: [Hilus, Hilus]
      proportions: [0.67, 1.0]
      contacts: 5.0
      mechanisms:
        GABA_A:
          dur_onset: 0.22
          tau_offset: 3.35
          e: -75
          g_unit: 0.00427
          weight: 1.0
    HCC:  
      type: inhibitory
      sections: [apical]
      layers: [IML]
      proportions: [1.0]
      contacts: 3.0
      mechanisms:
        GABA_A:
          dur_onset: 0.6
          tau_offset: 4.78
          e: -75
          g_unit: 0.000664
          weight: 1.0
    HC:   
      type: inhibitory
      sections: [apical, apical]
      layers: [MML, OML]
      proportions: [0.96, 0.96]
      contacts: 3.0
      mechanisms:
        GABA_A:
          dur_onset: 0.46
          tau_offset: 4.43
          e: -75
          g_unit: 0.00214
          weight: 1.0
    NGFC: 
      type: inhibitory
      sections: [apical, apical]
      layers: [MML, OML]
      proportions: [0.02, 0.02]
      contacts: 1.0
      mechanisms:
        GABA_A:
          dur_onset:   4.2
          tau_offset: 14.0
          e:    -75
          g_unit: 0.000183
          weight: 1.0
        GABA_B:
          dur_onset:  50.0
          tau_offset: 200.0
          e:   -90
          g_unit: 0.000181
          weight: 1.0
    MOPP: 
      type: inhibitory
      sections: [apical, apical]
      layers: [MML, OML]
      proportions: [0.02, 0.02]
      contacts: 1.0
      mechanisms:
        GABA_A:
          dur_onset:   4.2
          tau_offset: 14.0
          e:    -75
          g_unit: 0.0002
          weight: 1.0
    IS:
      type: inhibitory
      sections: [basal, apical]
      layers: [Hilus, Hilus]
      proportions: [0.33, 1.0]
      contacts: 1.0
      mechanisms:
        GABA_A:
          dur_onset: 0.46
          tau_offset: 4.43
          e: -75
          g_unit: 0.003
          weight: 1.0
  AAC:
    GC:   
      type: excitatory
      sections: [basal, soma]
      layers: [Hilus, Hilus]
      proportions: [1.0, 1.0]
      mechanisms:
        AMPA:
          dur_onset: 0.3
          tau_offset: 6.2
          e: 0
          sat: 0.9
          g_unit: 0.0047
          weight: 1.0
    MPP:
      type: excitatory
      sections: [apical]
      layers: [MML]
      proportions: [1.0]
      mechanisms:
        AMPA:
          dur_onset:  0.5
          tau_offset: 3.0
          e:     0
          g_unit: 0.0001
          weight: 1.0
    LPP:
      type: excitatory
      sections: [apical]
      layers: [OML]
      proportions: [1.0]
      mechanisms:
        AMPA:
          dur_onset:  0.5
          tau_offset: 3.0
          e:     0
          g_unit: 0.000125
          weight: 1.0
    MC:   
      type: excitatory
      sections: [apical]
      layers: [IML]
      proportions: [1.0]
      mechanisms:
        AMPA:
          dur_onset: 0.9
          tau_offset: 3.6
          e: 0
          sat: 0.9
          g_unit: 0.0004
          weight: 1.0
    HCC:  
      type: inhibitory
      sections: [apical]
      layers: [IML]
      proportions: [1.0]
      mechanisms:
        GABA_A:
          dur_onset: 0.6
          tau_offset: 4.78
          e: -75
          g_unit: 0.000664
          weight: 1.0
    HC:   
      type: inhibitory
      sections: [apical, apical]
      layers: [MML, OML]
      proportions: [0.90, 0.90]
      mechanisms:
        GABA_A:
          dur_onset: 0.46
          tau_offset: 4.43
          e: -75
          g_unit: 0.003
          weight: 1.0
    NGFC: 
      type: inhibitory
      sections: [apical, apical]
      layers: [MML, OML]
      proportions: [0.05, 0.05]
      mechanisms:
        GABA_A:
          dur_onset:   4.2
          tau_offset: 14.0
          e:    -75
          g_unit: 0.000183
          weight: 1.0
        GABA_B:
          dur_onset:  50.0
          tau_offset: 200.0
          e:   -90
          g_unit: 0.000181
          weight: 1.0
    MOPP: 
      type: inhibitory
      sections: [apical, apical]
      layers: [MML, OML]
      proportions: [0.05, 0.05]
      mechanisms:
        GABA_A:
          dur_onset:   4.2
          tau_offset: 14.0
          e:    -75
          g_unit: 0.0002
          weight: 1.0
    IS:
      type: inhibitory
      sections: [basal, soma]
      layers: [Hilus, Hilus]
      proportions: [1.0, 1.0]
      mechanisms:
        GABA_A:
          dur_onset: 0.46
          tau_offset: 4.43
          e: -75
          g_unit: 0.003
          weight: 1.0
  HCC:
    MPP:
      type: excitatory
      sections: [apical]
      layers: [MML]
      proportions: [1.0]
      mechanisms:
        AMPA:
          dur_onset: 0.5
          tau_offset: 5.0
          e: 0
          sat: 0.9
          g_unit: 0.0005
          weight: 1.0
    LPP:
      type: excitatory
      sections: [apical]
      layers: [OML]
      proportions: [1.0]
      mechanisms:
        AMPA:
          dur_onset: 0.5
          tau_offset: 5.0
          e: 0
          sat: 0.9
          g_unit: 0.0005
          weight: 1.0
    GC:   
      type: excitatory
      sections: [soma, basal, apical, apical]
      layers: [Hilus, Hilus, Hilus, GCL]
      proportions: [0.68, 0.68, 0.68, 1.0]
      mechanisms:
        AMPA:
          dur_onset: 0.3
          tau_offset: 6.2
          e: 0
          sat: 0.9
          g_unit: 0.004
          weight: 1.0
    MC:   
      type: excitatory
      sections: [soma, basal, apical, apical]
      layers: [Hilus, Hilus, Hilus, IML]
      proportions: [0.32, 0.32, 0.32, 1.0]
      mechanisms:
        AMPA:
          dur_onset: 0.9
          tau_offset: 3.6
          e: 0
          sat: 0.9
          g_unit: 0.003
          weight: 1.0
    HCC:  
      type: inhibitory
      sections: [basal, apical, apical, apical]
      layers: [Hilus, Hilus, GCL, IML]
      proportions: [0.3, 0.3, 1.0, 1.0]
      mechanisms:
        GABA_A:
          dur_onset: 0.72
          tau_offset: 4.7
          e: -75
          g_unit: 0.0006
          weight: 1.0
    NGFC: 
      type: inhibitory
      sections: [apical, apical]
      layers: [MML, OML]
      proportions: [0.56, 0.56]
      mechanisms:
        GABA_A:
          dur_onset:  4.2
          tau_offset: 16.2
          e: -75
          g_unit: 0.000168
          weight: 1.0
        GABA_B:
          dur_onset:  50.0  # https://physoc.onlinelibrary.wiley.com/doi/abs/10.1113/jphysiol.1993.sp019600
          tau_offset: 200.0  # http://www.jneurosci.org/content/33/18/7961
          e: -90
          g_unit: 0.000215
          weight: 1.0
    MOPP: 
      type: inhibitory
      sections: [apical, apical]
      layers: [MML, OML]
      proportions: [0.44, 0.44]
      mechanisms:
        GABA_A:
          dur_onset:  4.2
          tau_offset: 16.2
          e: -75
          g_unit: 0.000168
          weight: 1.0
    IS: 
      type: inhibitory
      sections: [basal, apical, soma]
      layers: [Hilus, Hilus, Hilus]
      proportions: [0.7, 0.7, 1.0]
      mechanisms:
        GABA_A:
          dur_onset: 0.46
          tau_offset: 4.43
          e: -75
          g_unit: 0.0015
          weight: 1.0
  NGFC:
    MPP:
      type: excitatory
      sections: [soma, basal]
      layers: [MML, MML]
      proportions: [1.0, 1.0]
      mechanisms:
        AMPA:
          dur_onset: 0.5
          tau_offset: 5.0
          e: 0
          sat: 0.9
          g_unit: 0.0008
          weight: 1.0
    LPP:
      type: excitatory
      sections: [apical]
      layers: [OML]
      proportions: [1.0]
      mechanisms:
        AMPA:
          dur_onset: 0.5
          tau_offset: 5.0
          e: 0
          sat: 0.9
          g_unit: 0.0009
          weight: 1.0
    HC:  
      type: inhibitory
      sections: [soma, basal, apical]
      layers: [MML, MML, OML]
      proportions: [0.86, 0.86, 0.86]
      mechanisms:
        GABA_A:
          dur_onset: 0.72
          tau_offset: 4.7
          e: -75
          g_unit: 0.000473
          weight: 1.0
    NGFC: 
      type: inhibitory
      sections: [soma, basal, apical]
      layers: [MML, MML, OML]
      proportions: [0.08, 0.08, 0.08]
      mechanisms:
        GABA_A:
          dur_onset:  4.2
          tau_offset: 14.0
          e: -75
          g_unit: 0.000113
          weight: 1.0
        GABA_B:
          dur_onset:  50.0
          tau_offset: 200.0
          e: -90
          g_unit: 0.000169
          weight: 1.0
    MOPP: 
      type: inhibitory
      sections: [soma, basal, apical]
      layers: [MML, MML, OML]
      proportions: [0.06, 0.06, 0.06]
      mechanisms:
        GABA_A:
          dur_onset:  4.2
          tau_offset: 14.0
          e: -75
          g_unit: 0.000113
          weight: 1.0
  MOPP:
    MPP:
      type: excitatory
      sections: [basal, apical]
      layers: [MML, MML]
      proportions: [1.0, 1.0, 1.0]
      mechanisms:
        AMPA:
          dur_onset: 0.5
          tau_offset: 5.0
          e: 0
          sat: 0.9
          g_unit: 0.001
          weight: 1.0
    LPP:
      type: excitatory
      sections: [apical]
      layers: [OML]
      proportions: [1.0]
      mechanisms:
        AMPA:
          dur_onset: 0.5
          tau_offset: 5.0
          e: 0
          sat: 0.9
          g_unit: 0.0012
          weight: 1.0
    MC:   
      type: excitatory
      sections: [soma, basal]
      layers: [IML, IML]
      proportions: [1.0, 1.0]
      mechanisms:
        AMPA:
          dur_onset: 0.9
          tau_offset: 3.6
          e: 0
          sat: 0.9
          g_unit: 0.0006
          weight: 1.0
    HC:  
      type: inhibitory
      sections: [basal, apical]
      layers: [MML, OML]
      proportions: [1.0, 0.86]
      mechanisms:
        GABA_A:
          dur_onset: 0.72
          tau_offset: 4.7
          e: -75
          g_unit: 0.000473
          weight: 1.0
    HCC:  
      type: inhibitory
      sections: [soma, basal]
      layers: [IML, IML]
      proportions: [1.0, 1.0]
      mechanisms:
        GABA_A:
          dur_onset: 0.72
          tau_offset: 4.7
          e: -75
          g_unit: 0.000125
          weight: 1.0
    NGFC: 
      type: inhibitory
      sections: [apical, apical]
      layers: [MML, OML]
      proportions: [0.56, 0.08]
      mechanisms:
        GABA_A:
          dur_onset:  4.2
          tau_offset: 14.0
          e: -75
          g_unit: 0.000113
          weight: 1.0
        GABA_B:
          dur_onset:  50.0
          tau_offset: 200.0
          e: -90
          g_unit: 0.000169
          weight: 1.0
    MOPP: 
      type: inhibitory
      sections: [apical, apical]
      layers: [MML, OML]
      proportions: [0.44, 0.06]
      mechanisms:
        GABA_A:
          dur_onset:  4.5
          tau_offset: 13.8
          e: -75
          g_unit: 0.000113
          weight: 1.0
  IS:
    GC:   
      type: excitatory
      sections: [soma, basal, apical]
      layers: [Hilus, Hilus, Hilus]
      proportions: [1.0, 1.0, 1.0]
      mechanisms:
        AMPA:
          dur_onset: 0.3
          tau_offset: 6.2
          e: 0
          sat: 0.9
          g_unit: 0.0005
          weight: 1.0
    IS:   
      type: inhibitory
      sections: [soma, basal, apical]
      layers: [Hilus, Hilus, Hilus]
      proportions: [1.0, 1.0, 1.0]
      mechanisms:
        GABA_A:
          dur_onset: 0.37
          tau_offset: 10.48
          e: -75
          g_unit: 0.0010
          weight: 1.0
Connection Velocity:
  AAC: 250.0
  BC: 250.0
  HC: 250.0
  HCC: 250.0
  MC: 250.0
  NGFC: 250.0
  MOPP: 250.0
  MPP: 250.0
  LPP: 250.0
  IS: 250.0
  GC: 250.0
Gap Junctions: !include Gap_Junctions_Control.yaml<|MERGE_RESOLUTION|>--- conflicted
+++ resolved
@@ -211,10 +211,7 @@
       sections: [apical]
       layers: [Hilus]
       proportions: [0.8]
-<<<<<<< HEAD
       contacts: 17.5
-=======
->>>>>>> 636b3da9
       mechanisms:
         AMPA:
           dur_onset: 0.5
@@ -231,10 +228,7 @@
       sections: [apical]
       layers: [Hilus]
       proportions: [0.2]
-<<<<<<< HEAD
       contacts: 3.0
-=======
->>>>>>> 636b3da9
       mechanisms:
         AMPA:
           dur_onset: 0.5
