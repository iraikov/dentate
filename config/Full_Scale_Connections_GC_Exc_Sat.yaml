--- conflicted
+++ resolved
@@ -73,10 +73,6 @@
           dur_onset: 0.5
           tau_offset: 5.5
           e: 0
-<<<<<<< HEAD
-=======
-          sat: 0.9
->>>>>>> 25b9fc1b
           g_unit: 0.002
           weight: 1.0
           sat: 0.9
@@ -92,10 +88,6 @@
           dur_onset: 0.5
           tau_offset: 5.5
           e: 0
-<<<<<<< HEAD
-=======
-          sat: 0.9
->>>>>>> 25b9fc1b
           g_unit: 0.0022
           weight: 1.0
           sat: 0.9
@@ -111,10 +103,6 @@
           dur_onset: 0.5
           tau_offset: 5.5
           e: 0
-<<<<<<< HEAD
-=======
-          sat: 0.9
->>>>>>> 25b9fc1b
           g_unit: 0.00035
           weight: 1.0
           sat: 0.9
@@ -127,7 +115,7 @@
       proportions: [1.0]
       mechanisms:
         GABA_A:
-          dur_onset: 1.0
+          dur_onset: 0.3
           tau_offset: 10.0
           e: -75
           g_unit: 0.001
@@ -140,15 +128,15 @@
       swctype mechanisms:
         apical:
           GABA_A:
-            dur_onset: 1.0
-            tau_offset: 10.0
+            dur_onset: 0.25
+            tau_offset: 9.0
             e: -75
             g_unit: 0.003
             weight: 1.0
         soma:
           GABA_A:
-            dur_onset: 1.0
-            tau_offset: 10.0
+            dur_onset: 0.25
+            tau_offset: 9.0
             e: -75
             g_unit: 0.00012
             weight: 1.0
@@ -159,8 +147,8 @@
       proportions: [0.31]
       mechanisms:
         GABA_A:
-          dur_onset: 1.0
-          tau_offset: 10.0
+          dur_onset: 0.5
+          tau_offset: 9.0
           e: -75
           g_unit: 0.0037
           weight: 1.0
@@ -171,8 +159,8 @@
       proportions: [0.5, 0.5]
       mechanisms:
         GABA_A:
-          dur_onset: 1.0
-          tau_offset: 10.0
+          dur_onset: 2.5
+          tau_offset: 11.0
           e: -75
           g_unit: 0.002
           weight: 1.0
@@ -181,26 +169,11 @@
       sections: [apical, apical]
       layers: [MML, OML]
       proportions: [0.28, 0.28]
-<<<<<<< HEAD
-      mechanisms:
-        GABA_A:
-          dur_onset:  0.1
-          tau_offset: 10.0
-          e:   -75
-          g_unit: 0.0011
-          weight: 1.0
-        GABA_B:
-          dur_onset:  50.0
-          tau_offset: 200.0
-          e:   -90
-          g_unit: 0.0004
-          weight: 1.0
-=======
       swctype mechanisms:
         apical:
           GABA_A:
-            dur_onset:  1.0
-            tau_offset: 10.0
+            dur_onset:  6.0
+            tau_offset: 15.0
             e:   -75
             g_unit: 0.0011
           GABA_B:
@@ -208,7 +181,6 @@
             tau_offset: 200.0
             e:   -80
             g_unit: 0.0004
->>>>>>> 25b9fc1b
     MOPP: 
       type: inhibitory
       sections: [apical, apical]
@@ -216,8 +188,8 @@
       proportions: [0.22, 0.22]
       mechanisms:
         GABA_A:
-          dur_onset:  1.0
-          tau_offset: 10.0
+          dur_onset:  6.0
+          tau_offset: 15.0
           e:   -75
           g_unit: 0.0038
           weight: 1.0
@@ -232,10 +204,6 @@
           dur_onset: 0.5
           tau_offset: 6.2
           e: 0
-<<<<<<< HEAD
-=======
-          sat: 0.9
->>>>>>> 25b9fc1b
           g_unit: 0.002
           weight: 1.0
           sat: 0.9
@@ -246,20 +214,11 @@
       proportions: [0.77]
       mechanisms:
         AMPA:
-<<<<<<< HEAD
-          dur_onset: 0.45
-          tau_offset: 2.2
-          e: 0
-          g_unit: 0.00075
-          weight: 1.0
-          sat: 0.9
-=======
           dur_onset: 0.5
           tau_offset: 3.2
           e: 0
           sat: 0.9
           g_unit: 0.00125
->>>>>>> 25b9fc1b
     HC:   
       type: inhibitory
       sections: [apical]
@@ -281,22 +240,14 @@
         soma:
           GABA_A:
             dur_onset: 0.3
-<<<<<<< HEAD
-            tau_offset: 3.3
-=======
             tau_offset: 6.0
->>>>>>> 25b9fc1b
             e: -75
             g_unit: 0.0018
             weight: 1.0
         apical:
           GABA_A:
             dur_onset: 0.3
-<<<<<<< HEAD
-            tau_offset: 3.3
-=======
             tau_offset: 6.0
->>>>>>> 25b9fc1b
             e: -75
             g_unit: 0.0015
             weight: 1.0
@@ -308,11 +259,7 @@
       mechanisms:
         GABA_A:
           dur_onset: 0.3
-<<<<<<< HEAD
-          tau_offset: 3.3
-=======
           tau_offset: 6.0
->>>>>>> 25b9fc1b
           e: -75
           g_unit: 0.00085
           weight: 1.0
@@ -421,11 +368,7 @@
           tau_offset: 3.6
           e: 0
           sat: 0.9
-<<<<<<< HEAD
-          g_unit: 0.0003
-=======
           g_unit: 0.0004
->>>>>>> 25b9fc1b
     BC:   
       type: inhibitory
       sections: [basal, soma]
