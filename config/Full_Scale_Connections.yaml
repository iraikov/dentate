--- conflicted
+++ resolved
@@ -65,7 +65,7 @@
   IS:   [3000., 3000.]
   MOPP: [2000., 2000.]
 Axon Offset:
-<<<<<<< HEAD
+
     MC:   [1000., 1000.]
     GC:   [0., 0.]
     MPP:  [0., 0.]
@@ -77,31 +77,6 @@
     HC:   [0., 0.]
     IS:   [0., 0.]
     MOPP: [0., 0.]
-=======
-  MC:   [1000., 1000.]
-  GC:   [0., 0.]
-  MPP:  [0., 0.]
-  LPP:  [0., 0.]
-  NGFC: [0., 0.]
-  AAC:  [0., 0.]
-  BC:   [0., 0.]
-  HCC:  [0., 0.]
-  HC:   [0., 0.]
-  IS:   [0., 0.]
-  MOPP: [0., 0.]
-Axon Standard Deviation:
-  GC:   0.4
-  MC:   0.515
-  NGFC: 0.45
-  AAC:  0.45
-  BC:   0.45
-  HCC:  0.45
-  HC:   0.45
-  IS:   0.45
-  MOPP: 0.45
-  MPP:  1.0
-  LPP:  1.0
->>>>>>> 15cc66fb
 Synapse Types:
   GC:
     MPP:  [excitatory]
@@ -399,19 +374,10 @@
         weight: 0.001
     HCC:
       GABA_A:
-<<<<<<< HEAD
-        weight: 3.0
-        velocity: 250.0
-    MC:
-      AMPA:
-        weight: 0.4
-        velocity: 250.0
-=======
         tau1: 0.4
         tau2: 1.1
         e: -75
         weight: 0.003
->>>>>>> 15cc66fb
     NGFC:
       GABA_A:
         tau1:  0.1
@@ -450,21 +416,11 @@
         weight: 0.001
     BC:
       GABA_A:
-<<<<<<< HEAD
-        weight: 1.5
-        velocity: 250.0
-    GC:
-      AMPA:
-        weight: 1.6
-        velocity: 250.0
-    HC:
-=======
         tau1: 0.3
         tau2: 3.3
         e: -75
         weight: 0.0015
     AAC:
->>>>>>> 15cc66fb
       GABA_A:
         tau1: 0.3
         tau2: 3.3
@@ -472,19 +428,10 @@
         weight: 0.003
     HCC:
       GABA_A:
-<<<<<<< HEAD
-        weight: 0.6
-        velocity: 250.0
-    MC:
-      AMPA:
-        weight: 1.1
-        velocity: 250.0
-=======
         tau1: 0.6
         tau2: 4.7
         e: -75
         weight: 0.0006
->>>>>>> 15cc66fb
   HC:
     GC:
       AMPA:
