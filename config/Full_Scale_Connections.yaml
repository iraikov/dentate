--- conflicted
+++ resolved
@@ -217,26 +217,18 @@
           tau_rise: 0.3
           tau_decay: 3.3
           e: -75
-<<<<<<< HEAD
-          g_unit: 0.002
-=======
-          g_unit: 0.008
->>>>>>> 11030068
+          g_unit: 0.00665
     AAC:  
       type: inhibitory
-      sections: [ais]
+      sections: [soma]
       layers: [Hilus]
-      proportions: [1.0]
+      proportions: [0.5]
       mechanisms:
         GABA_A:
           tau_rise: 0.3
           tau_decay: 3.3
           e: -75
-<<<<<<< HEAD
-          g_unit: 0.002
-=======
-          g_unit: 0.008
->>>>>>> 11030068
+          g_unit: 0.0665
     HCC:  
       type: inhibitory
       sections: [apical]
