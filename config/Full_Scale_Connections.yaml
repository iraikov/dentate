--- conflicted
+++ resolved
@@ -193,11 +193,7 @@
           tau1: 0.5
           tau2: 6.2
           e: 0
-<<<<<<< HEAD
           weight: 0.005
-=======
-          weight: 0.004
->>>>>>> 55b41f83
     MC:   
       type: excitatory
       sections: [apical]
