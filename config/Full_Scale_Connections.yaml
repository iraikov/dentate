# full width in um [S-T, M-L]
Axon Width:
    GC:   [900., 900.]
    MPP:  [1500., 3000.]
    LPP:  [1500., 3000.]
    MC:   [4000., 4000.]
    NGFC: [2000., 2000.]
    AAC:  [1700., 1100.]
    BC:   [1700., 1000.]
    HCC:  [2600., 2600.]
    HC:   [3000., 3000.]
    IS:   [3000., 3000.]
    MOPP: [2000., 2000.]
Axon Offset:
    MC:   [1000., 0.]
    GC:   [0., 0.]
    MPP:  [0., 0.]
    LPP:  [0., 0.]
    NGFC: [0., 0.]
    AAC:  [0., 0.]
    BC:   [0., 0.]
    HCC:  [0., 0.]
    HC:   [0., 0.]
    IS:   [0., 0.]
    MOPP: [0., 0.]
Synapse Types:
    GC:
      MPP:  [excitatory]
      LPP:  [excitatory]
      MC:   [excitatory]
      NGFC: [inhibitory]
      AAC:  [inhibitory]
      BC:   [inhibitory]
      HCC:  [inhibitory]
      HC:   [inhibitory]
      MOPP: [inhibitory]
    MC:
      GC:   [excitatory]
      MC:   [excitatory]
      HC:   [inhibitory]
      BC:   [inhibitory]
      AAC:  [inhibitory]
      HCC:  [inhibitory]
    HC:
      GC:  [excitatory]
      MC:  [excitatory]
      HC:  [inhibitory]
      BC:  [inhibitory]
      IS:  [inhibitory]
    BC:
      GC:   [excitatory]
      MC:   [excitatory]
      HC:   [inhibitory]
      BC:   [inhibitory]
      HCC:  [inhibitory]
      NGFC: [inhibitory]
      MOPP: [inhibitory]
      IS:   [inhibitory]
      MPP:  [excitatory]
      LPP:  [excitatory]
    AAC:
      GC:   [excitatory]
      MC:   [excitatory]
      HC:   [inhibitory]
      NGFC: [inhibitory]
      MOPP: [inhibitory]
    HCC:
      GC:   [excitatory]
      MC:   [excitatory]
      BC:   [inhibitory]
      HCC:  [inhibitory]
      NGFC: [inhibitory]
      MOPP: [inhibitory]
      IS:   [inhibitory]
    NGFC:
      HC:   [inhibitory]
      NGFC: [inhibitory]
      MPP:  [excitatory]
      LPP:  [excitatory]
    MOPP:
      MC:   [excitatory]
      MOPP: [inhibitory]
      HC:   [inhibitory]
      HCC:  [inhibitory]
      MPP:  [excitatory]
    IS:
      GC:   [excitatory]
      IS:   [inhibitory]
Synapse Locations:
    GC:
      MPP:  [apical]
      LPP:  [apical]
      MC:   [apical]
      NGFC: [apical]
      AAC:  [ais]
      BC:   [soma, apical]
      MOPP: [apical]
      HCC:  [apical]
      HC:   [apical]
    MC:
      GC:   [apical]
      MC:   [apical]
      HC:   [apical]
      BC:   [soma, apical]
      AAC:  [soma]
      HCC:  [apical]
    HC:
      GC:   [apical, basal]
      MC:   [apical, basal]
      HC:   [apical, basal]
      BC:   [apical, basal]
      IS:   [apical, basal]
    BC:
      GC:   [apical, basal]
      MC:   [basal]
      HC:   [apical]
      BC:   [apical, basal]
      HCC:  [basal]
      NGFC: [apical, basal]
      MOPP: [apical, basal]
      IS:   [basal]
      MPP:  [apical]
      LPP:  [apical]
    AAC:
      GC: [apical, basal]
      MC: [basal]
      HC: [apical]
      NGFC: [apical, basal]
      MOPP: [apical, basal]
      IS:   [basal]
    HCC:
      GC: [apical, basal]
      MC: [basal]
      BC: [basal]
      HCC: [basal]
      NGFC: [apical, basal]
      MOPP: [apical, basal]
      IS:   [basal]
    NGFC:
      HC: [apical]
      NGFC: [apical]
      MOPP: [apical]
      MPP:  [basal]
      LPP:  [apical]
    MOPP:
      MC:   [basal, apical]
      MPP:  [apical]
      HC:   [basal]
      HCC:  [basal]
      MOPP: [apical]
      NGFC: [apical]
    IS:
      GC:   [apical, basal]
      IS:   [apical]
Synapse Layers:
    GC:
      MPP:  [MML]
      LPP:  [OML]
      MC:   [IML]
      AAC:  [GCL]
      BC:   [GCL, IML]
      NGFC: [MML, OML]
      MOPP: [MML, OML]
      HC:   [MML, OML]
      HCC:  [IML]
    MC:
      GC:  [Hilus]
      MC:  [Hilus]
      HC:  [IML]
      BC:  [Hilus]
      AAC: [Hilus]
      HCC: [IML]
    HC:
      GC:  [Hilus]
      MC:  [GCL]
      HC:  [Hilus]
      BC:  [GCL]
      IS:  [Hilus]
    BC:
      GC:   [Hilus, GCL]
      MC:   [Hilus]
      HC:   [MML]
      BC:   [GCL, IML]
      HCC:  [Hilus]
      NGFC: [MML, OML]
      MOPP: [MML, OML]
      IS:   [Hilus]
      MPP:  [MML]
      LPP:  [OML]
    AAC:
      GC:   [Hilus, GCL]
      MC:   [GCL]
      HC:   [IML, MML]
      NGFC: [MML, OML]
      MOPP: [MML, OML]
    HCC:
      GC:   [Hilus, GCL]
      MC:   [GCL]
      BC:   [GCL]
      HCC:  [GCL]
      NGFC: [OML]
      MOPP: [MML]
      IS:   [Hilus]
    NGFC:
      HC:   [MML, OML]
      NGFC: [OML]
      MPP:  [MML]
      LPP:  [OML]
    MOPP:
      MC:   [IML]
      MOPP: [MML]
      HC:   [IML]
      HCC:  [IML]
      MPP:  [MML]
    IS:
      GC:   [Hilus]
      IS:   [Hilus]
Synapse Proportions:      
  GC:
    MPP:  [1.]
    LPP:  [1.]
    MC:   [1.]
    AAC:  [1.]
    BC:   [1., 0.1]
    NGFC: [0.15, 0.4]
    MOPP: [0.3, 0.3]
    HC:   [0.55, 0.3]
    HCC:  [0.9]
  MC:
    GC:  [0.05]
    MC:  [0.95]
    HC:  [0.5]
    BC:  [0.77]
    AAC: [0.23]
    HCC: [0.5]
  HC:
    MC:  [1.0]
    BC:  [1.0]
    GC:  [1.0]
    HC:  [0.75]
    IS:  [0.25]
  BC:
    GC:   [0.5, 0.5]
    MC:   [0.5]
    MPP:  [1.0]
    LPP:  [1.0]
    BC:   [0.1, 1.0]
    HCC:  [0.5]
    HC:   [0.34]
    NGFC: [0.33, 0.5]
    MOPP: [0.33, 0.5]
    IS:   [0.5]
  AAC:
    GC:   [0.5, 0.5]
    MC:   [0.5]
    HC:   [1.0, 0.9]
    NGFC: [0.05, 0.5]
    MOPP: [0.05, 0.5]
  HCC:
    GC:   [1.0, 0.5]
    MC:   [0.5]
    BC:   [0.2]
    HCC:  [0.8]
    NGFC: [1.0]
    MOPP: [1.0]
    IS:   [1.0]
  NGFC:
    HC:   [1.0, 0.66]
    NGFC: [0.34]
    MPP:  [1.0]
    LPP:  [1.0]
  MOPP:
    MC:   [1.0]
    MOPP: [1.0]
    HC:   [0.5]
    HCC:  [0.5]
    MPP:  [1.0]
  IS:
    GC:   [1.0]
    IS:   [1.0]
Synapse Kinetics:
  GC:
      GC:
        AMPA:
          t_rise: 0.5
          t_decay: 5.5
          e_rev: 0
      MC:
        AMPA:
          t_rise: 0.5
          t_decay: 5.5
          e_rev: 0
      MPP:
        AMPA:
          t_rise: 0.5
          t_decay: 5.5
          e_rev: 0
      LPP:
        AMPA:
          t_rise: 0.5
          t_decay: 5.5
          e_rev: 0
      HC:
        GABA_A:
          t_rise: 0.5
          t_decay: 6.0
          e_rev: -75
      BC:
        GABA_A:
          t_rise: 0.25
          t_decay: 5.5
          e_rev: -75
      AAC:
        GABA_A:
          t_rise: 0.3
          t_decay: 2.9
          e_rev: -75
      HCC:
        GABA_A:
          t_rise: 0.4
          t_decay: 1.1
          e_rev: -75
      NGFC:
        GABA_A:
          t_rise:  0.1
          t_decay: 10.0
          e_rev:   -75
        GABA_B:
          t_rise:  86.8
          t_decay: 428.1
          e_rev:   -90
      MOPP:
        GABA_A:
          t_rise:  0.1
          t_decay: 10.0
          e_rev:   -75
  MC:
      GC:
        AMPA:
          t_rise: 0.5
          t_decay: 6.2
          e_rev: 0
      MC:
        AMPA:
          t_rise: 0.45
          t_decay: 2.2
          e_rev: 0
      HC:
        GABA_A:
          t_rise: 0.5
          t_decay: 6.0
          e_rev: -75
      BC:
        GABA_A:
          t_rise: 0.3
          t_decay: 3.3
          e_rev: -75
      AAC:
        GABA_A:
          t_rise: 0.3
          t_decay: 3.3
          e_rev: -75
      HCC:
        GABA_A:
          t_rise: 0.6
          t_decay: 4.7
          e_rev: -75
  HC:
      GC:
        AMPA:
          t_rise: 0.3
          t_decay: 6.2
          e_rev: 0
      MC:
        AMPA:
          t_rise: 0.9
          t_decay: 3.6
          e_rev: 0
      HC:
        GABA_A:
          t_rise: 0.37
          t_decay: 10.48
          e_rev: -75
      BC:
        GABA_A:
          t_rise: 0.265
          t_decay: 2.88
          e_rev: -75
      IS:
        GABA_A:
          t_rise: 0.37
          t_decay: 10.48
          e_rev: -75
  BC:
      GC:
        AMPA:
          t_rise: 0.3
          t_decay: 6.2
          e_rev: 0
      MC:
        AMPA:
          t_rise: 0.9
          t_decay: 3.6
          e_rev: 0
      MPP:
        AMPA:
          t_rise:  0.5
          t_decay: 3.0
          e_rev:     0
      LPP:
        AMPA:
          t_rise:  0.5
          t_decay: 3.0
          e_rev:     0
      HC:
        GABA_A:
          t_rise: 0.46
          t_decay: 4.43
          e_rev: -75
      BC:
        GABA_A:
          t_rise: 0.22
          t_decay: 3.35
          e_rev: -75
      HCC:
        GABA_A:
          t_rise: 0.6
          t_decay: 4.78
          e_rev: -75
      NGFC:
        GABA_A:
          t_rise:   4.2
          t_decay: 14.0
          e_rev:    -75
        GABA_B:
          t_rise:  86.8
          t_decay: 428.1
          e_rev:   -90
      MOPP:
        GABA_A:
          t_rise:   4.2
          t_decay: 14.0
          e_rev:    -75
      IS:
        GABA_A:
          t_rise: 0.46
          t_decay: 4.43
          e_rev: -75
  AAC:
      GC:
        AMPA:
          t_rise: 0.3
          t_decay: 6.2
          e_rev: 0
      MC:
        AMPA:
          t_rise: 0.9
          t_decay: 3.6
          e_rev: 0
      HC:
        GABA_A:
          t_rise: 0.46
          t_decay: 4.43
          e_rev: -75
      NGFC:
        GABA_A:
          t_rise:  4.2
          t_decay: 14.0
          e_rev: -75
        GABA_B:
          t_rise:  86.8
          t_decay: 428.1
          e_rev: -90
      MOPP:
        GABA_A:
          t_rise:  4.2
          t_decay: 14.0
          e_rev: -75
      IS:
        GABA_A:
          t_rise: 0.46
          t_decay: 4.43
          e_rev: -75
  HCC:
      GC:
        AMPA:
          t_rise: 0.3
          t_decay: 6.2
          e_rev: 0
      MC:
        AMPA:
          t_rise: 0.9
          t_decay: 3.6
          e_rev: 0
      BC:
        GABA_A:
          t_rise: 0.28
          t_decay: 3.45
          e_rev: -75
      HCC:
        GABA_A:
          t_rise: 0.72
          t_decay: 4.7
          e_rev: -75
      IS:
        GABA_A:
          t_rise: 0.46
          t_decay: 4.43
          e_rev: -75
      MOPP:
        GABA_A:
          t_rise:  4.2
          t_decay: 16.2
          e_rev: -75
      NGFC:
        GABA_A:
          t_rise:  4.2
          t_decay: 16.2
          e_rev: -75
        GABA_B:
          t_rise: 86.8
          t_decay: 428.1
          e_rev: -90
  NGFC:
      MPP:
        AMPA:
          t_rise: 3.0
          t_decay: 30.0
          e_rev: 0
      LPP:
        AMPA:
          t_rise: 3.0
          t_decay: 30.0
          e_rev: 0
      HC:
        GABA_A:
          t_rise: 0.72
          t_decay: 4.7
          e_rev: -75
      IS:
        GABA_A:
          t_rise: 0.46
          t_decay: 4.43
          e_rev: -75
      NGFC:
        GABA_A:
          t_rise:  4.2
          t_decay: 14.0
          e_rev: -75
        GABA_B:
          t_rise:  86.8
          t_decay: 428.1
          e_rev: -90
  MOPP:
      MPP:
        AMPA:
          t_rise: 0.5
          t_decay: 3.0
          e_rev: 0
      MC:
        AMPA:
          t_rise: 0.9
          t_decay: 3.6
          e_rev: 0
      BC:
        GABA_A:
          t_rise: 0.72
          t_decay: 10.0
          e_rev: -75
      HC:
        GABA_A:
          t_rise: 0.72
          t_decay: 4.7
          e_rev: -75
      HCC:
        GABA_A:
          t_rise: 0.72
          t_decay: 4.7
          e_rev: -75
      IS:
        GABA_A:
          t_rise: 0.46
          t_decay: 4.43
          e_rev: -75
      NGFC:
        GABA_A:
          t_rise:  4.5
          t_decay: 13.8
          e_rev: -75
        GABA_B:
          t_rise:  86.8
          t_decay: 428.1
          e_rev: -90
      MOPP:
        GABA_A:
          t_rise:  4.5
          t_decay: 13.8
          e_rev: -75
  IS:
      GC:
        AMPA:
          t_rise: 0.3
          t_decay: 6.2
          e_rev: 0
      IS:
        GABA_A:
          t_rise: 0.37
          t_decay: 10.48
          e_rev: -75
Connection Properties:
  GC:
    AAC:
      GABA_A: 
        weight: 1.0
        velocity: 250.0
    BC:
      GABA_A: 
        weight: 0.65
        velocity: 250.0
    HC:
      GABA_A:
        weight: 6.0
        velocity: 250.0
    HCC:
      GABA_A:
        weight: 3.0
        velocity: 250.0
    MC:
      AMPA:
        weight: 0.19
        velocity: 250.0
    NGFC:
      GABA_A:
        weight: 0.15
        velocity: 250.0
      GABA_B:
        weight: 0.1
        velocity: 250.0
    MOPP:
      GABA_A:
        weight: 0.15
        velocity: 250.0
    MPP:
      AMPA:
<<<<<<< HEAD
        weight: 0.25
        velocity: 250.0
    LPP:
      AMPA:
        weight: 0.31
=======
        weight: 1.4
        velocity: 250.0
    LPP:
      AMPA:
        weight: 1.6
>>>>>>> 21c34c61
        velocity: 250.0
  MC:
    AAC:
      GABA_A:
        weight: 3.0
        velocity: 250.0
    BC:
      GABA_A:
        weight: 1.5
        velocity: 250.0
    GC:
      AMPA:
        weight: 1.8
        velocity: 250.0
    HC:
      GABA_A:
        weight: 1.0
        velocity: 250.0
    HCC:
      GABA_A:
        weight: 0.6
        velocity: 250.0
    MC:
      AMPA:
        weight: 0.5
        velocity: 250.0
  HC:
    GC:
      AMPA:
        weight: 4.7
        velocity: 250.0
    HC:
      GABA_A:
        weight: 0.623
        velocity: 250.0
    MC:
      AMPA:
        weight: 2.2
        velocity: 250.0
    BC:
      GABA_A:
        weight: 5.2
        velocity: 250.0
    IS:
      GABA_A:
        weight: 0.5
        velocity: 250.0
  BC:
    GC:
      AMPA:
        weight: 4.7
        velocity: 250.0
    MC:
      AMPA:
        weight: 0.3
        velocity: 250.0
    HC:
      GABA_A:
        weight: 2.14
        velocity: 250.0
    IS:
      GABA_A:
        weight: 2.14
        velocity: 250.0
    BC:
      GABA_A:
        weight: 4.27
        velocity: 250.0
    HCC:
      GABA_A:
        weight: 0.664
        velocity: 250.0
    NGFC:
      GABA_A:
        weight: 0.183
        velocity: 250.0
      GABA_B:
        weight: 0.181
        velocity: 250.0
    MOPP:
      GABA_A:
        weight: 0.2
        velocity: 250.0
    LPP:
      AMPA:
        weight: 0.5
        velocity: 250.0
    MPP:
      AMPA:
        weight: 0.5
        velocity: 250.0
  AAC:
    GC:
      AMPA:
        weight: 4.7
        velocity: 250.0
    MC:
      AMPA:
        weight: 0.3
        velocity: 250.0
    HC:
      GABA_A:
        weight: 2.14
        velocity: 250.0
    IS:
      GABA_A:
        weight: 1.0
        velocity: 250.0
    NGFC:
      GABA_A:
        weight: 0.183
        velocity: 250.0
      GABA_B:
        weight: 0.181
        velocity: 250.0
    MOPP:
      GABA_A:
        weight: 0.2
        velocity: 250.0
  NGFC:
    HC:
      GABA_A:
        weight: 0.473
        velocity: 250.0
    NGFC:
      GABA_A:
        weight: 0.113
        velocity: 250.0
      GABA_B:
        weight: 0.169
        velocity: 250.0
    MOPP:
      GABA_A:
        weight: 0.113
        velocity: 250.0
    GC:
      AMPA:
        weight: 4.7
        velocity: 250.0
    LPP:
      AMPA:
        weight: 0.33
        velocity: 250.0
    MPP:
      AMPA:
        weight: 0.25
        velocity: 250.0
  MOPP:
    MC:
      AMPA:
        weight: 0.5
        velocity: 250.0
    MOPP:
      GABA_A:
        weight: 0.113
        velocity: 250.0
    HC:
      GABA_A:
        weight: 0.473
        velocity: 250.0
    HCC:
      GABA_A:
        weight: 0.325
        velocity: 250.0
    MPP:
      AMPA:
        weight: 1.0
        velocity: 250.0
  HCC:
    GC:
      AMPA:
        weight: 4.7
        velocity: 250.0
    MC:
      AMPA:
        weight: 2.3
        velocity: 250.0
    BC:
      GABA_A:
        weight: 3.82
        velocity: 250.0
    HCC:
      GABA_A:
        weight: 0.325
        velocity: 250.0
    NGFC:
      GABA_A:
        weight: 0.168
        velocity: 250.0
      GABA_B:
        weight: 0.215
        velocity: 250.0
    MOPP:
      GABA_A:
        weight: 0.168
        velocity: 250.0
    IS:
      GABA_A:
        weight: 0.5
        velocity: 250.0
  IS:
    GC:
      AMPA:
        weight: 0.5
        velocity: 250.0
    IS:
      GABA_A:
        weight: 1.0
        velocity: 250.0
Gap Junctions:
  Locations:
    BC:
      AAC: [apical, basal]
      BC: [apical, basal]
    AAC:
      AAC: [apical, basal]
    HCC:
      HCC: [apical, basal]
    HC: 
      HC: [apical, basal]
    IS: 
      HC: [apical, basal]
      IS: [apical, basal]
    NGFC:
      NGFC: [apical]
    MOPP:
      MOPP: [apical, basal]
  Connection Probabilities:
    AAC, BC, HC, IS, HCC, NGFC, MOPP:
      - [0.286, 0.0,   0.0,  0.0,  0.0,   0.0,   0.0]
      - [0.286, 0.286, 0.0,  0.0,  0.0,   0.0,   0.0]
      - [0.0,   0.0,   0.19, 0.0,  0.0,   0.0,   0.0]
      - [0.0,   0.0,   0.19, 0.19, 0.0,   0.0,   0.0]
      - [0.0,   0.0,   0.0,  0.0,  0.085, 0.0,   0.0]
      - [0.786, 0.786, 0.0,  0.0,  0.786, 0.786, 0.0]
      - [0.786, 0.786, 0.0,  0.0,  0.786, 0.786, 0.786]
  ## Distance-dependent connection weights,
  ## based on Fig. 1C from Otsuka 2013
  Connection Weights: { 0: 1.0, 25: 0.429, 75: 0.405, 125: 0.345, 175: 0.08 }
  Connection Parameters: [0.4201,-0.0019,150.7465,0.0255]
  Coupling Coefficients:
    AAC:
      AAC: 0.017
    BC:
      BC: 0.017
    HC:
      HC: 0.13
    HCC:
      HCC: 0.04
    NGFC:
      NGFC: 0.0385
    MOPP:
      MOPP: 0.0385
  ## Distance-dependent coupling coefficient weights,
  ## Based on Fig. 6B from Amitai 2002
  Coupling Weights: { 0: 1.0, 25: 0.5, 75: 0.375, 125: 0.1875, 175: 0.1875 }
  Coupling Parameters: [0.0002,-0.0658,7.3211]
  <|MERGE_RESOLUTION|>--- conflicted
+++ resolved
@@ -642,19 +642,11 @@
         velocity: 250.0
     MPP:
       AMPA:
-<<<<<<< HEAD
-        weight: 0.25
+        weight: 1.4
         velocity: 250.0
     LPP:
       AMPA:
-        weight: 0.31
-=======
-        weight: 1.4
-        velocity: 250.0
-    LPP:
-      AMPA:
         weight: 1.6
->>>>>>> 21c34c61
         velocity: 250.0
   MC:
     AAC:
