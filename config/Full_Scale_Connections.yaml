--- conflicted
+++ resolved
@@ -316,11 +316,7 @@
           tau1:  0.5
           tau2: 3.0
           e:     0
-<<<<<<< HEAD
           weight: 0.0002
-=======
-          weight: 0.00025
->>>>>>> 0c92ee63
     LPP:
       type: excitatory
       sections: [apical]
@@ -331,11 +327,7 @@
           tau1:  0.5
           tau2: 3.0
           e:     0
-<<<<<<< HEAD
           weight: 0.0003
-=======
-          weight: 0.00025
->>>>>>> 0c92ee63
     MC:   
       type: excitatory
       sections: [apical, apical]
