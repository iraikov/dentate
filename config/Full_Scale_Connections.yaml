--- conflicted
+++ resolved
@@ -202,11 +202,7 @@
           tau_rise: 0.5
           tau_decay: 6.2
           e: 0
-<<<<<<< HEAD
-          g_unit: 0.00125
-=======
           g_unit: 0.004
->>>>>>> 81259a65
     MC:   
       type: excitatory
       sections: [apical]
