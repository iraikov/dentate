--- conflicted
+++ resolved
@@ -69,16 +69,6 @@
       layers: [MML]
       proportions: [1.0]
       mechanisms:
-<<<<<<< HEAD
-        apical:
-          AMPA:
-            tau_rise: 0.5
-            tau_decay: 5.5
-            e: 0
-            g_unit: 0.002
-          NMDA:
-            g_unit: 0.002
-=======
         AMPA:
           tau_rise: 0.5
           tau_decay: 5.5
@@ -86,23 +76,12 @@
           g_unit: 0.002
         NMDA:
           g_unit: 0.002
->>>>>>> 61bf0573
     LPP:
       type: excitatory
       sections: [apical]
       layers: [OML]
       proportions: [1.0]
       mechanisms:
-<<<<<<< HEAD
-        apical:
-          AMPA:
-            tau_rise: 0.5
-            tau_decay: 5.5
-            e: 0
-            g_unit: 0.0022
-          NMDA:
-            g_unit: 0.0022
-=======
         AMPA:
           tau_rise: 0.5
           tau_decay: 5.5
@@ -110,23 +89,12 @@
           g_unit: 0.0022
         NMDA:
           g_unit: 0.0022
->>>>>>> 61bf0573
     MC:   
       type: excitatory
       sections: [apical]
       layers: [IML]
       proportions: [1.0]
       mechanisms:
-<<<<<<< HEAD
-        apical:
-          AMPA:
-            tau_rise: 0.5
-            tau_decay: 5.5
-            e: 0
-            g_unit: 0.00035
-          NMDA:
-            g_unit: 0.00035
-=======
         AMPA:
           tau_rise: 0.5
           tau_decay: 5.5
@@ -134,7 +102,6 @@
           g_unit: 0.00035
         NMDA:
           g_unit: 0.00035
->>>>>>> 61bf0573
     AAC:
       type: inhibitory
       sections: [ais]
@@ -153,76 +120,39 @@
       layers: [GCL, GCL, IML]
       proportions: [1.0, 1.0, 0.69]
       mechanisms:
-<<<<<<< HEAD
-        soma:
-          GABA_A:
-            tau_rise: 0.5
-            tau_decay: 6.0
-            e: -75
-            g_unit: 0.002
-        apical:
-          GABA_A:
-            tau_rise: 0.5
-            tau_decay: 6.0
-            e: -75
-            g_unit: 0.002
-=======
         GABA_A:
           tau_rise: 0.5
           tau_decay: 6.0
           e: -75
           g_unit: 0.002
->>>>>>> 61bf0573
     HCC:  
       type: inhibitory
       sections: [apical]
       layers: [IML]
       proportions: [0.31]
       mechanisms:
-<<<<<<< HEAD
-        apical:
-          GABA_A:
-            tau_rise: 0.5
-            tau_decay: 6.0
-            e: -75
-            g_unit: 0.004
-=======
         GABA_A:
           tau_rise: 0.5
           tau_decay: 6.0
           e: -75
           g_unit: 0.004
->>>>>>> 61bf0573
     HC:   
       type: inhibitory
       sections: [apical, apical]
       layers: [MML, OML]
       proportions: [0.5, 0.5]
       mechanisms:
-<<<<<<< HEAD
-        apical:
-          GABA_A:
-            tau_rise: 0.5
-            tau_decay: 6.0
-            e: -75
-            g_unit: 0.004
-=======
         GABA_A:
           tau_rise: 0.5
           tau_decay: 6.0
           e: -75
           g_unit: 0.004
->>>>>>> 61bf0573
     NGFC: 
       type: inhibitory
       sections: [apical, apical]
       layers: [MML, OML]
       proportions: [0.28, 0.28]
-<<<<<<< HEAD
-      mechanisms:
-=======
       swctype mechanisms:
->>>>>>> 61bf0573
         apical:
           GABA_A:
             tau_rise:  0.1
@@ -240,20 +170,11 @@
       layers: [MML, OML]
       proportions: [0.22, 0.22]
       mechanisms:
-<<<<<<< HEAD
-        apical:
-          GABA_A:
-            tau_rise:  0.1
-            tau_decay: 10.0
-            e:   -75
-            g_unit: 0.002
-=======
         GABA_A:
           tau_rise:  0.1
           tau_decay: 10.0
           e:   -75
           g_unit: 0.002
->>>>>>> 61bf0573
   MC:
     GC:   
       type: excitatory
@@ -261,54 +182,39 @@
       layers: [Hilus]
       proportions: [0.23]
       mechanisms:
-        apical:
-          AMPA:
-            tau_rise: 0.5
-            tau_decay: 6.2
-            e: 0
-            g_unit: 0.002
+        AMPA:
+          tau_rise: 0.5
+          tau_decay: 6.2
+          e: 0
+          g_unit: 0.002
     MC:   
       type: excitatory
       sections: [apical]
       layers: [Hilus]
       proportions: [0.77]
       mechanisms:
-        apical:
-          AMPA:
-            tau_rise: 0.45
-            tau_decay: 2.2
-            e: 0
-            g_unit: 0.00075
+        AMPA:
+          tau_rise: 0.45
+          tau_decay: 2.2
+          e: 0
+          g_unit: 0.00075
     HC:   
       type: inhibitory
       sections: [apical]
       layers: [Hilus]
       proportions: [0.33]
       mechanisms:
-<<<<<<< HEAD
-        apical:
-          GABA_A:
-            tau_rise: 0.5
-            tau_decay: 6.0
-            e: -75
-            g_unit: 0.00025
-=======
         GABA_A:
           tau_rise: 0.5
           tau_decay: 6.0
           e: -75
           g_unit: 0.00025
->>>>>>> 61bf0573
     BC:   
       type: inhibitory
       sections: [soma, apical]
       layers: [Hilus, Hilus]
       proportions: [0.5, 0.17]
-<<<<<<< HEAD
-      mechanisms:
-=======
       swctype mechanisms:
->>>>>>> 61bf0573
         soma:
           GABA_A:
             tau_rise: 0.3
@@ -327,40 +233,22 @@
       layers: [Hilus]
       proportions: [0.5]
       mechanisms:
-<<<<<<< HEAD
-        soma:
-          GABA_A:
-            tau_rise: 0.3
-            tau_decay: 3.3
-            e: -75
-            g_unit: 0.00085
-=======
         GABA_A:
           tau_rise: 0.3
           tau_decay: 3.3
           e: -75
           g_unit: 0.00085
->>>>>>> 61bf0573
     HCC:  
       type: inhibitory
       sections: [apical]
       layers: [Hilus]
       proportions: [0.5]
       mechanisms:
-<<<<<<< HEAD
-        apical:
-          GABA_A:
-            tau_rise: 0.6
-            tau_decay: 4.7
-            e: -75
-            g_unit: 0.002
-=======
         GABA_A:
           tau_rise: 0.6
           tau_decay: 4.7
           e: -75
           g_unit: 0.002
->>>>>>> 61bf0573
   HC:
     GC:   
       type: excitatory
@@ -368,66 +256,44 @@
       layers: [Hilus, Hilus]
       proportions: [0.72, 0.72]
       mechanisms:
-        soma:
-          AMPA:
-            tau_rise: 0.3
-            tau_decay: 6.2
-            e: 0
-            g_unit: 0.0047
-        apical:
-          AMPA:
-            tau_rise: 0.3
-            tau_decay: 6.2
-            e: 0
-            g_unit: 0.0047
+        AMPA:
+          tau_rise: 0.3
+          tau_decay: 6.2
+          e: 0
+          g_unit: 0.0047
     MC:   
       type: excitatory
       sections: [soma, apical]
       layers: [Hilus, Hilus]
       proportions: [0.28, 0.28]
       mechanisms:
-        soma:
-          AMPA:
-            tau_rise: 0.9
-            tau_decay: 3.6
-            e: 0
-            g_unit: 0.0042
-        apical:
-          AMPA:
-            tau_rise: 0.9
-            tau_decay: 3.6
-            e: 0
-            g_unit: 0.0042
+        AMPA:
+          tau_rise: 0.9
+          tau_decay: 3.6
+          e: 0
+          g_unit: 0.0042
     HC:  
       type: inhibitory
       sections: [apical]
       layers: [Hilus]
       proportions: [0.99]
       mechanisms:
-        apical:
-          GABA_A:
-            tau_rise: 0.37
-            tau_decay: 10.48
-            e: -75
-            g_unit: 0.000623
+        GABA_A:
+          tau_rise: 0.37
+          tau_decay: 10.48
+          e: -75
+          g_unit: 0.000623
     IS:  
       type: inhibitory
       sections: [apical, soma]
       layers: [Hilus, Hilus]
       proportions: [0.01, 1.0]
       mechanisms:
-        soma:
-          GABA_A:
-            tau_rise: 0.37
-            tau_decay: 10.48
-            e: -75
-            g_unit: 0.0005
-        apical:
-          GABA_A:
-            tau_rise: 0.37
-            tau_decay: 10.48
-            e: -75
-            g_unit: 0.0005
+        GABA_A:
+          tau_rise: 0.37
+          tau_decay: 10.48
+          e: -75
+          g_unit: 0.0005
   BC:
     GC:   
       type: excitatory
@@ -453,125 +319,104 @@
       layers: [MML]
       proportions: [1.0]
       mechanisms:
-        apical:
-          AMPA:
-            tau_rise:  0.5
-            tau_decay: 3.0
-            e:     0
-            g_unit: 0.0001
+        AMPA:
+          tau_rise:  0.5
+          tau_decay: 3.0
+          e:     0
+          g_unit: 0.0001
     LPP:
       type: excitatory
       sections: [apical]
       layers: [OML]
       proportions: [1.0]
       mechanisms:
-        apical:
-          AMPA:
-            tau_rise:  0.5
-            tau_decay: 3.0
-            e:     0
-            g_unit: 0.000125
+        AMPA:
+          tau_rise:  0.5
+          tau_decay: 3.0
+          e:     0
+          g_unit: 0.000125
     MC:   
       type: excitatory
       sections: [apical, apical]
       layers: [Hilus, IML]
       proportions: [1.0, 1.0]
       mechanisms:
-        apical:
-          AMPA:
-            tau_rise: 0.9
-            tau_decay: 3.6
-            e: 0
-            g_unit: 0.0003
+        AMPA:
+          tau_rise: 0.9
+          tau_decay: 3.6
+          e: 0
+          g_unit: 0.0003
     BC:   
       type: inhibitory
       sections: [basal, soma]
       layers: [Hilus, Hilus]
       proportions: [0.67, 1.0]
       mechanisms:
-        basal:
-          GABA_A:
-            tau_rise: 0.22
-            tau_decay: 3.35
-            e: -75
-            g_unit: 0.00427
-        soma:
-          GABA_A:
-            tau_rise: 0.22
-            tau_decay: 3.35
-            e: -75
-            g_unit: 0.00427
+        GABA_A:
+          tau_rise: 0.22
+          tau_decay: 3.35
+          e: -75
+          g_unit: 0.00427
     HCC:  
       type: inhibitory
       sections: [apical]
       layers: [IML]
       proportions: [1.0]
       mechanisms:
-        apical:
-          GABA_A:
-            tau_rise: 0.6
-            tau_decay: 4.78
-            e: -75
-            g_unit: 0.000664
+        GABA_A:
+          tau_rise: 0.6
+          tau_decay: 4.78
+          e: -75
+          g_unit: 0.000664
     HC:   
       type: inhibitory
       sections: [apical, apical]
       layers: [MML, OML]
       proportions: [0.96, 0.96]
       mechanisms:
-        apical:
-          GABA_A:
-            tau_rise: 0.46
-            tau_decay: 4.43
-            e: -75
-            g_unit: 0.00214
+        GABA_A:
+          tau_rise: 0.46
+          tau_decay: 4.43
+          e: -75
+          g_unit: 0.00214
     NGFC: 
       type: inhibitory
       sections: [apical, apical]
       layers: [MML, OML]
       proportions: [0.02, 0.02]
       mechanisms:
-        apical:
-          GABA_A:
-            tau_rise:   4.2
-            tau_decay: 14.0
-            e:    -75
-            g_unit: 0.000183
-          GABA_B:
-            tau_rise:  50.0
-            tau_decay: 200.0
-            e:   -90
-            g_unit: 0.000181
+        GABA_A:
+          tau_rise:   4.2
+          tau_decay: 14.0
+          e:    -75
+          g_unit: 0.000183
+        GABA_B:
+          tau_rise:  50.0
+          tau_decay: 200.0
+          e:   -90
+          g_unit: 0.000181
     MOPP: 
       type: inhibitory
       sections: [apical, apical]
       layers: [MML, OML]
       proportions: [0.02, 0.02]
       mechanisms:
-        apical:
-          GABA_A:
-            tau_rise:   4.2
-            tau_decay: 14.0
-            e:    -75
-            g_unit: 0.0002
+        GABA_A:
+          tau_rise:   4.2
+          tau_decay: 14.0
+          e:    -75
+          g_unit: 0.0002
     IS:
       type: inhibitory
       sections: [basal, apical]
       layers: [Hilus, Hilus]
       proportions: [0.33, 1.0]
       mechanisms:
-        basal:
-          GABA_A:
-            tau_rise: 0.46
-            tau_decay: 4.43
-            e: -75
-            g_unit: 0.003
-        apical:
-          GABA_A:
-            tau_rise: 0.46
-            tau_decay: 4.43
-            e: -75
-            g_unit: 0.003
+        GABA_A:
+          tau_rise: 0.46
+          tau_decay: 4.43
+          e: -75
+          g_unit: 0.003
   AAC:
     GC:   
       type: excitatory
@@ -579,125 +424,104 @@
       layers: [Hilus, Hilus]
       proportions: [1.0, 1.0]
       mechanisms:
-        soma:
-          AMPA:
-            tau_rise: 0.3
-            tau_decay: 6.2
-            e: 0
-            g_unit: 0.0047
-        basal:
-          AMPA:
-            tau_rise: 0.3
-            tau_decay: 6.2
-            e: 0
-            g_unit: 0.0047
+        AMPA:
+          tau_rise: 0.3
+          tau_decay: 6.2
+          e: 0
+          g_unit: 0.0047
     MPP:
       type: excitatory
       sections: [apical]
       layers: [MML]
       proportions: [1.0]
       mechanisms:
-        apical:
-          AMPA:
-            tau_rise:  0.5
-            tau_decay: 3.0
-            e:     0
-            g_unit: 0.0001
+        AMPA:
+          tau_rise:  0.5
+          tau_decay: 3.0
+          e:     0
+          g_unit: 0.0001
     LPP:
       type: excitatory
       sections: [apical]
       layers: [OML]
       proportions: [1.0]
       mechanisms:
-        apical:
-          AMPA:
-            tau_rise:  0.5
-            tau_decay: 3.0
-            e:     0
-            g_unit: 0.000125
+        AMPA:
+          tau_rise:  0.5
+          tau_decay: 3.0
+          e:     0
+          g_unit: 0.000125
     MC:   
       type: excitatory
       sections: [apical]
       layers: [IML]
       proportions: [1.0]
       mechanisms:
-        apical:
-          AMPA:
-            tau_rise: 0.9
-            tau_decay: 3.6
-            e: 0
-            g_unit: 0.0003
+        AMPA:
+          tau_rise: 0.9
+          tau_decay: 3.6
+          e: 0
+          g_unit: 0.0003
     HCC:  
       type: inhibitory
       sections: [apical]
       layers: [IML]
       proportions: [1.0]
       mechanisms:
-        apical:
-          GABA_A:
-            tau_rise: 0.6
-            tau_decay: 4.78
-            e: -75
-            g_unit: 0.000664
+        GABA_A:
+          tau_rise: 0.6
+          tau_decay: 4.78
+          e: -75
+          g_unit: 0.000664
     HC:   
       type: inhibitory
       sections: [apical, apical]
       layers: [MML, OML]
       proportions: [0.90, 0.90]
       mechanisms:
-        apical:
-          GABA_A:
-            tau_rise: 0.46
-            tau_decay: 4.43
-            e: -75
-            g_unit: 0.003
+        GABA_A:
+          tau_rise: 0.46
+          tau_decay: 4.43
+          e: -75
+          g_unit: 0.003
     NGFC: 
       type: inhibitory
       sections: [apical, apical]
       layers: [MML, OML]
       proportions: [0.05, 0.05]
       mechanisms:
-        apical:
-          GABA_A:
-            tau_rise:   4.2
-            tau_decay: 14.0
-            e:    -75
-            g_unit: 0.000183
-          GABA_B:
-            tau_rise:  50.0
-            tau_decay: 200.0
-            e:   -90
-            g_unit: 0.000181
+        GABA_A:
+          tau_rise:   4.2
+          tau_decay: 14.0
+          e:    -75
+          g_unit: 0.000183
+        GABA_B:
+          tau_rise:  50.0
+          tau_decay: 200.0
+          e:   -90
+          g_unit: 0.000181
     MOPP: 
       type: inhibitory
       sections: [apical, apical]
       layers: [MML, OML]
       proportions: [0.05, 0.05]
       mechanisms:
-        apical:
-          GABA_A:
-            tau_rise:   4.2
-            tau_decay: 14.0
-            e:    -75
-            g_unit: 0.0002
+        GABA_A:
+          tau_rise:   4.2
+          tau_decay: 14.0
+          e:    -75
+          g_unit: 0.0002
     IS:
       type: inhibitory
       sections: [basal, soma]
       layers: [Hilus, Hilus]
       proportions: [1.0, 1.0]
       mechanisms:
-        soma:
-          GABA_A:
-            tau_rise: 0.46
-            tau_decay: 4.43
-            e: -75
-            g_unit: 0.003
-        basal:
-          GABA_A:
-            tau_rise: 0.46
-            tau_decay: 4.43
-            e: -75
-            g_unit: 0.003
+        GABA_A:
+          tau_rise: 0.46
+          tau_decay: 4.43
+          e: -75
+          g_unit: 0.003
   HCC:
     MPP:
       type: excitatory
@@ -705,137 +529,93 @@
       layers: [MML]
       proportions: [1.0]
       mechanisms:
-        apical:
-          AMPA:
-            tau_rise: 0.5
-            tau_decay: 5.0
-            e: 0
-            g_unit: 0.0005
+        AMPA:
+          tau_rise: 0.5
+          tau_decay: 5.0
+          e: 0
+          g_unit: 0.0005
     LPP:
       type: excitatory
       sections: [apical]
       layers: [OML]
       proportions: [1.0]
       mechanisms:
-        apical:
-          AMPA:
-            tau_rise: 0.5
-            tau_decay: 5.0
-            e: 0
-            g_unit: 0.0005
+        AMPA:
+          tau_rise: 0.5
+          tau_decay: 5.0
+          e: 0
+          g_unit: 0.0005
     GC:   
       type: excitatory
       sections: [soma, basal, apical, apical]
       layers: [Hilus, Hilus, Hilus, GCL]
       proportions: [0.68, 0.68, 0.68, 1.0]
       mechanisms:
-        soma:
-          AMPA:
-            tau_rise: 0.3
-            tau_decay: 6.2
-            e: 0
-            g_unit: 0.0047
-        basal:
-          AMPA:
-            tau_rise: 0.3
-            tau_decay: 6.2
-            e: 0
-            g_unit: 0.0047
-        apical:
-          AMPA:
-            tau_rise: 0.3
-            tau_decay: 6.2
-            e: 0
-            g_unit: 0.0047
+        AMPA:
+          tau_rise: 0.3
+          tau_decay: 6.2
+          e: 0
+          g_unit: 0.0047
     MC:   
       type: excitatory
       sections: [soma, basal, apical, apical]
       layers: [Hilus, Hilus, Hilus, IML]
       proportions: [0.32, 0.32, 0.32, 1.0]
       mechanisms:
-        soma:
-          AMPA:
-            tau_rise: 0.9
-            tau_decay: 3.6
-            e: 0
-            g_unit: 0.0043
-        basal:
-          AMPA:
-            tau_rise: 0.9
-            tau_decay: 3.6
-            e: 0
-            g_unit: 0.0043
-        apical:
-          AMPA:
-            tau_rise: 0.9
-            tau_decay: 3.6
-            e: 0
-            g_unit: 0.0043
+        AMPA:
+          tau_rise: 0.9
+          tau_decay: 3.6
+          e: 0
+          g_unit: 0.0043
     HCC:  
       type: inhibitory
       sections: [basal, apical, apical]
       layers: [Hilus, GCL, IML]
       proportions: [0.3, 1.0, 1.0]
       mechanisms:
-        basal:
-          GABA_A:
-            tau_rise: 0.72
-            tau_decay: 4.7
-            e: -75
-            g_unit: 0.000325
-        apical:
-          GABA_A:
-            tau_rise: 0.72
-            tau_decay: 4.7
-            e: -75
-            g_unit: 0.000325
+        GABA_A:
+          tau_rise: 0.72
+          tau_decay: 4.7
+          e: -75
+          g_unit: 0.000325
     NGFC: 
       type: inhibitory
       sections: [apical, apical]
       layers: [MML, OML]
       proportions: [0.56, 0.56]
       mechanisms:
-        apical:
-          GABA_A:
-            tau_rise:  4.2
-            tau_decay: 16.2
-            e: -75
-            g_unit: 0.000168
-          GABA_B:
-            tau_rise:  50.0  # https://physoc.onlinelibrary.wiley.com/doi/abs/10.1113/jphysiol.1993.sp019600
-            tau_decay: 200.0  # http://www.jneurosci.org/content/33/18/7961
-            e: -90
-            g_unit: 0.000215
+        GABA_A:
+          tau_rise:  4.2
+          tau_decay: 16.2
+          e: -75
+          g_unit: 0.000168
+        GABA_B:
+          tau_rise:  50.0  # https://physoc.onlinelibrary.wiley.com/doi/abs/10.1113/jphysiol.1993.sp019600
+          tau_decay: 200.0  # http://www.jneurosci.org/content/33/18/7961
+          e: -90
+          g_unit: 0.000215
     MOPP: 
       type: inhibitory
       sections: [apical, apical]
       layers: [MML, OML]
       proportions: [0.44, 0.44]
       mechanisms:
-        apical:
-          GABA_A:
-            tau_rise:  4.2
-            tau_decay: 16.2
-            e: -75
-            g_unit: 0.000168
+        GABA_A:
+          tau_rise:  4.2
+          tau_decay: 16.2
+          e: -75
+          g_unit: 0.000168
     IS: 
       type: inhibitory
       sections: [basal, soma]
       layers: [Hilus, Hilus]
       proportions: [0.7, 1.0]
       mechanisms:
-        basal:
-          GABA_A:
-            tau_rise: 0.46
-            tau_decay: 4.43
-            e: -75
-            g_unit: 0.0005
-        soma:
-          GABA_A:
-            tau_rise: 0.46
-            tau_decay: 4.43
-            e: -75
-            g_unit: 0.0005
+        GABA_A:
+          tau_rise: 0.46
+          tau_decay: 4.43
+          e: -75
+          g_unit: 0.0005
   NGFC:
     MPP:
       type: excitatory
@@ -843,117 +623,60 @@
       layers: [MML, MML]
       proportions: [1.0, 1.0]
       mechanisms:
-        soma:
-          AMPA:
-            tau_rise: 0.5
-            tau_decay: 5.0
-            e: 0
-            g_unit: 0.0008
-        basal:
-          AMPA:
-            tau_rise: 0.5
-            tau_decay: 5.0
-            e: 0
-            g_unit: 0.0008
+        AMPA:
+          tau_rise: 0.5
+          tau_decay: 5.0
+          e: 0
+          g_unit: 0.0008
     LPP:
       type: excitatory
       sections: [apical]
       layers: [OML]
       proportions: [1.0]
       mechanisms:
-        apical:
-          AMPA:
-            tau_rise: 0.5
-            tau_decay: 5.0
-            e: 0
-            g_unit: 0.0009
+        AMPA:
+          tau_rise: 0.5
+          tau_decay: 5.0
+          e: 0
+          g_unit: 0.0009
     HC:  
       type: inhibitory
       sections: [soma, basal, apical]
       layers: [MML, MML, OML]
       proportions: [0.86, 0.86, 0.86]
       mechanisms:
-        soma:
-          GABA_A:
-            tau_rise: 0.72
-            tau_decay: 4.7
-            e: -75
-            g_unit: 0.000473
-        basal:
-          GABA_A:
-            tau_rise: 0.72
-            tau_decay: 4.7
-            e: -75
-            g_unit: 0.000473
-        apical:
-          GABA_A:
-            tau_rise: 0.72
-            tau_decay: 4.7
-            e: -75
-            g_unit: 0.000473
+        GABA_A:
+          tau_rise: 0.72
+          tau_decay: 4.7
+          e: -75
+          g_unit: 0.000473
     NGFC: 
       type: inhibitory
       sections: [soma, basal, apical]
       layers: [MML, MML, OML]
       proportions: [0.08, 0.08, 0.08]
       mechanisms:
-        soma:
-          GABA_A:
-            tau_rise:  4.2
-            tau_decay: 14.0
-            e: -75
-            g_unit: 0.000113
-          GABA_B:
-            tau_rise:  50.0
-            tau_decay: 200.0
-            e: -90
-            g_unit: 0.000169
-        basal:
-          GABA_A:
-            tau_rise:  4.2
-            tau_decay: 14.0
-            e: -75
-            g_unit: 0.000113
-          GABA_B:
-            tau_rise:  50.0
-            tau_decay: 200.0
-            e: -90
-            g_unit: 0.000169
-        apical:
-          GABA_A:
-            tau_rise:  4.2
-            tau_decay: 14.0
-            e: -75
-            g_unit: 0.000113
-          GABA_B:
-            tau_rise:  50.0
-            tau_decay: 200.0
-            e: -90
-            g_unit: 0.000169
+        GABA_A:
+          tau_rise:  4.2
+          tau_decay: 14.0
+          e: -75
+          g_unit: 0.000113
+        GABA_B:
+          tau_rise:  50.0
+          tau_decay: 200.0
+          e: -90
+          g_unit: 0.000169
     MOPP: 
       type: inhibitory
       sections: [soma, basal, apical]
       layers: [MML, MML, OML]
       proportions: [0.06, 0.06, 0.06]
       mechanisms:
-        soma:
-          GABA_A:
-            tau_rise:  4.2
-            tau_decay: 14.0
-            e: -75
-            g_unit: 0.000113
-        basal:
-          GABA_A:
-            tau_rise:  4.2
-            tau_decay: 14.0
-            e: -75
-            g_unit: 0.000113
-        apical:
-          GABA_A:
-            tau_rise:  4.2
-            tau_decay: 14.0
-            e: -75
-            g_unit: 0.000113
+        GABA_A:
+          tau_rise:  4.2
+          tau_decay: 14.0
+          e: -75
+          g_unit: 0.000113
   MOPP:
     MPP:
       type: excitatory
@@ -961,113 +684,82 @@
       layers: [MML, MML]
       proportions: [1.0, 1.0, 1.0]
       mechanisms:
-        basal:
-          AMPA:
-            tau_rise: 0.5
-            tau_decay: 5.0
-            e: 0
-            g_unit: 0.001
-        apical:
-          AMPA:
-            tau_rise: 0.5
-            tau_decay: 5.0
-            e: 0
-            g_unit: 0.001
+        AMPA:
+          tau_rise: 0.5
+          tau_decay: 5.0
+          e: 0
+          g_unit: 0.001
     LPP:
       type: excitatory
       sections: [apical]
       layers: [OML]
       proportions: [1.0]
       mechanisms:
-        apical:
-          AMPA:
-            tau_rise: 0.5
-            tau_decay: 5.0
-            e: 0
-            g_unit: 0.0012
+        AMPA:
+          tau_rise: 0.5
+          tau_decay: 5.0
+          e: 0
+          g_unit: 0.0012
     MC:   
       type: excitatory
       sections: [soma, basal]
       layers: [IML, IML]
       proportions: [1.0, 1.0]
       mechanisms:
-        soma:
-          AMPA:
-            tau_rise: 0.9
-            tau_decay: 3.6
-            e: 0
-            g_unit: 0.0006
-        basal:
-          AMPA:
-            tau_rise: 0.9
-            tau_decay: 3.6
-            e: 0
-            g_unit: 0.0006
+        AMPA:
+          tau_rise: 0.9
+          tau_decay: 3.6
+          e: 0
+          g_unit: 0.0006
     HC:  
       type: inhibitory
       sections: [basal, apical]
       layers: [MML, OML]
       proportions: [1.0, 0.86]
       mechanisms:
-        basal:
-          GABA_A:
-            tau_rise: 0.72
-            tau_decay: 4.7
-            e: -75
-            g_unit: 0.000473
-        apical:
-          GABA_A:
-            tau_rise: 0.72
-            tau_decay: 4.7
-            e: -75
-            g_unit: 0.000473
+        GABA_A:
+          tau_rise: 0.72
+          tau_decay: 4.7
+          e: -75
+          g_unit: 0.000473
     HCC:  
       type: inhibitory
       sections: [soma, basal]
       layers: [IML, IML]
       proportions: [1.0, 1.0]
       mechanisms:
-        soma:
-          GABA_A:
-            tau_rise: 0.72
-            tau_decay: 4.7
-            e: -75
-            g_unit: 0.000125
-        basal:
-          GABA_A:
-            tau_rise: 0.72
-            tau_decay: 4.7
-            e: -75
-            g_unit: 0.000125
+        GABA_A:
+          tau_rise: 0.72
+          tau_decay: 4.7
+          e: -75
+          g_unit: 0.000125
     NGFC: 
       type: inhibitory
       sections: [apical, apical]
       layers: [MML, OML]
       proportions: [0.56, 0.08]
       mechanisms:
-        apical:
-          GABA_A:
-            tau_rise:  4.2
-            tau_decay: 14.0
-            e: -75
-            g_unit: 0.000113
-          GABA_B:
-            tau_rise:  50.0
-            tau_decay: 200.0
-            e: -90
-            g_unit: 0.000169
+        GABA_A:
+          tau_rise:  4.2
+          tau_decay: 14.0
+          e: -75
+          g_unit: 0.000113
+        GABA_B:
+          tau_rise:  50.0
+          tau_decay: 200.0
+          e: -90
+          g_unit: 0.000169
     MOPP: 
       type: inhibitory
       sections: [apical, apical]
       layers: [MML, OML]
       proportions: [0.44, 0.06]
       mechanisms:
-        apical:
-          GABA_A:
-            tau_rise:  4.5
-            tau_decay: 13.8
-            e: -75
-            g_unit: 0.000113
+        GABA_A:
+          tau_rise:  4.5
+          tau_decay: 13.8
+          e: -75
+          g_unit: 0.000113
   IS:
     GC:   
       type: excitatory
@@ -1075,48 +767,22 @@
       layers: [Hilus, Hilus, Hilus]
       proportions: [1.0, 1.0, 1.0]
       mechanisms:
-        soma:
-          AMPA:
-            tau_rise: 0.3
-            tau_decay: 6.2
-            e: 0
-            g_unit: 0.0005
-        basal:
-          AMPA:
-            tau_rise: 0.3
-            tau_decay: 6.2
-            e: 0
-            g_unit: 0.0005
-        apical:
-          AMPA:
-            tau_rise: 0.3
-            tau_decay: 6.2
-            e: 0
-            g_unit: 0.0005
+        AMPA:
+          tau_rise: 0.3
+          tau_decay: 6.2
+          e: 0
+          g_unit: 0.0005
     IS:   
       type: inhibitory
       sections: [soma, basal, apical]
       layers: [Hilus, Hilus, Hilus]
       proportions: [1.0, 1.0, 1.0]
       mechanisms:
-        soma:
-          GABA_A:
-            tau_rise: 0.37
-            tau_decay: 10.48
-            e: -75
-            g_unit: 0.0010
-        basal:
-          GABA_A:
-            tau_rise: 0.37
-            tau_decay: 10.48
-            e: -75
-            g_unit: 0.0010
-        apical:
-          GABA_A:
-            tau_rise: 0.37
-            tau_decay: 10.48
-            e: -75
-            g_unit: 0.0010
+        GABA_A:
+          tau_rise: 0.37
+          tau_decay: 10.48
+          e: -75
+          g_unit: 0.0010
 Connection Velocity:
   AAC: 250.0
   BC: 250.0
