--- conflicted
+++ resolved
@@ -316,7 +316,7 @@
           tau1:  0.5
           tau2: 3.0
           e:     0
-          weight: 0.0002
+          weight: 0.0005
     LPP:
       type: excitatory
       sections: [apical]
@@ -327,11 +327,7 @@
           tau1:  0.5
           tau2: 3.0
           e:     0
-<<<<<<< HEAD
-          weight: 0.0003
-=======
           weight: 0.0006
->>>>>>> 44b2a70c
     MC:   
       type: excitatory
       sections: [apical, apical]
