--- conflicted
+++ resolved
@@ -406,13 +406,6 @@
         !!python/tuple [GC, MC, ConMC, CA3c, MPP, LPP]:
           !!python/tuple [soma, basal, apical]:
             AMPA:
-<<<<<<< HEAD
-              weight: [0.005, 10.0]
-        !!python/tuple [HCC, HC, NGFC, MOPP, IS]:
-          !!python/tuple [apical, basal, soma]:
-            GABA_A:
-              weight: [0.005, 10.0]
-=======
               weight: [0.1, 4.0]
         !!python/tuple [NGFC, MOPP]:
           !!python/tuple [apical, basal, soma]:
@@ -422,7 +415,6 @@
           !!python/tuple [apical, basal, soma]:
             GABA_A:
               weight: [0.01, 1.0]
->>>>>>> b8b3f72e
         NGFC:
           apical:
             GABA_B:
@@ -706,11 +698,7 @@
         !!python/tuple [MPP, LPP]:
           !!python/tuple [soma, basal, apical]:
             AMPA:
-<<<<<<< HEAD
-              weight: [0.005, 10.0]
-=======
               weight: [1.0, 4.0]
->>>>>>> b8b3f72e
         !!python/tuple [HC, NGFC, MOPP]:
           !!python/tuple [apical, basal, soma]:
             GABA_A:
@@ -783,11 +771,7 @@
         !!python/tuple [MPP, LPP, MC]:
           !!python/tuple [soma, basal, apical]:
             AMPA:
-<<<<<<< HEAD
-              weight: [0.005, 10.0]
-=======
               weight: [1.0, 4.0]
->>>>>>> b8b3f72e
         !!python/tuple [HC, HCC, MOPP, NGFC]:
           !!python/tuple [apical, basal, soma]:
             GABA_A:
