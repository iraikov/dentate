Template Parameter Rules:
  StimCell:
    - rate
Input Generator:
  MPP:
    template: StimCell
    params:
      rate: 10.
  LPP:
    template: StimCell
    params:
      rate: 10.
  BC:
    template: StimCell
    params:
      rate: 25.
  AAC:
    template: StimCell
    params:
      rate: 25.
  HC:
    template: StimCell
    params:
      rate: 20.
  HCC:
    template: StimCell
    params:
      rate: 5.
  MC:
    template: StimCell
    params:
      rate: 2.
  GC:
    template: StimCell
    params:
      rate: 1.0
Weight Generator:
  MC:
    GC:
      class: Log-Normal
      name: AMPA
      params:
        mu: 0.
        sigma: 1.0
        clip: [0.0, 3.0]
    MC:
      class: Sparse
      name: AMPA
      params:
        fraction: 0.5
  GC:
    MPP:
      class: Log-Normal
      name: AMPA
      params:
        mu: 0.
        sigma: 1.0
        clip: [0.0, 3.0]
    LPP:
      class: Log-Normal
      name: AMPA
      params:
        mu: 0.
        sigma: 1.0
        clip: [0.0, 3.0]
Synaptic Optimization:
  GC:
    Parameter ranges:
      AAC:
        ais:
          GABA_A:
            g_unit: [0.0001, 0.004]
      BC:
        soma:
          GABA_A:
            g_unit: [0.0001, 0.004]
        apical:
          GABA_A:
            g_unit: [0.0001, 0.004]
      HC:
        apical:
          GABA_A:
            g_unit: [0.0001, 0.004]
      HCC:
        apical:
          GABA_A:
            g_unit: [0.0001, 0.004]
      MOPP:
        apical:
          GABA_A:
            g_unit: [0.0001, 0.004]
      NGFC:
        apical:
          GABA_A:
            g_unit: [0.0001, 0.004]
          GABA_B:
            g_unit: [0.0001, 0.004]
    Target firing rate: 1.0
  MC:
    Parameter ranges:
      HC:
        apical:
          GABA_A:
            g_unit: [0.0001, 0.002]
      HCC:
        apical:
          GABA_A:
            g_unit: [0.0001, 0.002]
      BC:
        apical:
          GABA_A:
            g_unit: [0.0001, 0.002]
        soma:
          GABA_A:
            g_unit: [0.0001, 0.002]
      AAC:
        soma:
          GABA_A:
            g_unit: [0.0001, 0.002]
#        ais:
#          GABA_A:
#            g_unit: [0.0001, 0.003]
    Target firing rate: 10.0
<<<<<<< HEAD
  BC:
    Parameter ranges:
      MC:
        apical:
          AMPA:
            g_unit: [0.0001, 0.003]
      BC:
        basal:
          GABA_A:
            g_unit: [0.0001, 0.003]
        soma:
          GABA_A:
            g_unit: [0.0001, 0.003]
      HC:
        apical:
          GABA_A:
            g_unit: [0.0001, 0.003]
      HCC:
        apical:
          GABA_A:
            g_unit: [0.0001, 0.003]
      NGFC:
        apical:
          GABA_A:
            g_unit: [0.0001, 0.003]
      MOPP:
        apical:
          GABA_A:
            g_unit: [0.0001, 0.003]
      IS:
        basal:
          GABA_A:
            g_unit: [0.0001, 0.003]
        apical:
          GABA_A:
            g_unit: [0.0001, 0.003]
    Target firing rate: 21.0
=======
>>>>>>> 86b6a247
  HCC:
    Parameter ranges:
      GC:
        apical:
          AMPA:
            g_unit: [0.0001, 0.003]
        basal:
          AMPA:
            g_unit: [0.0001, 0.003]
        soma:
          AMPA:
            g_unit: [0.0001, 0.003]
      MC:
        apical:
          AMPA:
            g_unit: [0.0001, 0.003]
        basal:
          AMPA:
            g_unit: [0.0001, 0.003]
        soma:
          AMPA:
            g_unit: [0.0001, 0.003]
      HCC:
        apical:
          GABA_A:
            g_unit: [0.0001, 0.002]
        basal:
          GABA_A:
            g_unit: [0.0001, 0.004]
      NGFC:
        apical:
          GABA_A:
            g_unit: [0.0001, 0.002]
      MOPP:
        apical:
          GABA_A:
            g_unit: [0.0001, 0.002]
      IS:
        basal:
          GABA_A:
            g_unit: [0.0001, 0.002]
        apical:
          GABA_A:
            g_unit: [0.0001, 0.002]
        soma:
          GABA_A:
            g_unit: [0.0001, 0.002]
    Target firing rate: 10.0
<<<<<<< HEAD

=======
>>>>>>> 86b6a247
      
<|MERGE_RESOLUTION|>--- conflicted
+++ resolved
@@ -121,7 +121,6 @@
 #          GABA_A:
 #            g_unit: [0.0001, 0.003]
     Target firing rate: 10.0
-<<<<<<< HEAD
   BC:
     Parameter ranges:
       MC:
@@ -159,8 +158,6 @@
           GABA_A:
             g_unit: [0.0001, 0.003]
     Target firing rate: 21.0
-=======
->>>>>>> 86b6a247
   HCC:
     Parameter ranges:
       GC:
@@ -208,9 +205,4 @@
         soma:
           GABA_A:
             g_unit: [0.0001, 0.002]
-    Target firing rate: 10.0
-<<<<<<< HEAD
-
-=======
->>>>>>> 86b6a247
-      
+    Target firing rate: 10.0