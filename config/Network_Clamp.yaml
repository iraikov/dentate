Template Parameter Rules:
  StimCell:
    - rate
Weight Generator:
  MC:
    GC:
      class: Log-Normal
      name: AMPA
      params:
        mu: 0.
        sigma: 1.0
        clip: [0.0, 3.0]
    MC:
      class: Sparse
      name: AMPA
      params:
        fraction: 0.5
  GC:
    MPP:
      class: Log-Normal
      name: AMPA
      params:
        mu: 0.
        sigma: 1.0
        clip: [0.0, 3.0]
    LPP:
      class: Log-Normal
      name: AMPA
      params:
        mu: 0.
        sigma: 1.0
        clip: [0.0, 3.0]
Selectivity Optimization:
  GC:
    Structured weights masks:
      PP:
        !!python/tuple [MPP, LPP]:
          apical:
            AMPA:
              weight:
                a: 0.0
  MC:
    Structured weights masks:
      CA3c:
        CA3c:
          apical:
            AMPA:
              weight:
                a: 0.0
Synaptic Optimization:
  GC:
    Parameter ranges:
      Weight all grp:
        !!python/tuple [MPP, LPP]:
          apical:
            AMPA:
              weight:
                a: [1.0, 10.0]
        !!python/tuple [MC, ConMC]:
          apical:
            AMPA:
              weight: 
                a: [1.0, 10.0]
        BC:
          apical:
            GABA_A:
              weight: [0.01, 1.0]
          soma:
            GABA_A:
              weight: [0.01, 1.0]
        AAC:
          ais:
            GABA_A:
              weight: [0.01, 1.0]
        !!python/tuple [HC, HCC]:
          apical:
            GABA_A:
              weight: [0.01, 1.0]
        !!python/tuple [NGFC, MOPP]:
          apical:
            GABA_A:
              weight: [0.01, 1.0]
            GABA_B:
              weight: [0.01, 1.0]
      Weight all inh soma pd-dend:
        !!python/tuple [MPP, LPP]:
          apical:
            AMPA:
              weight:
                a: [3.0, 10.0]
        !!python/tuple [MC, ConMC]:
          apical:
            AMPA:
              weight:
                a: [1.0, 3.0]
        AAC:
          ais:
            GABA_A:
              weight: [0.1, 1.0]
        BC:
          soma:
            GABA_A:
              weight: [0.1, 1.0]
        !!python/tuple [BC, HCC]:
          apical:
            GABA_A:
              weight: [0.01, 1.0]
        !!python/tuple [HC, NGFC, MOPP]:
          apical:
            GABA_A:
              weight: [0.01, 1.0]
            GABA_B:
              weight: [0.01, 1.0]
      Weight inh:
        BC:
          apical:
            GABA_A:
              weight: [0.01, 1.0]
          soma:
            GABA_A:
              weight: [0.01, 1.0]
        AAC:
          ais:
            GABA_A:
              weight: [0.01, 1.0]
        HC:
          apical:
            GABA_A:
              weight: [0.01, 1.0]
        HCC:
          apical:
            GABA_A:
              weight: [0.01, 1.0]
        NGFC:
          apical:
            GABA_A:
              weight: [0.01, 1.0]
            GABA_B:
              weight: [0.01, 1.0]
        MOPP:  
          apical:
            GABA_A:
              weight: [0.01, 1.0]
      Weight inh soma pd-dend:
        AAC:
          ais:
            GABA_A:
              weight: [0.005, 1.0]
        BC:
          soma:
            GABA_A:
              weight: [0.005, 1.0]
        !!python/tuple [BC, HCC]:
          apical:
            GABA_A:
              weight: [0.005, 1.0]
        !!python/tuple [HC, NGFC, MOPP]:
          apical:
            GABA_A:
              weight: [0.005, 1.0]
            GABA_B:
              weight: [0.005, 1.0]
      Weight inh soma all-dend:
        AAC:
          ais:
            GABA_A:
              weight: [0.01, 1.0]
        BC:
          soma:
            GABA_A:
              weight: [0.005, 2.0]
        !!python/tuple [BC, HCC, HC, NGFC, MOPP]:
          apical:
            GABA_A:
              weight: [0.005, 1.0]
        NGFC:
          apical:
            GABA_B:
              weight: [0.005, 1.0]
      Weight exc inh microcircuit:
        !!python/tuple [MPP, LPP]:
          apical:
            AMPA:
              weight:
                a: [3.0, 10.0]
        !!python/tuple [MC, ConMC]:
          apical:
            AMPA:
              weight: 
                a: [1.0, 3.0]
        AAC:
          ais:
            GABA_A:
              weight: [0.1, 2.0]
        BC:
          soma:
            GABA_A:
              weight: [0.1, 2.0]
        !!python/tuple [BC, HCC, HC, NGFC, MOPP]:
          apical:
            GABA_A:
              weight: [0.1, 2.0]
        NGFC:
          apical:
            GABA_B:
              weight: [0.01, 2.0]
      Weight inh microcircuit:
        AAC:
          ais:
            GABA_A:
              weight: [0.1, 1.0]
        BC:
          soma:
            GABA_A:
              weight: [0.1, 1.0]
        !!python/tuple [BC, HCC, HC, NGFC, MOPP]:
          apical:
            GABA_A:
              weight: [0.1, 1.0]
        NGFC:
          apical:
            GABA_B:
              weight: [0.01, 1.0]
      Weight all:
        !!python/tuple [MPP, LPP]:
          apical:
            AMPA:
              weight:
                a: [3.0, 10.0]
        !!python/tuple [MC, ConMC]:
          apical:
            AMPA:
              weight: 
                a: [1.0, 3.0]
        BC:
          apical:
            GABA_A:
              weight: [0.01, 1.0]
          soma:
            GABA_A:
              weight: [0.01, 1.0]
        AAC:
          ais:
            GABA_A:
              weight: [0.01, 1.0]
        HCC:
          apical:
            GABA_A:
              weight: [0.01, 1.0]
        HC:
          apical:
            GABA_A:
              weight: [0.01, 1.0]
        NGFC:
          apical:
            GABA_A:
              weight: [0.01, 1.0]
            GABA_B:
              weight: [0.01, 1.0]
        MOPP:
          apical:
            GABA_A:
              weight: [0.01, 1.0]
    Targets:
      state:
        v:
          baseline: -70.0
      firing rate: 1.0
      fraction active: 0.01
  MC:
    Parameter ranges:
      Weight all no GC MC:
        CA3c:
          apical:
            AMPA:
              weight:
                a: [1.0, 5.0]
        BC:
          apical:
            GABA_A:
              weight: [0.1, 1.0]
          soma:
            GABA_A:
              weight: [0.1, 1.0]
        AAC:
          ais:
            GABA_A:
              weight: [0.1, 1.0]
        HC:
          apical:
            GABA_A:
              weight: [0.1, 1.0]
        HCC:
          apical:
            GABA_A:
              weight: [0.1, 1.0]
      Weight inh:
        BC:
          apical:
            GABA_A:
              weight: [0.01, 1.0]
          soma:
            GABA_A:
              weight: [0.01, 1.0]
        AAC:
          ais:
            GABA_A:
              weight: [0.01, 1.0]
        HC:
          apical:
            GABA_A:
              weight: [0.01, 1.0]
        HCC:
          apical:
            GABA_A:
              weight: [0.01, 1.0]
      Weight exc inh microcircuit:
        !!python/tuple [GC, MC]:
          apical:
            AMPA:
              weight: 
                a: [1.0, 5.0]
        CA3c:
          apical:
            AMPA:
              weight: 
                a: [3.0, 10.0]
        BC:
          soma:
            GABA_A:
              weight: [0.1, 2.0]
        AAC:
          ais:
            GABA_A:
              weight: [0.1, 2.0]
        !!python/tuple [HC, HCC, BC]:
          apical:
            GABA_A:
              weight: [0.1, 2.0]
      Weight inh microcircuit:
        BC:
          soma:
            GABA_A:
              weight: [0.005, 1.0]
        AAC:
          ais:
            GABA_A:
              weight: [0.005, 1.0]
        !!python/tuple [HC, HCC, BC]:
          apical:
            GABA_A:
              weight: [0.005, 1.0]
    Targets:
      state:
        v:
          baseline: -68.0
      firing rate: 5.0
      fraction active: 0.33
  AAC:
    Targets:
      firing rate: 25.0
      fraction active: 0.9
    Parameter ranges:
      Weight all:
        GC:
          !!python/tuple [basal, soma]:
            AMPA:
              weight: [0.1, 1.0]
        !!python/tuple [MPP, LPP]:
          apical:
            AMPA:
              weight: [0.1, 1.0]
        MC:
          apical:
            AMPA:
              weight: [0.1, 1.0]
        HCC:
          apical:
            GABA_A:
              weight: [0.01, 1.0]
        HC:
          apical:
            GABA_A:
              weight: [0.01, 1.0]
        NGFC:
          apical:
            GABA_A:
              weight: [0.01, 1.0]
            GABA_B:
              weight: [0.01, 1.0]
        MOPP:
          apical:
            GABA_A:
              weight: [0.01, 1.0]
        IS:
          !!python/tuple [basal, soma]:
            GABA_A:
              weight: [0.01, 1.0]
      Weight inh:
        HCC:
          apical:
            GABA_A:
              weight: [0.01, 1.0]
        HC:
          apical:
            GABA_A:
              weight: [0.01, 1.0]
        NGFC:
          apical:
            GABA_A:
              weight: [0.005, 1.0]
            GABA_B:
              weight: [0.005, 1.0]
        MOPP:
          apical:
            GABA_A:
              weight: [0.01, 1.0]
        IS:
          !!python/tuple [basal, soma]:
            GABA_A:
              weight: [0.01, 1.0]
      Weight exc inh microcircuit:
        !!python/tuple [GC, MC, ConMC, CA3c, MPP, LPP]:
          !!python/tuple [soma, basal, apical]:
            AMPA:
              weight: [1.0, 2.0]
        !!python/tuple [NGFC, MOPP]:
          !!python/tuple [apical, basal, soma]:
            GABA_A:
              weight: [0.1, 2.0]
        !!python/tuple [HCC, HC, IS]:
          !!python/tuple [apical, basal, soma]:
            GABA_A:
              weight: [0.1, 2.0]
        NGFC:
          apical:
            GABA_B:
<<<<<<< HEAD
              weight: [0.1, 2.0]
=======
              weight: [0.005, 10.0]
>>>>>>> 13638dcb
      Weight inh microcircuit:
        !!python/tuple [HCC, HC, NGFC, MOPP, IS]:
          !!python/tuple [apical, basal, soma]:
            GABA_A:
<<<<<<< HEAD
              weight: [0.1, 2.0]
        NGFC:
          apical:
            GABA_B:
              weight: [0.1, 2.0]
=======
              weight: [0.005, 10.0]
        NGFC:
          apical:
            GABA_B:
              weight: [0.005, 10.0]
>>>>>>> 13638dcb
  BC:
    Targets:
      firing rate: 21.0
      fraction active: 0.9
    Parameter ranges:
      Weight all:
        GC:
          !!python/tuple [basal, soma]:
            AMPA:
              weight: [0.1, 1.0]
        !!python/tuple [MPP, LPP]:
          apical:
            AMPA:
              weight: [0.1, 1.0]
        CA3c:
          basal:
            AMPA:
              weight: [0.1, 1.0]
        MC:
          apical:
            AMPA:
              weight: [0.1, 1.0]
        BC:
          !!python/tuple [basal, soma]:
            GABA_A:
              weight: [0.1, 1.0]
        HCC:
          apical:
            GABA_A:
              weight: [0.1, 1.0]
        HC:
          apical:
            GABA_A:
              weight: [0.1, 1.0]
        NGFC:
          apical:
            GABA_A:
              weight: [0.1, 1.0]
            GABA_B:
              weight: [0.1, 1.0]
        MOPP:
          apical:
            GABA_A:
              weight: [0.1, 1.0]
        IS:
          !!python/tuple [apical, basal]:
            GABA_A:
              weight: [0.1, 1.0]
      Weight inh:
        BC:
          !!python/tuple [basal, soma]:
            GABA_A:
              weight: [0.1, 1.0]
        HCC:
          apical:
            GABA_A:
              weight: [0.1, 1.0]
        HC:
          apical:
            GABA_A:
              weight: [0.1, 1.0]
        NGFC:
          apical:
            GABA_A:
              weight: [0.1, 1.0]
            GABA_B:
              weight: [0.1, 1.0]
        MOPP:
          apical:
            GABA_A:
              weight: [0.1, 1.0]
        IS:
          !!python/tuple [apical, basal]:
            GABA_A:
              weight: [0.1, 1.0]
      Weight exc inh microcircuit:
        !!python/tuple [GC, MC, ConMC, CA3c, MPP, LPP]:
          !!python/tuple [soma, basal, apical]:
            AMPA:
              weight: [0.005, 10.0]
        !!python/tuple [BC, HCC, HC, NGFC, MOPP, IS]:
          !!python/tuple [apical, basal, soma]:
            GABA_A:
<<<<<<< HEAD
              weight: [0.1, 2.0]
        NGFC:
          apical:
            GABA_B:
              weight: [0.1, 2.0]
=======
              weight: [0.005, 10.0]
        NGFC:
          apical:
            GABA_B:
              weight: [0.005, 10.0]
>>>>>>> 13638dcb
      Weight inh microcircuit:
        !!python/tuple [BC, HCC, HC, NGFC, MOPP, IS]:
          !!python/tuple [apical, basal, soma]:
            GABA_A:
              weight: [0.005, 10.0]
        NGFC:
          apical:
            GABA_B:
              weight: [0.005, 10.0]
  HC:
    Targets:
      firing rate: 14.0
      fraction active: 0.9
    Parameter ranges:
      Weight all:
        GC:
          !!python/tuple [apical, soma]:
            AMPA:
              weight: [0.1, 1.0]
        CA3c:
          !!python/tuple [apical, soma]:
            AMPA:
              weight: [0.1, 1.0]
        MC:
          !!python/tuple [apical, soma]:
            AMPA:
              weight: [0.1, 1.0]
        HC:
          apical:
            GABA_A:
              weight: [0.01, 0.1]
        IS:
          !!python/tuple [apical, soma]:
            GABA_A:
              weight: [0.01, 0.1]
      Weight inh:
        HC:
          apical:
            GABA_A:
              weight: [0.01, 0.1]
        IS:
          !!python/tuple [apical, soma]:
            GABA_A:
              weight: [0.01, 0.1]
      Weight exc inh microcircuit:
        !!python/tuple [GC, MC, CA3c]:
          !!python/tuple [soma, apical]:
            AMPA:
              weight: [0.005, 10.0]
        !!python/tuple [HC, IS]:
          !!python/tuple [apical, soma]:
            GABA_A:
<<<<<<< HEAD
              weight: [0.1, 2.0]
=======
              weight: [0.005, 10.0]
>>>>>>> 13638dcb
      Weight inh microcircuit:
        !!python/tuple [HC, IS]:
          !!python/tuple [apical, soma]:
            GABA_A:
<<<<<<< HEAD
              weight: [0.1, 2.0]
=======
              weight: [0.005, 10.0]
>>>>>>> 13638dcb
  HCC:
    Targets:
      firing rate: 6.0
      fraction active: 0.9
    Parameter ranges:
      Weight all:
        !!python/tuple [MPP, LPP]:
          apical:
            AMPA:
              weight: [0.1, 1.0]
        GC:
          !!python/tuple [apical, basal, soma]:
            AMPA:
              weight: [0.1, 1.0]
        MC:
          !!python/tuple [apical, basal, soma]:
            AMPA:
              weight: [0.1, 1.0]
        CA3c:
          !!python/tuple [apical, basal, soma]:
            AMPA:
              weight: [0.1, 1.0]
        IS:
          !!python/tuple [apical, basal, soma]:
            GABA_A:
              weight: [0.01, 1.0]
        HCC:
          !!python/tuple [apical, basal]:
            GABA_A:
              weight: [0.01, 1.0]
        NGFC:
          apical:
            GABA_A:
              weight: [0.005, 1.0]
            GABA_B:
              weight: [0.005, 1.0]
        MOPP:
          apical:
            GABA_A:
              weight: [0.01, 1.0]
      Weight inh:
        IS:
          !!python/tuple [apical, basal, soma]:
            GABA_A:
              weight: [0.005, 2.0]
        HCC:
          !!python/tuple [apical, basal]:
            GABA_A:
              weight: [0.005, 2.0]
        NGFC:
          apical:
            GABA_A:
              weight: [0.005, 2.0]
            GABA_B:
              weight: [0.005, 2.0]
        MOPP:
          apical:
            GABA_A:
              weight: [0.005, 2.0]
      Weight exc inh microcircuit:
        !!python/tuple [GC, MC, CA3c, MPP, LPP]:
          !!python/tuple [soma, basal, apical]:
            AMPA:
<<<<<<< HEAD
              weight: [0.05, 2.0]
        !!python/tuple [IS, HCC, NGFC, MOPP]:
          !!python/tuple [apical, basal, soma]:
            GABA_A:
              weight: [0.1, 2.0]
        NGFC:
          apical:
            GABA_B:
              weight: [0.1, 2.0]
=======
              weight: [0.005, 10.0]
        !!python/tuple [IS, HCC, NGFC, MOPP]:
          !!python/tuple [apical, basal, soma]:
            GABA_A:
              weight: [0.005, 10.0]
        NGFC:
          apical:
            GABA_B:
              weight: [0.005, 10.0]
>>>>>>> 13638dcb
      Weight inh microcircuit:
        !!python/tuple [IS, HCC, NGFC, MOPP]:
          !!python/tuple [apical, basal, soma]:
            GABA_A:
              weight: [0.005, 10.0]
        NGFC:
          apical:
            GABA_B:
              weight: [0.005, 10.0]
  NGFC:
    Targets:
      firing rate: 4.0
      fraction active: 0.75
    Parameter ranges:
      Weight all:
        !!python/tuple [MPP, LPP]:
          apical:
            AMPA:
              weight: [0.1, 1.0]
        HC:
          !!python/tuple [apical, basal, soma]:
            GABA_A:
              weight: [0.01, 1.0]
        MOPP:
          !!python/tuple [apical, basal, soma]:
            GABA_A:
              weight: [0.01, 1.0]
        NGFC:
          !!python/tuple [apical, basal, soma]:
            GABA_A:
              weight: [0.005, 1.0]
            GABA_B:
              weight: [0.005, 1.0]
      Weight inh:
        HC:
          !!python/tuple [apical, basal, soma]:
            GABA_A:
              weight: [0.01, 1.0]
        MOPP:
          !!python/tuple [apical, basal, soma]:
            GABA_A:
              weight: [0.01, 1.0]
        NGFC:
          !!python/tuple [apical, basal, soma]:
            GABA_A:
              weight: [0.005, 1.0]
            GABA_B:
              weight: [0.005, 1.0]
      Weight exc inh microcircuit:
        !!python/tuple [MPP, LPP]:
          !!python/tuple [soma, basal, apical]:
            AMPA:
              weight: [1.0, 4.0]
        !!python/tuple [HC, NGFC, MOPP]:
          !!python/tuple [apical, basal, soma]:
            GABA_A:
<<<<<<< HEAD
              weight: [0.1, 2.0]
        NGFC:
          !!python/tuple [apical, basal, soma]:
            GABA_B:
              weight: [0.1, 2.0]
=======
              weight: [0.005, 10.0]
        NGFC:
          !!python/tuple [apical, basal, soma]:
            GABA_B:
              weight: [0.005, 10.0]
>>>>>>> 13638dcb
      Weight inh microcircuit:
        !!python/tuple [HC, NGFC, MOPP]:
          !!python/tuple [apical, basal, soma]:
            GABA_A:
              weight: [0.005, 10.0]
        NGFC:
          !!python/tuple [apical, basal, soma]:
            GABA_B:
              weight: [0.005, 10.0]
  MOPP:
    Targets:
      firing rate: 4.0
      fraction active: 0.75
    Parameter ranges:
      Weight all:
        !!python/tuple [MPP, LPP]:
          apical:
            AMPA:
              weight: [0.1, 1.0]
        MC:
          !!python/tuple [basal, soma]:
            AMPA:
              weight: [0.1, 1.0]
        HC:
          !!python/tuple [apical, basal]:
            GABA_A:
              weight: [0.01, 0.1]
        HCC:
          !!python/tuple [apical, basal]:
            GABA_A:
              weight: [0.01, 0.1]
        MOPP:
          !!python/tuple [apical]:
            GABA_A:
              weight: [0.01, 0.1]
        NGFC:
          !!python/tuple [apical]:
            GABA_A:
              weight: [0.005, 0.1]
            GABA_B:
              weight: [0.005, 0.1]
      Weight inh:
        HC:
          !!python/tuple [apical, basal]:
            GABA_A:
              weight: [0.01, 0.1]
        HCC:
          !!python/tuple [apical, basal]:
            GABA_A:
              weight: [0.01, 0.1]
        MOPP:
          !!python/tuple [apical]:
            GABA_A:
              weight: [0.01, 0.1]
        NGFC:
          !!python/tuple [apical]:
            GABA_A:
              weight: [0.005, 0.1]
            GABA_B:
              weight: [0.005, 0.1]
      Weight exc inh microcircuit:
        !!python/tuple [MPP, LPP, MC]:
          !!python/tuple [soma, basal, apical]:
            AMPA:
              weight: [1.0, 4.0]
        !!python/tuple [HC, HCC, MOPP, NGFC]:
          !!python/tuple [apical, basal, soma]:
            GABA_A:
<<<<<<< HEAD
              weight: [0.1, 2.0]
        NGFC:
          !!python/tuple [apical]:
            GABA_B:
              weight: [0.1, 2.0]
=======
              weight: [0.005, 10.0]
        NGFC:
          !!python/tuple [apical]:
            GABA_B:
              weight: [0.005, 10.0]
>>>>>>> 13638dcb
      Weight inh microcircuit:
        !!python/tuple [HC, HCC, MOPP, NGFC]:
          !!python/tuple [apical, basal, soma]:
            GABA_A:
              weight: [0.005, 10.0]
        NGFC:
          !!python/tuple [apical]:
            GABA_B:
              weight: [0.005, 10.0]
  IS:
    Targets:
      firing rate: 2.0
      fraction active: 0.6
    Parameter ranges:
      Weight all:
        GC:
          !!python/tuple [apical, basal, soma]:
            AMPA:
              weight: [0.1, 4.0]
        IS:
          !!python/tuple [apical, basal, soma]:
            GABA_A:
              weight: [0.01, 0.1]
      Weight inh:
        IS:
          !!python/tuple [apical, basal, soma]:
            GABA_A:
              weight: [0.01, 0.1]
      Weight exc inh microcircuit:
        GC:
          !!python/tuple [soma, basal, apical]:
            AMPA:
              weight: [0.005, 10.0]
        IS:
          !!python/tuple [apical, basal, soma]:
            GABA_A:
<<<<<<< HEAD
              weight: [0.1, 2.0]
=======
              weight: [0.005, 10.0]
>>>>>>> 13638dcb
      Weight inh microcircuit:
        IS:
          !!python/tuple [apical, basal, soma]:
            GABA_A:
              weight: [0.005, 10.0]

<|MERGE_RESOLUTION|>--- conflicted
+++ resolved
@@ -435,28 +435,16 @@
         NGFC:
           apical:
             GABA_B:
-<<<<<<< HEAD
-              weight: [0.1, 2.0]
-=======
-              weight: [0.005, 10.0]
->>>>>>> 13638dcb
+              weight: [0.1, 2.0]
       Weight inh microcircuit:
         !!python/tuple [HCC, HC, NGFC, MOPP, IS]:
           !!python/tuple [apical, basal, soma]:
             GABA_A:
-<<<<<<< HEAD
-              weight: [0.1, 2.0]
-        NGFC:
-          apical:
-            GABA_B:
-              weight: [0.1, 2.0]
-=======
-              weight: [0.005, 10.0]
-        NGFC:
-          apical:
-            GABA_B:
-              weight: [0.005, 10.0]
->>>>>>> 13638dcb
+              weight: [0.1, 2.0]
+        NGFC:
+          apical:
+            GABA_B:
+              weight: [0.1, 2.0]
   BC:
     Targets:
       firing rate: 21.0
@@ -540,19 +528,11 @@
         !!python/tuple [BC, HCC, HC, NGFC, MOPP, IS]:
           !!python/tuple [apical, basal, soma]:
             GABA_A:
-<<<<<<< HEAD
-              weight: [0.1, 2.0]
-        NGFC:
-          apical:
-            GABA_B:
-              weight: [0.1, 2.0]
-=======
-              weight: [0.005, 10.0]
-        NGFC:
-          apical:
-            GABA_B:
-              weight: [0.005, 10.0]
->>>>>>> 13638dcb
+              weight: [0.1, 2.0]
+        NGFC:
+          apical:
+            GABA_B:
+              weight: [0.1, 2.0]
       Weight inh microcircuit:
         !!python/tuple [BC, HCC, HC, NGFC, MOPP, IS]:
           !!python/tuple [apical, basal, soma]:
@@ -605,20 +585,12 @@
         !!python/tuple [HC, IS]:
           !!python/tuple [apical, soma]:
             GABA_A:
-<<<<<<< HEAD
-              weight: [0.1, 2.0]
-=======
-              weight: [0.005, 10.0]
->>>>>>> 13638dcb
+              weight: [0.1, 2.0]
       Weight inh microcircuit:
         !!python/tuple [HC, IS]:
           !!python/tuple [apical, soma]:
             GABA_A:
-<<<<<<< HEAD
-              weight: [0.1, 2.0]
-=======
-              weight: [0.005, 10.0]
->>>>>>> 13638dcb
+              weight: [0.1, 2.0]
   HCC:
     Targets:
       firing rate: 6.0
@@ -682,7 +654,6 @@
         !!python/tuple [GC, MC, CA3c, MPP, LPP]:
           !!python/tuple [soma, basal, apical]:
             AMPA:
-<<<<<<< HEAD
               weight: [0.05, 2.0]
         !!python/tuple [IS, HCC, NGFC, MOPP]:
           !!python/tuple [apical, basal, soma]:
@@ -692,17 +663,6 @@
           apical:
             GABA_B:
               weight: [0.1, 2.0]
-=======
-              weight: [0.005, 10.0]
-        !!python/tuple [IS, HCC, NGFC, MOPP]:
-          !!python/tuple [apical, basal, soma]:
-            GABA_A:
-              weight: [0.005, 10.0]
-        NGFC:
-          apical:
-            GABA_B:
-              weight: [0.005, 10.0]
->>>>>>> 13638dcb
       Weight inh microcircuit:
         !!python/tuple [IS, HCC, NGFC, MOPP]:
           !!python/tuple [apical, basal, soma]:
@@ -759,19 +719,11 @@
         !!python/tuple [HC, NGFC, MOPP]:
           !!python/tuple [apical, basal, soma]:
             GABA_A:
-<<<<<<< HEAD
-              weight: [0.1, 2.0]
-        NGFC:
-          !!python/tuple [apical, basal, soma]:
-            GABA_B:
-              weight: [0.1, 2.0]
-=======
-              weight: [0.005, 10.0]
-        NGFC:
-          !!python/tuple [apical, basal, soma]:
-            GABA_B:
-              weight: [0.005, 10.0]
->>>>>>> 13638dcb
+              weight: [0.1, 2.0]
+        NGFC:
+          !!python/tuple [apical, basal, soma]:
+            GABA_B:
+              weight: [0.1, 2.0]
       Weight inh microcircuit:
         !!python/tuple [HC, NGFC, MOPP]:
           !!python/tuple [apical, basal, soma]:
@@ -840,19 +792,11 @@
         !!python/tuple [HC, HCC, MOPP, NGFC]:
           !!python/tuple [apical, basal, soma]:
             GABA_A:
-<<<<<<< HEAD
               weight: [0.1, 2.0]
         NGFC:
           !!python/tuple [apical]:
             GABA_B:
               weight: [0.1, 2.0]
-=======
-              weight: [0.005, 10.0]
-        NGFC:
-          !!python/tuple [apical]:
-            GABA_B:
-              weight: [0.005, 10.0]
->>>>>>> 13638dcb
       Weight inh microcircuit:
         !!python/tuple [HC, HCC, MOPP, NGFC]:
           !!python/tuple [apical, basal, soma]:
@@ -889,11 +833,7 @@
         IS:
           !!python/tuple [apical, basal, soma]:
             GABA_A:
-<<<<<<< HEAD
-              weight: [0.1, 2.0]
-=======
-              weight: [0.005, 10.0]
->>>>>>> 13638dcb
+              weight: [0.1, 2.0]
       Weight inh microcircuit:
         IS:
           !!python/tuple [apical, basal, soma]:
