--- conflicted
+++ resolved
@@ -227,7 +227,6 @@
         AAC:
           ais:
             GABA_A:
-<<<<<<< HEAD
               weight: [0.1, 2.0]
         !!python/tuple [BC, HC, HCC, NGFC, MOPP]:
           !!python/tuple [soma, apical]:
@@ -237,25 +236,6 @@
           apical:
             GABA_B:
               weight: [0.1, 1.0]
-=======
-              weight: [0.001, 3.0]
-        BC:
-          !!python/tuple [soma, apical]:
-            GABA_A:
-              weight: [0.001, 2.0]
-        !!python/tuple [HC, HCC]:
-          apical:
-            GABA_A:
-              weight: [0.001, 2.0]
-        !!python/tuple [NGFC, MOPP]:
-          apical:
-            GABA_A:
-              weight: [0.01, 2.0]
-        NGFC:
-          apical:
-            GABA_B:
-              weight: [0.001, 2.0]
->>>>>>> 5951521e
       Weight all:
         !!python/tuple [MPP, LPP]:
           apical:
@@ -382,14 +362,6 @@
             GABA_A:
               weight: [0.01, 1.0]
       Weight exc inh microcircuit:
-<<<<<<< HEAD
-=======
-        !!python/tuple [GC, MC]:
-          apical:
-            AMPA:
-              weight: 
-                a: [0.5, 2.0]
->>>>>>> 5951521e
         CA3c:
           apical:
             AMPA:
@@ -398,7 +370,6 @@
         AAC:
           ais:
             GABA_A:
-<<<<<<< HEAD
               weight: [0.1, 2.0]
         HC:
           apical:
@@ -412,13 +383,6 @@
           !!python/tuple [apical, soma]:
             GABA_A:
               weight: [0.1, 1.0]
-=======
-              weight: [0.05, 1.0]
-        !!python/tuple [BC, HC, HCC]:
-          !!python/tuple [soma, apical]:
-            GABA_A:
-              weight: [0.05, 1.0]
->>>>>>> 5951521e
       Weight inh microcircuit:
         AAC:
           ais:
@@ -456,14 +420,6 @@
             GABA_A:
               weight: [0.1, 2.0]
       Weight exc inh selectivity:
-<<<<<<< HEAD
-=======
-        !!python/tuple [GC, MC]:
-          apical:
-            AMPA:
-              weight: 
-                a: [0.5, 2.0]
->>>>>>> 5951521e
         CA3c:
           apical:
             AMPA:
@@ -473,19 +429,11 @@
         AAC:
           ais:
             GABA_A:
-<<<<<<< HEAD
               weight: [0.1, 2.0]
         !!python/tuple [HC, HCC, BC]:
           !!python/tuple [apical, soma]:
             GABA_A:
               weight: [0.1, 2.0]
-=======
-              weight: [0.05, 1.0]
-        !!python/tuple [BC, HC, HCC]:
-          !!python/tuple [apical, soma]:
-            GABA_A:
-              weight: [0.05, 1.0]
->>>>>>> 5951521e
     Targets:
       state:
         v:
@@ -1205,11 +1153,7 @@
         !!python/tuple [HC, NGFC, MOPP]:
           !!python/tuple [apical, basal, soma]:
             GABA_A:
-<<<<<<< HEAD
               weight: [0.05, 0.6]
-=======
-              weight: [0.05, 0.33]
->>>>>>> 5951521e
         NGFC:
           !!python/tuple [apical, basal, soma]:
             GABA_B:
@@ -1344,11 +1288,7 @@
         !!python/tuple [HC, HCC, MOPP, NGFC]:
           !!python/tuple [apical, basal, soma]:
             GABA_A:
-<<<<<<< HEAD
               weight: [0.05, 0.6]
-=======
-              weight: [0.05, 0.33]
->>>>>>> 5951521e
         NGFC:
           apical:
             GABA_B:
