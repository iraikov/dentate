Template Parameter Rules:
  StimCell:
    - rate
Weight Generator:
  MC:
    GC:
      class: Log-Normal
      name: AMPA
      params:
        mu: 0.
        sigma: 1.0
        clip: [0.0, 3.0]
    MC:
      class: Sparse
      name: AMPA
      params:
        fraction: 0.5
  GC:
    MPP:
      class: Log-Normal
      name: AMPA
      params:
        mu: 0.
        sigma: 1.0
        clip: [0.0, 3.0]
    LPP:
      class: Log-Normal
      name: AMPA
      params:
        mu: 0.
        sigma: 1.0
        clip: [0.0, 3.0]
Synaptic Optimization:
  GC:
    Parameter ranges:
      Weight all grp ext 1:
        !!python/tuple [MPP, LPP]:
          apical:
            AMPA:
              weight:
                a: [0.1, 10.0]
                b: [0.1, 2.0]
        MC:
          apical:
            AMPA:
              weight: [0.1, 5.0]
        BC:
          apical:
            GABA_A:
              weight: [0.01, 2.0]
          soma:
            GABA_A:
              weight: [0.01, 2.0]
        AAC:
          ais:
            GABA_A:
              weight: [0.01, 2.0]
        HC:
          apical:
            GABA_A:
              weight: [0.01, 2.0]
        HCC:
          apical:
            GABA_A:
              weight: [0.01, 2.0]
        NGFC:
          apical:
            GABA_A:
              weight: [0.01, 2.0]
            GABA_B:
              weight: [0.01, 2.0]
        MOPP:
          apical:
            GABA_A:
              weight: [0.01, 2.0]
      Weight all grp ext 2:
        !!python/tuple [MPP, LPP]:
          apical:
            AMPA:
              weight:
                a: [0.1, 10.0]
                b: [0.1, 2.0]
        MC:
          apical:
            AMPA:
              weight: [0.1, 5.0]
        BC:
          apical:
            GABA_A:
              weight: [0.01, 2.0]
          soma:
            GABA_A:
              weight: [0.01, 2.0]
        AAC:
          ais:
            GABA_A:
              weight: [0.01, 2.0]
        !!python/tuple [HC, HCC]:
          apical:
            GABA_A:
              weight: [0.01, 2.0]
        !!python/tuple [NGFC, MOPP]:
          apical:
            GABA_A:
              weight: [0.01, 2.0]
            GABA_B:
              weight: [0.01, 2.0]
      Weight all grp:
        !!python/tuple [MPP, LPP]:
          apical:
            AMPA:
              weight:
                a: [1.0, 5.0]
        MC:
          apical:
            AMPA:
              weight: [1.0, 2.0]
        BC:
          apical:
            GABA_A:
              weight: [0.01, 1.0]
          soma:
            GABA_A:
              weight: [0.01, 1.0]
        AAC:
          ais:
            GABA_A:
              weight: [0.01, 1.0]
        !!python/tuple [HC, HCC]:
          apical:
            GABA_A:
              weight: [0.01, 1.0]
        !!python/tuple [NGFC, MOPP]:
          apical:
            GABA_A:
              weight: [0.01, 1.0]
            GABA_B:
              weight: [0.01, 1.0]
      Weight no MC grp:
        !!python/tuple [MPP, LPP]:
          apical:
            AMPA:
              weight:
                a: [1.0, 100.0]
        BC:
          apical:
            GABA_A:
              weight: [0.1, 3.0]
          soma:
            GABA_A:
              weight: [0.1, 3.0]
        AAC:
          ais:
            GABA_A:
              weight: [0.1, 3.0]
        !!python/tuple [HC, HCC]:
          apical:
            GABA_A:
              weight: [0.1, 3.0]
        !!python/tuple [NGFC, MOPP]:
          apical:
            GABA_A:
              weight: [0.1, 3.0]
            GABA_B:
              weight: [0.1, 3.0]
      Weight no MC:
        !!python/tuple [MPP, LPP]:
          apical:
            AMPA:
              weight:
<<<<<<< HEAD
                a: [1.0, 150.0]
        BC:
          apical:
            GABA_A:
              weight: [0.1, 4.0]
          soma:
            GABA_A:
              weight: [0.1, 4.0]
        AAC:
          ais:
            GABA_A:
              weight: [0.1, 4.0]
        HC:
          apical:
            GABA_A:
              weight: [0.1, 4.0]
        HCC:
          apical:
            GABA_A:
              weight: [0.1, 4.0]
        NGFC:
          apical:
            GABA_A:
              weight: [0.1, 4.0]
            GABA_B:
              weight: [0.1, 4.0]
        MOPP:  
          apical:
            GABA_A:
              weight: [0.1, 4.0]
=======
                a: [1.0, 10.0]
        BC:
          apical:
            GABA_A:
              weight: [0.001, 1.0]
          soma:
            GABA_A:
              weight: [0.001, 1.0]
        AAC:
          ais:
            GABA_A:
              weight: [0.001, 1.0]
        HC:
          apical:
            GABA_A:
              weight: [0.001, 1.0]
        HCC:
          apical:
            GABA_A:
              weight: [0.001, 1.0]
        NGFC:
          apical:
            GABA_A:
              weight: [0.001, 1.0]
            GABA_B:
              weight: [0.001, 1.0]
        MOPP:  
          apical:
            GABA_A:
              weight: [0.01, 2.0]
>>>>>>> 0327ac8e
      Weight all inh soma dend:
        !!python/tuple [MPP, LPP]:
          apical:
            AMPA:
              weight:
                a: [1.0, 25.0]
        MC:
          apical:
            AMPA:
              weight: [0.1, 4.0]
        !!python/tuple [AAC, BC]:
          soma:
            GABA_A:
              weight: [0.01, 4.0]
          ais:
            GABA_A:
              weight: [0.01, 4.0]
        !!python/tuple [BC, HC, HCC, NGFC, MOPP]:
          apical:
            GABA_A:
              weight: [0.01, 4.0]
            GABA_B:
              weight: [0.01, 4.0]
      Weight all no MC inh soma dend:
        !!python/tuple [MPP, LPP]:
          apical:
            AMPA:
              weight:
                a: [1.0, 10.0]
        !!python/tuple [AAC, BC]:
          soma:
            GABA_A:
              weight: [0.01, 2.0]
          ais:
            GABA_A:
              weight: [0.01, 2.0]
        !!python/tuple [BC, HC, HCC, NGFC, MOPP]:
          apical:
            GABA_A:
              weight: [0.01, 2.0]
            GABA_B:
              weight: [0.01, 2.0]
      Weight inhibitory grp:
        BC:
          apical:
            GABA_A:
              weight: [0.01, 1.0]
          soma:
            GABA_A:
              weight: [0.01, 1.0]
        AAC:
          ais:
            GABA_A:
              weight: [0.01, 1.0]
        !!python/tuple [HC, HCC]:
          apical:
            GABA_A:
              weight: [0.01, 1.0]
        !!python/tuple [NGFC, MOPP]:
          apical:
            GABA_A:
              weight: [0.01, 1.0]
            GABA_B:
              weight: [0.001, 1.0]
      Weight excitatory:
        MPP:
          apical:
            AMPA:
              weight:
                a: [1.0, 5.0]
                b: [0.1, 2.0]
        LPP:
          apical:
            AMPA:
              weight:
                a: [0.1, 5.0]
                b: [0.1, 2.0]
        MC:
          apical:
            AMPA:
              weight: [0.1, 2.0]
      Weight excitatory grp:
        !!python/tuple [MPP, LPP]:
          apical:
            AMPA:
              weight:
                a: [1.0, 5.0]
                b: [0.1, 2.0]
        MC:
          apical:
            AMPA:
              weight: [0.1, 2.0]
      Weight all:
        !!python/tuple [MPP, LPP]:
          apical:
            AMPA:
              weight:
                a: [1.0, 5.0]
                b: [0.1, 2.0]
        MC:
          apical:
            AMPA:
              weight: [0.1, 2.0]
        BC:
          apical:
            GABA_A:
              weight: [0.01, 1.0]
          soma:
            GABA_A:
              weight: [0.01, 1.0]
        AAC:
          ais:
            GABA_A:
              weight: [0.01, 1.0]
        HCC:
          apical:
            GABA_A:
              weight: [0.01, 1.0]
        HC:
          apical:
            GABA_A:
              weight: [0.01, 1.0]
        NGFC:
          apical:
            GABA_A:
              weight: [0.01, 1.0]
            GABA_B:
              weight: [0.01, 1.0]
        MOPP:
          apical:
            GABA_A:
              weight: [0.01, 1.0]
    Targets:
      state:
        v:
          mean: -68.0
      firing rate: 1.0
      baseline firing rate: 0.1
      fraction active: 0.01
  MC:
    Parameter ranges:
      Weight no GC MC:
        CA3c:
          apical:
            AMPA:
              weight:
                a: [0.1, 10.0]
        BC:
          apical:
            GABA_A:
              weight: [0.001, 1.0]
          soma:
            GABA_A:
              weight: [0.001, 1.0]
        AAC:
          ais:
            GABA_A:
              weight: [0.001, 1.0]
        HC:
          apical:
            GABA_A:
              weight: [0.001, 1.0]
        HCC:
          apical:
            GABA_A:
              weight: [0.001, 1.0]
    Targets:
      state:
        v:
          mean: -68.0
      firing rate: 1.5
      baseline firing rate: 1.0
      fraction active: 0.3
  BC:
    Targets:
      firing rate: 21.0
  HCC:
    Targets:
      firing rate: 10.0<|MERGE_RESOLUTION|>--- conflicted
+++ resolved
@@ -168,69 +168,36 @@
           apical:
             AMPA:
               weight:
-<<<<<<< HEAD
-                a: [1.0, 150.0]
-        BC:
-          apical:
-            GABA_A:
-              weight: [0.1, 4.0]
-          soma:
-            GABA_A:
-              weight: [0.1, 4.0]
-        AAC:
-          ais:
-            GABA_A:
-              weight: [0.1, 4.0]
+                a: [1.0, 10.0]
+        BC:
+          apical:
+            GABA_A:
+              weight: [0.001, 1.0]
+          soma:
+            GABA_A:
+              weight: [0.001, 1.0]
+        AAC:
+          ais:
+            GABA_A:
+              weight: [0.001, 1.0]
         HC:
           apical:
             GABA_A:
-              weight: [0.1, 4.0]
+              weight: [0.001, 1.0]
         HCC:
           apical:
             GABA_A:
-              weight: [0.1, 4.0]
+              weight: [0.001, 1.0]
         NGFC:
           apical:
             GABA_A:
-              weight: [0.1, 4.0]
-            GABA_B:
-              weight: [0.1, 4.0]
+              weight: [0.001, 1.0]
+            GABA_B:
+              weight: [0.001, 1.0]
         MOPP:  
           apical:
             GABA_A:
-              weight: [0.1, 4.0]
-=======
-                a: [1.0, 10.0]
-        BC:
-          apical:
-            GABA_A:
-              weight: [0.001, 1.0]
-          soma:
-            GABA_A:
-              weight: [0.001, 1.0]
-        AAC:
-          ais:
-            GABA_A:
-              weight: [0.001, 1.0]
-        HC:
-          apical:
-            GABA_A:
-              weight: [0.001, 1.0]
-        HCC:
-          apical:
-            GABA_A:
-              weight: [0.001, 1.0]
-        NGFC:
-          apical:
-            GABA_A:
-              weight: [0.001, 1.0]
-            GABA_B:
-              weight: [0.001, 1.0]
-        MOPP:  
-          apical:
-            GABA_A:
-              weight: [0.01, 2.0]
->>>>>>> 0327ac8e
+              weight: [0.01, 2.0]
       Weight all inh soma dend:
         !!python/tuple [MPP, LPP]:
           apical:
