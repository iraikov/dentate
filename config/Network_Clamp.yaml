--- conflicted
+++ resolved
@@ -399,11 +399,7 @@
         AAC:
           ais:
             GABA_A:
-<<<<<<< HEAD
-              weight: [0.5, 2.0]
-=======
               weight: [0.5, 3.0]
->>>>>>> 51af4830
         !!python/tuple [BC, HC]:
           !!python/tuple [apical, soma]:
             GABA_A:
@@ -717,21 +713,10 @@
               weight: [0.1, 2.0]
         !!python/tuple [HCC, NGFC, MOPP]:
           apical:
-<<<<<<< HEAD
             GABA_A:
               weight: [0.1, 2.0]
         !!python/tuple [BC, HC]:
           !!python/tuple [apical, basal, soma]:
-=======
-            GABA_A:
-              weight: [0.1, 2.0]
-        BC:
-          !!python/tuple [apical, basal, soma]:
-            GABA_A:
-              weight: [0.1, 2.0]
-        HC:
-          apical:
->>>>>>> 51af4830
             GABA_A:
               weight: [0.1, 2.0]
         NGFC:
@@ -1007,17 +992,10 @@
             AMPA:
               weight: [0.1, 2.0]
         BC:
-<<<<<<< HEAD
           !!python/tuple [apical, basal, soma]:
             GABA_A:
               weight: [0.1, 2.0]
         !!python/tuple [IS, HCC, NGFC, MOPP]:
-=======
-          !!python/tuple [apical, basal]:
-            GABA_A:
-              weight: [0.1, 2.0]
-        !!python/tuple [HCC, NGFC, MOPP, IS]:
->>>>>>> 51af4830
           !!python/tuple [apical, basal]:
             GABA_A:
               weight: [0.1, 2.0]
