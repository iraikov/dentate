--- conflicted
+++ resolved
@@ -4,12 +4,9 @@
 - GC firing rate
 - GC fraction active
 - MC target rate dist residual
-<<<<<<< HEAD
 - MC firing rate
 - MC fraction active
-=======
 - AAC firing rate
->>>>>>> 41621a66
 - BC firing rate
 - HC firing rate
 - HCC firing rate
