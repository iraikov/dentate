--- conflicted
+++ resolved
@@ -272,12 +272,8 @@
           GABA_A:
             dur_onset: 0.6
             tau_offset: 
-<<<<<<< HEAD
-              dd expr: 2.55*x + 1.0
-=======
-              expr: 1.55*x + 1.0
+              expr: 2.55*x + 1.0
               parameter: delay
->>>>>>> 33873fae
             e: -75
             g_unit: 
               expr: 0.0003 * exp(-1.25 * x)
@@ -287,12 +283,8 @@
           GABA_A:
             dur_onset: 0.6
             tau_offset: 
-<<<<<<< HEAD
-              dd expr: 2.55*x + 1.0
-=======
-              expr: 1.55*x + 1.0
+              expr: 2.55*x + 1.0
               parameter: delay
->>>>>>> 33873fae
             e: -75
             g_unit: 
               expr: 0.0012 * exp(-1.25 * x)
