--- conflicted
+++ resolved
@@ -263,11 +263,7 @@
           tau_offset: 3.6
           e: 0
           sat: 0.9
-<<<<<<< HEAD
-          g_unit: 0.004
-=======
           g_unit: 0.005
->>>>>>> b2f5a647
           weight: 1.0
     HC:   
       type: inhibitory
