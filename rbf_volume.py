"""Implements a parametric volume as a 3-tuple of RBF instances, one each for u, v and l.
Based on code from bspline_surface.py
"""

import math
import numpy as np
from collections import namedtuple
import rbf
from rbf.interpolate import RBFInterpolant
import rbf.basis

def euclidean_distance(a, b):
    """Row-wise euclidean distance.
    a, b are row vectors of points.
    """
    return np.sqrt(np.sum((a-b)**2,axis=1))


def rotate3d(axis, theta):
    """
    Return the rotation matrix associated with counterclockwise rotation about
    the given axis by theta radians.
    """
    axis = np.asarray(axis)
    axis = axis/math.sqrt(np.dot(axis, axis))
    a = math.cos(theta/2.0)
    b, c, d = -axis*math.sin(theta/2.0)
    aa, bb, cc, dd = a*a, b*b, c*c, d*d
    bc, ad, ac, ab, bd, cd = b*c, a*d, a*c, a*b, b*d, c*d
    return np.array([[aa+bb-cc-dd, 2*(bc+ad), 2*(bd-ac)],
                     [2*(bc-ad), aa+cc-bb-dd, 2*(cd+ab)],
                     [2*(bd+ac), 2*(cd-ab), aa+dd-bb-cc]])


def cartesian_product(arrays, out=None):
    """
    Generate a cartesian product of input arrays.

    Parameters
    ----------
    arrays : list of array-like
        1-D arrays to form the cartesian product of.
    out : ndarray
        Array to place the cartesian product in.

    Returns
    -------
    out : ndarray
        2-D array of shape (M, len(arrays)) containing cartesian products
        formed of input arrays.

    Examples
    --------
    >>> cartesian(([1, 2, 3], [4, 5], [6, 7]))
    array([[1, 4, 6],
           [1, 4, 7],
           [1, 5, 6],
           [1, 5, 7],
           [2, 4, 6],
           [2, 4, 7],
           [2, 5, 6],
           [2, 5, 7],
           [3, 4, 6],
           [3, 4, 7],
           [3, 5, 6],
           [3, 5, 7]])

    """

    arrays = [np.asarray(x) for x in arrays]
    dtype = arrays[0].dtype

    n = np.prod([x.size for x in arrays])
    if out is None:
        out = np.zeros([n, len(arrays)], dtype=dtype)

    m = n / arrays[0].size
    out[:,0] = np.repeat(arrays[0], m)
    if arrays[1:]:
        cartesian_product(arrays[1:], out=out[0:m,1:])
        for j in xrange(1, arrays[0].size):
            out[j*m:(j+1)*m,1:] = out[0:m,1:]
    return out


class RBFVolume(object):
    def __init__(self, u, v, l, xyz, order=1, basis=rbf.basis.phs2):
        """Parametric (u,v,l) 3D volume approximation.

        Parameters
        ----------
        u, v, l : array_like
            1-D arrays of coordinates.
        xyz : array_like
            3-D array of (x, y, z) data with shape (3, u.size, v.size).
        order : int, optional
            Order of interpolation. Default is 1.
        basis: RBF basis function
        """

        self._create_vol(u, v, l, xyz, order=order, basis=basis)

        self.u  = u
        self.v  = v
        self.l  = l
        self.order = order

        self.tri = None
        self.facets = None
        self.facet_counts = None
        
    def __call__(self, *args, **kwargs):
        """Convenience to allow evaluation of a RBFVolume
        instance via `foo(0, 0, 0)` instead of `foo.ev(0, 0, 0)`.
        """
        return self.ev(*args, **kwargs)

    def _create_vol(self, obs_u, obs_v, obs_l, xyz, **kwargs):

        # Create volume definitions
        u, v, l = np.meshgrid(obs_u, obs_v, obs_l, indexing='ij')
        uvl_obs = np.array([u.ravel(),v.ravel(),l.ravel()]).T

        xvol = RBFInterpolant(uvl_obs,xyz[:,0],**kwargs)
        yvol = RBFInterpolant(uvl_obs,xyz[:,1],**kwargs)
        zvol = RBFInterpolant(uvl_obs,xyz[:,2],**kwargs)

        uvol = RBFInterpolant(xyz,uvl_obs[:,0],**kwargs)
        vvol = RBFInterpolant(xyz,uvl_obs[:,1],**kwargs)
        lvol = RBFInterpolant(xyz,uvl_obs[:,2],**kwargs)

        self._xvol = xvol
        self._yvol = yvol
        self._zvol = zvol
        self._uvol = uvol
        self._vvol = vvol
        self._lvol = lvol


  
    def _resample_distance_strategy(self):
        from scipy.spatial import cKDTree

        u, v, l = self.u, self.v, self.l
        um, vm, lm = np.meshgrid(u,v,l,indexing='ij')
        uvl = np.array([um.ravel(), vm.ravel(), lm.ravel()]).T
        x, y, z = self._xvol(uvl), self._yvol(uvl), self._zvol(uvl)
        xyz = np.asarray([x,y,z],dtype='float32').T
        tree = cKDTree(xyz)

        distance_dictionary = {}
        distances = []
        N = xyz.shape[0]
        min_distance, min_index = 1.0e9, -1
        for n in range(N):
            d, i = tree.query(xyz[n],k=2)
            d, i = d[-1], i[-1]
            distance_dictionary[tuple(xyz[n])] = [d,n,i]
            distances.append(d)
            if d < min_distance:
                min_distance, min_index = d, (n,i)

        f = open('distances_curv.txt','w')
        for distance in distances:
            f.write(str(distance) + '\n')
        f.close() 

        f = open('add_points.txt','w')
        for n in range(N):
            ndistance, self_index, neighbor_index = distance_dictionary[tuple(xyz[n])]
            nearest_neighbor = xyz[neighbor_index]
            rel = np.abs(ndistance - min_distance) / min_distance
            points_to_add = 2 ** (rel + 2)
            distance_dictionary[tuple(xyz[n])].append(points_to_add)
            f.write(str(int(points_to_add)) + '\n')
        f.close()

        def sample_from_sphere(R,xyz):
           phi = np.random.uniform(0, 2.*np.pi)
           costheta = np.random.uniform(-1,1)
           u = np.random.uniform(0,1)
           theta = np.arccos(costheta)
           r = sphere_radius * (u ** (1. / 3.))
           xnew, ynew, znew = xyz[0] + r * np.sin(theta) * np.cos(phi), xyz[1] + r * np.sin(theta) * np.sin(phi), xyz[2] + r * np.cos(theta)
 
           xyz_new = np.asarray([xnew, ynew, znew], dtype='float32').reshape(1,3)
           u, v, l = self._uvol(xyz_new), self._vvol(xyz_new), self._lvol(xyz_new)
           u, v, l = u[0], v[0], l[0]
           if (u < np.min(self.u) or u > np.max(self.u)):
               return None, None
           if (v < np.min(self.v) or v > np.max(self.v)):
               return None, None
           if (l < np.min(self.l) or l > np.max(self.l)):
               return None, None
           return xyz_new, np.array([u,v,l],dtype='float32').reshape(1,3)

        for xyz_key in distance_dictionary.keys():
            ndistance, _, _, points_to_add = distance_dictionary[xyz_key]
            
            sphere_centroid, sphere_radius = xyz_key, ndistance / 2.
            for i in range(int(points_to_add)):
                xyz_new = None
                while xyz_new is None:
                    xyz_new, uvl_new = sample_from_sphere(sphere_radius, sphere_centroid)
                xyz = np.concatenate((xyz, xyz_new))
                uvl = np.concatenate((uvl, uvl_new))

        f = open('distance_curv_added.txt','w')
        tree_added = cKDTree(xyz)
        
        N2 = xyz.shape[0]
        for n in range(N2):
            d, i = tree_added.query(xyz[n],k=2)
            d, i = d[-1], i[-1] 
            f.write(str(d) + '\n')
        f.close()
        return xyz, uvl

    def _resample_uv(self, ures, vres):
        """Helper function to re-sample to u and v parameters
        at the specified resolution
        """
        u, v = self.u, self.v
        lu, lv = len(u), len(v)
        nus = np.array(list(enumerate(u))).T
        nvs = np.array(list(enumerate(v))).T
        newundxs = np.linspace(0, lu - 1, ures * lu - (ures - 1))
        newvndxs = np.linspace(0, lv - 1, vres * lv - (vres - 1))
        hru = np.interp(newundxs, *nus)
        hrv = np.interp(newvndxs, *nvs)
        return hru, hrv

    def _resample_uvl(self, ures, vres, lres):
        """Helper function to re-sample u, v and l parameters
        at the specified resolution
        """
        u, v, l = self.u, self.v, self.l
        lu, lv, ll = len(u), len(v), len(l)
        nus = np.array(list(enumerate(u))).T
        nvs = np.array(list(enumerate(v))).T
        nls = np.array(list(enumerate(l))).T
        newundxs = np.linspace(0, lu - 1, ures * lu - (ures - 1))
        newvndxs = np.linspace(0, lv - 1, vres * lv - (vres - 1))
        newlndxs = np.linspace(0, ll - 1, lres * ll - (lres - 1))
        hru = np.interp(newundxs, *nus)
        hrv = np.interp(newvndxs, *nvs)
        hrl = np.interp(newlndxs, *nls)
        return hru, hrv, hrl

    def ev(self, su, sv, sl, mesh=True, chunk_size=1000, return_coords=False):
        """Get point(s) in volume at (su, sv, sl).

        Parameters
        ----------
        u, v, l : scalar or array-like
        return_coords : boolean, return the coordinates that were evaluated

        Returns
        -------
        if option mesh is True: Returns an array of shape len(u) x len(v) x len(l) x 3
        """

        if mesh:
            U, V, L = np.meshgrid(su, sv, sl)
        else:
            U = np.asarray(su)
            V = np.asarray(sv)
            L = np.asarray(sl)
            assert(len(U) == len(V))
            assert(len(U) == len(L))


        uvl_coords = np.array([U.ravel(),V.ravel(),L.ravel()]).T

        X = self._xvol(uvl_coords, chunk_size=chunk_size)
        Y = self._yvol(uvl_coords, chunk_size=chunk_size)
        Z = self._zvol(uvl_coords, chunk_size=chunk_size)

        arr = np.array([X,Y,Z])

        if return_coords:
            return (arr.reshape(3, len(U), -1), uvl_coords)
        else:
            return arr.reshape(3, len(U), -1)

    def inverse(self, xyz):
        """Get parametric coordinates (u, v, l) that correspond to the given x, y, z.
        May return None if x, y, z are outside the interpolation domain.

        Parameters
        ----------
        xyz : array of coordinates

        Returns
        -------
        Returns an array of shape 3 x len(xyz)
        """

        U = self._uvol(xyz)
        V = self._vvol(xyz)
        L = self._lvol(xyz)

        
        arr = np.array([U,V,L])
        return arr.T

    
    def utan(self, su, sv, sl, normalize=True):

        u = np.array([su]).reshape(-1,)
        v = np.array([sv]).reshape(-1,)
        l = np.array([sl]).reshape(-1,)

        dxdu = self._xvol(u, v, l, diff=np.asarray([1,0,0]))
        dydu = self._yvol(u, v, l, diff=np.asarray([1,0,0]))
        dzdu = self._zvol(u, v, l, diff=np.asarray([1,0,0]))

        du = np.array([dxdu, dydu, dzdu]).T

        du = du.swapaxes(0, 1)

        if normalize:
            du /= np.sqrt((du**2).sum(axis=2))[:, :, np.newaxis]

        arr = du.transpose(2, 0, 1)
        return arr

    
    def vtan(self, su, sv, normalize=True):

        u = np.array([su]).reshape(-1,)
        v = np.array([sv]).reshape(-1,)
        l = np.array([sl]).reshape(-1,)
        
        dxdv = self._xvol(u, v, l, diff=np.asarray([0,1,0]))
        dydv = self._yvol(u, v, l, diff=np.asarray([0,1,0]))
        dzdv = self._zvol(u, v, l, diff=np.asarray([0,1,0]))
        dv = np.array([dxdv, dydv, dzdv]).T

        dv = dv.swapaxes(0, 1)

        if normalize:
            dv /= np.sqrt((dv**2).sum(axis=2))[:, :, np.newaxis]

        arr = dv.transpose(2, 0, 1)
        return arr

    

    def normal(self, su, sv, sl):
        """Get normal(s) at (u, v, l).

        Parameters
        ----------
        u, v, l : scalar or array-like
            u and v may be scalar or vector (see below)

        Returns
        -------
        Returns an array of shape 3 x len(u) x len(v) x len(l)
        """

        u = np.array([su]).reshape(-1,)
        v = np.array([sv]).reshape(-1,)
        l = np.array([sl]).reshape(-1,)

        dxdus = self._xvol(u, v, l, diff=np.asarray([1,0,0]))
        dydus = self._yvol(u, v, l, diff=np.asarray([1,0,0]))
        dzdus = self._zvol(u, v, l, diff=np.asarray([1,0,0]))
        dxdvs = self._xvol(u, v, l, diff=np.asarray([0,1,0]))
        dydvs = self._yvol(u, v, l, diff=np.asarray([0,1,0]))
        dzdvs = self._zvol(u, v, l, diff=np.asarray([0,1,0]))

        normals = np.cross([dxdus, dydus, dzdus],
                           [dxdvs, dydvs, dzdvs],
                           axisa=0, axisb=0)

        normals /= np.sqrt((normals**2).sum(axis=2))[:, :, np.newaxis]

        arr = normals.transpose(2, 0, 1)
        return arr

        
    def point_distance(self, su, sv, sl, axis=0, interp_chunk_size=1000, return_coords=True, mesh=True):
        """Cumulative distance along an axis between arrays of (u, v, l) coordinates.

        Parameters
        ----------
        u, v, l : array-like

        axis: axis along which the distance should be computed

        mesh: calculate distances on a meshgrid, i.e. if axis=0, compute
        u-coordinate distances for all values of v and l (default: True)

        return_coords: if True, returns the coordinates for which distances were computed (default: True)

        Returns
        -------
        If the lengths of u and v are at least 2, returns the cumulative length
        between each u,v pair.
        """
        u = np.array([su]).reshape(-1,)
        v = np.array([sv]).reshape(-1,)
        l = np.array([sl]).reshape(-1,)

        assert(len(u) > 0)
        assert(len(v) > 0)
        assert(len(l) > 0)

        if not mesh:
            assert(len(u) == len(v))
            assert(len(u) == len(l))
        
        input_axes = [u, v, l]

        c = input_axes

        ordered_axes = [ np.sort(c[i]) if i == axis else c[i] for i in xrange(0,3) ]

        aidx = list(xrange(0,3))
        aidx.remove(axis)
        
        distances = []
        coords    = []

        npts = ordered_axes[axis].shape[0]
        if npts > 1:
            if mesh:
                (eval_pts, eval_coords) = self.ev(*ordered_axes, chunk_size=interp_chunk_size, return_coords=True)
                coord_idx = np.argsort(eval_coords[:,axis])
                all_pts = (eval_pts.reshape(3, -1).T)[coord_idx,:]
                all_pts_coords = eval_coords[coord_idx,:]
                split_pts = np.split(all_pts, npts)
                split_pts_coords = np.split(all_pts_coords, npts)
                cdist = np.zeros((split_pts[0].shape[0],1))
                distances.append(cdist)
                if return_coords:
                    cind = np.lexsort(tuple([ split_pts_coords[0][i] for i in aidx ]))
                    coords.append(split_pts_coords[0][cind])
                for i in xrange(0, npts-1):
                    a = split_pts[i+1]
                    b = split_pts[i]
                    a_coords = split_pts_coords[i+1]
                    b_coords = split_pts_coords[i]
                    aind = np.lexsort(tuple([ a_coords[:,i] for i in aidx ]))
                    bind = np.lexsort(tuple([ b_coords[:,i] for i in aidx ]))
                    a_sorted = a[aind]
                    b_sorted = b[bind]
                    dist = euclidean_distance(a_sorted, b_sorted).reshape(-1,1)
                    cdist = cdist + dist
                    distances.append(cdist)
                    if return_coords:
                        coords.append(a_coords[aind])
            else:
                (eval_pts, eval_coords) = self.ev(*ordered_axes, chunk_size=interp_chunk_size, mesh=False, return_coords=True)
                coord_idx = np.argsort(eval_coords[:,axis])
                all_pts   = (eval_pts.reshape(3, -1).T)[coord_idx,:]
                a  = all_pts[1:,:]
                b  = all_pts[:-1,:]
                a_coords = eval_coords[1:,:]
                b_coords = eval_coords[:-1,:]
                aind = np.lexsort(tuple([ a_coords[:,i] for i in aidx ]))
                bind = np.lexsort(tuple([ b_coords[:,i] for i in aidx ]))
                a_sorted = a[aind]
                b_sorted = b[bind]
                dist     = euclidean_distance(a_sorted, b_sorted).reshape(-1,1)
                distances = np.cumsum(dist)
                if return_coords:
                    coords = a_coords[aind]
                        
        if return_coords:
            return distances, coords
        else:
            return distances

    def boundary_distance(self, axis, b1, b2, coords, resolution=0.01):
        """Given U,V,L coordinates returns the distances of the points
        to the U, V boundaries in the corresponding L layer.

        Parameters
        ----------
        - axis - axis along which to compute distance
        - b1, b2 - boundary values
        - coords - U,V,L coordinates
        - resolution - discretization resolution in UVL space for distance calculation

        Returns
        -------
        - dist1, dist2 - distances to the b1 and b2 boundaries
        """
        ## Distance from b1 boundary to coordinate
        d1   = np.abs(b1 - coords[axis])
        ps1  = np.linspace(b1, coords[axis], int(d1/resolution))
        if len(ps1) > 1:
            p_grid1  = [ ps1 if i == axis else coords[i] for i in xrange(0,3) ]
            p_u, p_v, p_l = np.meshgrid(*p_grid1)
            p_dist1  = self.point_distance(p_u.ravel(), p_v.ravel(), p_l.ravel(),
                                           axis=axis, mesh=False, return_coords=False)[-1]
        else:
            p_dist1 = 0.

        ## Distance from coordinate to b2 boundary
        d2  = np.abs(b2 - coords[axis])
        ps2 = np.linspace(coords[axis], b2, int(d2/resolution))
        if len(ps2) > 1:
            p_grid2  = [ ps2 if i == axis else coords[i] for i in xrange(0,3) ]
            p_u, p_v, p_l = np.meshgrid(*p_grid2)
            p_dist2  = self.point_distance(p_u.ravel(), p_v.ravel(), p_l.ravel(),
                                           axis=axis, mesh=False, return_coords=False)[-1]
        else:
            p_dist2 = 0.

        return p_dist1, p_dist2

    
    def point_position(self, su, sv, sl, resolution=0.01, return_extent=True):
        """Given U,V,L coordinates returns the positions of the points
        relative to the U, V boundaries in the corresponding L layer.

        Parameters
        ----------
        u, v, l : array-like

        Returns
        -------
        - pos - relative position along U, V axes
        - extents - maximum extents along U and V for the given L
        """
        u = np.array([su]).reshape(-1,)
        v = np.array([sv]).reshape(-1,)
        l = np.array([sl]).reshape(-1,)

        assert(len(u) == len(v))
        assert(len(u) == len(l))

        
        uvl = np.array([u.ravel(),v.ravel(),l.ravel()]).T
        npts = uvl.shape[0]

        pos = []
        extents = []
        for i in xrange(0, npts):
            u_dist1, u_dist2 = self.boundary_distance(0, self.u[0], self.u[-1], uvl[i,:], resolution=resolution)

            u_extent = u_dist1 + u_dist2
            u_pos = u_dist1 / u_extent

            v_dist1, v_dist2 = self.boundary_distance(1, self.v[0], self.v[-1], uvl[i,:], resolution=resolution)
            
            v_extent = v_dist1 + v_dist2
            v_pos = v_dist1 / v_extent

            pos.append((u_pos, v_pos))
            extents.append((u_extent, v_extent))

        if return_extent:
            return (pos, extents)
        else:
            return pos
        
        
    def mplot_surface(self, ures=8, vres=8, **kwargs):
        """Plot the enclosing surfaces of the volume using Mayavi's `mesh()` function

        Parameters
        ----------
        ures, vres : int
            Specifies the oversampling of the original
            volume in u and v directions. For example:
            if `ures` = 2, and `self.u` = [0, 1, 2, 3],
            then the surface will be resampled at
            [0, 0.5, 1, 1.5, 2, 2.5, 3] prior to
            plotting.

        kwargs : dict
            See Mayavi docs for `mesh()`

        Returns
        -------
            None
        """
        from mayavi import mlab
        from matplotlib.colors import ColorConverter

        if not kwargs.has_key('color'):
            # Generate random color
            cvec = np.random.rand(3)
            cvec /= math.sqrt(cvec.dot(cvec))
            kwargs['color'] = tuple(cvec)
        else:
            # The following will convert text strings representing
            # colors into their (r, g, b) equivalents (which is
            # the only way Mayavi will accept them)
            from matplotlib.colors import ColorConverter
            cconv = ColorConverter()
            if kwargs['color'] is not None:
                kwargs['color'] = cconv.to_rgb(kwargs['color'])

        # Make new u and v values of (possibly) higher resolution
        # the original ones.
        hru, hrv = self._resample_uv(ures, vres)
        # Sample the surface at the new u, v values and plot
        meshpts1 = self.ev(hru, hrv, np.max(self.l))
        meshpts2 = self.ev(hru, hrv, np.min(self.l))
        
        m1 = mlab.mesh(*meshpts1, **kwargs)
        m2 = mlab.mesh(*meshpts2, **kwargs)
        
        # Turn off perspective
        fig = mlab.gcf()
        fig.scene.camera.trait_set(parallel_projection=1)
        return fig

    
    def mplot_volume(self, ures=8, vres=8, **kwargs):
        """Plot the volume using Mayavi's `scalar_scatter()` function

        Parameters
        ----------
        ures, vres : int
            Specifies the oversampling of the original
            volume in u and v directions. For example:
            if `ures` = 2, and `self.u` = [0, 1, 2, 3],
            then the surface will be resampled at
            [0, 0.5, 1, 1.5, 2, 2.5, 3] prior to
            plotting.

        kwargs : dict
            See Mayavi docs for `mesh()`

        Returns
        -------
            None
        """
        from mayavi import mlab
        from matplotlib.colors import ColorConverter

        if not kwargs.has_key('color'):
            # Generate random color
            cvec = np.random.rand(3)
            cvec /= math.sqrt(cvec.dot(cvec))
            kwargs['color'] = tuple(cvec)
        else:
            # The following will convert text strings representing
            # colors into their (r, g, b) equivalents (which is
            # the only way Mayavi will accept them)
            from matplotlib.colors import ColorConverter
            cconv = ColorConverter()
            if kwargs['color'] is not None:
                kwargs['color'] = cconv.to_rgb(kwargs['color'])

        # Make new u and v values of (possibly) higher resolution
        # the original ones.
        hru, hrv = self._resample_uv(ures, vres)
        volpts = self.ev(hru, hrv, self.l).reshape(3,-1)

        src =  mlab.pipeline.scalar_scatter(volpts[0,:], volpts[1,:], volpts[2,:], **kwargs)
        mlab.pipeline.volume(src, **kwargs)
        
        # Turn off perspective
        fig = mlab.gcf()
        fig.scene.camera.trait_set(parallel_projection=1)
        return fig


    def create_triangulation(self, ures=10, vres=10, **kwargs):
        """Compute the triangulation of the volume using scipy's
        `delaunay` function

        Parameters
        ----------
        ures, vres : int
        Specifies the oversampling of the original
        volume in u and v directions. For example:
        if `ures` = 2, and `self.u` = [0, 1, 2, 3],
        then the surface will be resampled at
        [0, 0.5, 1, 1.5, 2, 2.5, 3] prior to
        plotting.

        kwargs : dict
        See scipy docs for `scipy.spatial.Delaunay()`

        Returns
        -------
        None
        """
        from scipy.spatial import Delaunay

        if self.tri is not None:
            return self.tri
        
        # Make new u and v values of (possibly) higher resolution
        # the original ones.
        hru, hrv = self._resample_uv(ures, vres)
        hrl = np.asarray([np.min(self.l), np.max(self.l)])
        
        volpts = self.ev(hru, hrv, hrl).reshape(3, -1).T
        tri = Delaunay(volpts, **kwargs)
        self.tri = tri
        
        return tri


    
    def plot_srf(self, ures=8, vres=8, **kwargs):
        """Alias for mplot_surface()
        """
        self.mplot_surface(ures=ures, vres=vres, **kwargs)

        
    def copy(self):
        """Get a copy of the volume
        """
        from copy import deepcopy
        return deepcopy(self)



def test_surface(u, v, l):
    import numpy as np
    x = np.array(-500.* np.cos(u) * (5.3 - np.sin(u) + (1. + 0.138 * l) * np.cos(v)))
    y = np.array(750. * np.sin(u) * (5.5 - 2. * np.sin(u) + (0.9 + 0.114*l) * np.cos(v)))
    z = np.array(2500. * np.sin(u) + (663. + 114. * l) * np.sin(v - 0.13 * (np.pi-u)))
    return np.array([x, y, z])

def test_nodes():
    from rbf.nodes import snap_to_boundary,disperse,menodes
    from rbf.geometry import contains
    from alphavol import alpha_shape
    
    obs_u = np.linspace(-0.016*np.pi, 1.01*np.pi, 20)
    obs_v = np.linspace(-0.23*np.pi, 1.425*np.pi, 20)
    obs_l = np.linspace(-1.0, 1., num=3)

    u, v, l = np.meshgrid(obs_u, obs_v, obs_l, indexing='ij')
    xyz = test_surface (u, v, l).reshape(3, u.size)

    vol = RBFVolume(obs_u, obs_v, obs_l, xyz, order=1)

    tri = vol.create_triangulation()
    alpha = alpha_shape([], 120., tri=tri)
    
    # Define the problem domain
    vert = alpha.points
    smp  = np.asarray(alpha.bounds, dtype=np.int64)

    N = 10000 # total number of nodes
    
    # create N quasi-uniformly distributed nodes
    nodes, smpid = menodes(N,vert,smp,itr=20)
    
    # remove nodes outside of the domain
    in_nodes = nodes[contains(nodes,vert,smp)]

    from mayavi import mlab
    vol.mplot_surface(color=(0, 1, 0), opacity=0.33, ures=10, vres=10)

    mlab.points3d(*in_nodes.T, color=(1, 1, 0), scale_factor=15.0)
    
    mlab.show()

    return in_nodes, vol.inverse(in_nodes)



def test_mplot_surface():
    
    obs_u = np.linspace(-0.016*np.pi, 1.01*np.pi, 20)
    obs_v = np.linspace(-0.23*np.pi, 1.425*np.pi, 20)
    obs_l = np.linspace(-1.0, 1., num=3)

    u, v, l = np.meshgrid(obs_u, obs_v, obs_l, indexing='ij')
    xyz = test_surface (u, v, l).reshape(3, u.size).T

    order = 1
    vol = RBFVolume(obs_u, obs_v, obs_l, xyz, order=order)

    from mayavi import mlab

    vol.mplot_surface(color=(0, 1, 0), opacity=1.0, ures=10, vres=10)
    
    mlab.show()


def test_mplot_volume():
    
    obs_u = np.linspace(-0.016*np.pi, 1.01*np.pi, 20)
    obs_v = np.linspace(-0.23*np.pi, 1.425*np.pi, 20)
    obs_l = np.linspace(-1.0, 1., num=3)

    u, v, l = np.meshgrid(obs_u, obs_v, obs_l, indexing='ij')
    xyz = test_surface (u, v, l).reshape(3, u.size).T

    order = 1
    vol = RBFVolume(obs_u, obs_v, obs_l, xyz, order=order)

    from mayavi import mlab

    vol.mplot_volume(color=(0, 1, 0), opacity=1.0, ures=10, vres=10)
    
    mlab.show()

def test_uv_isospline():
    
    obs_u = np.linspace(-0.016*np.pi, 1.01*np.pi, 20)
    obs_v = np.linspace(-0.23*np.pi, 1.425*np.pi, 20)
    obs_l = np.linspace(-1.0, 1., num=3)

    u, v, l = np.meshgrid(obs_u, obs_v, obs_l, indexing='ij')
    xyz = test_surface (u, v, l).reshape(3, u.size).T

    order = [1]
    for ii in xrange(len(order)):
        vol = RBFVolume(obs_u, obs_v, obs_l, xyz, order=order[ii])

        U, V = vol._resample_uv(5, 5)
        L = np.asarray([-1.0])

        nupts = U.shape[0]
        nvpts = V.shape[0]

    from mayavi import mlab
        
    U, V = vol._resample_uv(10, 10)
    L = np.asarray([1.0])
        
    nupts = U.shape[0]
    nvpts = V.shape[0]
    # Plot u,v-isosplines on the surface
    upts = vol(U, V[0], L)
    vpts = vol(U[int(nupts/2)], V, L)
    
    vol.mplot_surface(color=(0, 1, 0), opacity=1.0, ures=10, vres=10)
    
    mlab.points3d(*upts, scale_factor=100.0, color=(1, 1, 0))
    mlab.points3d(*vpts, scale_factor=100.0, color=(1, 1, 0))
    
    mlab.show()
    

<<<<<<< HEAD
=======
def test_point_distance_mesh():
    
    obs_u = np.linspace(-0.016*np.pi, 1.01*np.pi, 20)
    obs_v = np.linspace(-0.23*np.pi, 1.425*np.pi, num=3)
    obs_l = np.linspace(-1.0, 1., num=3)

    u, v, l = np.meshgrid(obs_u, obs_v, obs_l, indexing='ij')
    xyz = test_surface (u, v, l).reshape(3, u.size).T

    vol = RBFVolume(obs_u, obs_v, obs_l, xyz, order=2)

    U, V = vol._resample_uv(5, 5)
    L = np.asarray([1.0, 0.0, -1.0])
    
    dist, coords = vol.point_distance(U, V[0], L, axis=0)
    print dist
    print coords
    dist, coords = vol.point_distance(U[0], V, L, axis=1)
    print dist
    print coords


def test_point_distance():
    
    obs_u = np.linspace(-0.016*np.pi, 1.01*np.pi, 20)
    obs_v = np.linspace(-0.23*np.pi, 1.425*np.pi, 20)
    obs_l = np.linspace(-1.0, 1., num=3)

    u, v, l = np.meshgrid(obs_u, obs_v, obs_l, indexing='ij')
    xyz = test_surface (u, v, l).reshape(3, u.size).T

    vol = RBFVolume(obs_u, obs_v, obs_l, xyz, order=2)

    U, V = vol._resample_uv(5, 5)
    L = np.asarray([1.0, 0.0, -1.0])
    
    dist, coords = vol.point_distance(U, np.full((U.shape[0],1),V[10]), np.full((U.shape[0],1),L[1]), axis=0, mesh=False)
    print dist
    print coords
    dist, coords = vol.point_distance(np.full((V.shape[0],1),U[10]), V, np.full((V.shape[0],1),L[1]), axis=1, mesh=False)
    print dist
    print coords


def test_point_position():
    
    obs_u = np.linspace(-0.016*np.pi, 1.01*np.pi, 20)
    obs_v = np.linspace(-0.23*np.pi, 1.425*np.pi, 20)
    obs_l = np.linspace(-1.0, 1., num=3)

    u, v, l = np.meshgrid(obs_u, obs_v, obs_l, indexing='ij')
    xyz = test_surface (u, v, l).reshape(3, u.size).T

    vol = RBFVolume(obs_u, obs_v, obs_l, xyz, order=2)

    U, V = vol._resample_uv(5, 5)
    L = np.asarray([1.0, 0.0, -1.0])
    
    print vol.point_position(np.median(U), np.median(V), np.max(L))
    print vol.point_position(1.0, np.median(V), np.max(L))

def test_precision():
    
    obs_u = np.linspace(-0.016*np.pi, 1.01*np.pi, 25)
    obs_v = np.linspace(-0.23*np.pi, 1.425*np.pi, 25)
    obs_l = np.linspace(-1.0, 1., num=10)

    u, v, l = np.meshgrid(obs_u, obs_v, obs_l, indexing='ij')
    xyz = test_surface (u, v, l).reshape(3, u.size).T

    vol = RBFVolume(obs_u, obs_v, obs_l, xyz, order=2)

    test_u = np.linspace(-0.016*np.pi, 1.01*np.pi, 250)
    test_v = np.linspace(-0.23*np.pi, 1.425*np.pi, 250)
    test_l = np.linspace(-1.0, 1., num=10)

    u, v, l = np.meshgrid(test_u, test_v, test_l, indexing='ij')
    xyz = test_surface (u, v, l).reshape(3, u.size).T

    interp_xyz = vol(u, v, l, mesh=False).reshape(3, u.size).T

    error = xyz - interp_xyz
    print ('Min error: %f' % np.min(error))
    print ('Max error: %f' % np.max(error))
    print ('Mean error: %f' % np.mean(error))
    
    
def test_alphavol():
    from alphavol import alpha_shape
    
    obs_u = np.linspace(-0.016*np.pi, 1.01*np.pi, 20)
    obs_v = np.linspace(-0.23*np.pi, 1.425*np.pi, 20)
    obs_l = np.linspace(-2.5, -1.5, num=3)

    u, v, l = np.meshgrid(obs_u, obs_v, obs_l, indexing='ij')
    xyz = test_surface (u, v, l).reshape(3, u.size).T

    print ('Constructing volume...')
    vol = RBFVolume(obs_u, obs_v, obs_l, xyz, order=2)

    print ('Constructing volume triangulation...')
    tri = vol.create_triangulation()
    print ('Constructing alpha shape...')
    alpha = alpha_shape([], 120., tri=tri)

    vert = alpha.points
    smp  = np.asarray(alpha.bounds, dtype=np.int64)

    edges = np.vstack([np.column_stack([smp[:,0],smp[:,1]]), \
                       np.column_stack([smp[:,1],smp[:,2]])])

    x = vert[:,0]
    y = vert[:,1]
    z = vert[:,2]

    start_idx = edges[:,0]
    end_idx = edges[:,1]
    
    from mayavi import mlab
    vol.mplot_surface(color=(0, 1, 0), opacity=0.33, ures=10, vres=10)
    mlab.quiver3d(x[start_idx],
                  y[start_idx],
                  z[start_idx],
                  x[end_idx] - x[start_idx],
                  y[end_idx] - y[start_idx],
                  z[end_idx] - z[start_idx],
                  mode='2ddash',
                  scale_factor=1)
    
    
    mlab.show()
    

def test_tri():

    max_u = 11690.
    max_v = 2956.
    
    obs_u = np.linspace(-0.016*np.pi, 1.01*np.pi, 30)
    obs_v = np.linspace(-0.23*np.pi, 1.425*np.pi, 30)
    obs_l = np.linspace(-1.0, 1., num=3)

    u, v, l = np.meshgrid(obs_u, obs_v, obs_l, indexing='ij')
    xyz = test_surface (u, v, l).reshape(3, u.size)

    vol = RBFVolume(obs_u, obs_v, obs_l, xyz, order=2)

    tri = vol.create_triangulation()
    
    return vol, tri

    
if __name__ == '__main__':
#    test_precision()
#    test_point_position()
#    test_point_distance_mesh()
#    test_point_distance()
#    test_mplot_surface()
#    test_mplot_volume()
#    test_uv_isospline()
#    test_nodes()
<<<<<<< HEAD
    test_alphavol()
#    test_tri()
=======
#    test_tri()
     

    
    
    
>>>>>>> 32fe12c687badff63da6998f3e630f9e06fdffc7
>>>>>>> 3744bbb5
<|MERGE_RESOLUTION|>--- conflicted
+++ resolved
@@ -474,6 +474,7 @@
         else:
             return distances
 
+        
     def boundary_distance(self, axis, b1, b2, coords, resolution=0.01):
         """Given U,V,L coordinates returns the distances of the points
         to the U, V boundaries in the corresponding L layer.
@@ -839,8 +840,6 @@
     mlab.show()
     
 
-<<<<<<< HEAD
-=======
 def test_point_distance_mesh():
     
     obs_u = np.linspace(-0.016*np.pi, 1.01*np.pi, 20)
@@ -1002,15 +1001,5 @@
 #    test_mplot_volume()
 #    test_uv_isospline()
 #    test_nodes()
-<<<<<<< HEAD
     test_alphavol()
-#    test_tri()
-=======
-#    test_tri()
-     
-
-    
-    
-    
->>>>>>> 32fe12c687badff63da6998f3e630f9e06fdffc7
->>>>>>> 3744bbb5
+#    test_tri()