--- conflicted
+++ resolved
@@ -245,29 +245,15 @@
                 synapseRow.append(new Value(-1))
             } else {
                 count = sscanf(valueString,"%lf:%lf",&numValue,&numValueOpt)
-<<<<<<< HEAD
-                print "valueString = ", valueString, " count = ", count, " numValue = ", numValue, " numValueOpt = ", numValueOpt 
-                
-=======
->>>>>>> af9978af
                 if (count > 0) {
                     value = new Value(0,numValue)
                     synapseRow.append(value)
                 } if (count > 1) {
                     lst = new List()
-<<<<<<< HEAD
-                    value = new Value(0,numValue)
-                    lst.append(value)
-                    value = new Value(0,numValueOpt)
-                    lst.append(value)
-                    lvalue = new Value(2,lst)
-                    synapseRow.append(lvalue)
-=======
                     lst.append(new Value(0,numValue))
                     lst.append(new Value(0,numValueOpt))
                     value = new Value(2,lst)
                     synapseRow.append(value)
->>>>>>> af9978af
                 } else {
                     value = new Value(1,valueString)
                     synapseRow.append(value)
