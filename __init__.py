<<<<<<< HEAD
#from . import network, env, utils, neuron_utils, cells, lpt, lfp, simtime
__all__ = ['graph', 'spikedata', 'network', 'stimulus', 'geometry', 'env', 'utils', 'neuron_utils', 'cells', 'lpt', 'lfp', 'simtime', 'plot']
=======
__all__ = ['spikedata', 'network', 'stimulus', 'geometry', 'env', 'utils', 'neuron_utils', 'cells', 'lpt', 'lfp',
           'simtime', 'plot']
>>>>>>> 36e596a9
<|MERGE_RESOLUTION|>--- conflicted
+++ resolved
@@ -1,7 +1,2 @@
-<<<<<<< HEAD
-#from . import network, env, utils, neuron_utils, cells, lpt, lfp, simtime
-__all__ = ['graph', 'spikedata', 'network', 'stimulus', 'geometry', 'env', 'utils', 'neuron_utils', 'cells', 'lpt', 'lfp', 'simtime', 'plot']
-=======
-__all__ = ['spikedata', 'network', 'stimulus', 'geometry', 'env', 'utils', 'neuron_utils', 'cells', 'lpt', 'lfp',
-           'simtime', 'plot']
->>>>>>> 36e596a9
+__all__ = ['graph', 'spikedata', 'network', 'stimulus', 'geometry', 'env', 'utils', 'neuron_utils', 'cells', 'lpt', 'lfp', 
+           'simtime', 'plot']