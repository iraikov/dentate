--- conflicted
+++ resolved
@@ -56,37 +56,26 @@
     return xyz
 
 
-<<<<<<< HEAD
-def make_volume(extent_u, extent_v, extent_l, rotate=None, basis=rbf.basis.phs3, order=2, resolution=[30, 30, 10]):  
-    """Creates an RBF volume based on the parametric equations of the dentate volume."""
-    
-    ures = resolution[0]
-    vres = resolution[1]
-    lres = resolution[2]
-    
+def DG_meshgrid(extent_u, extent_v, extent_l, resolution=[30, 30, 10], rotate=None, return_uvl=False):
+    ures, vres, lres = resolution
+
     obs_u = np.linspace(extent_u[0], extent_u[1], num=ures)
     obs_v = np.linspace(extent_v[0], extent_v[1], num=vres)
     obs_l = np.linspace(extent_l[0], extent_l[1], num=lres)
-=======
-def generate_meshgrid(lmin, lmax, resolution=[20, 20, 10], rotate=None, expand=0.0, return_uvl=False):
-    ures, vres, lres = resolution[0], resolution[1], resolution[2]
-
-    obs_u = np.linspace((-0.016*np.pi) - expand, (1.01*np.pi) + expand, ures)
-    obs_v = np.linspace(-0.23*np.pi - expand, 1.425*np.pi + expand, vres)
-    obs_l = np.linspace(lmin - expand, lmax + expand, num=lres)
->>>>>>> 3744bbb5
 
     u, v, l = np.meshgrid(obs_u, obs_v, obs_l, indexing='ij')
     xyz = DG_volume(u, v, l, rotate=rotate)
+    
     if return_uvl:
         return xyz, obs_u, obs_v, obs_l
     else:
         return xyz
 
-def make_volume(lmin, lmax, rotate=None, basis=rbf.basis.phs3, order=2, resolution=[20, 20, 10], expand=0.0, return_xyz=False):  
+def make_volume(extent_u, extent_v, extent_l, rotate=None, basis=rbf.basis.phs3, order=2, resolution=[30, 30, 10], return_xyz=False):  
     """Creates an RBF volume based on the parametric equations of the dentate volume."""
     
-    xyz, obs_u, obs_v, obs_l = generate_meshgrid(lmin, lmax, rotate=rotate, resolution=resolution, expand=expand, return_uvl=True)
+    xyz, obs_u, obs_v, obs_l = DG_meshgrid(extent_u, extent_v, extent_l,\
+                                           rotate=rotate, resolution=resolution, return_uvl=True)
     vol = RBFVolume(obs_u, obs_v, obs_l, xyz, basis=basis, order=order)
 
     if return_xyz:
