--- conflicted
+++ resolved
@@ -115,11 +115,7 @@
                     correct_cm=correct_for_spines, correct_g_pas=correct_for_spines, env=context.env)
     context.update(locals())
 
-<<<<<<< HEAD
-    # standard_modify_syn_mech_param_tests(cell, env)
-=======
     standard_modify_syn_param_tests(cell, env)
->>>>>>> 3ba8b494
 
 
 if __name__ == '__main__':
