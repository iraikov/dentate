import click
from dentate.biophysics_utils import *
from dentate.plot import *

context = Context()


def compare_single_value(key, x, seg, mech_name, param_name):
    if not hasattr(seg, mech_name):
        print 'Segment does not have the mechanism %s' %mech_name
    else:
        model_val = getattr(getattr(seg, mech_name), param_name)
        exp_val = x[key]
        if model_val == exp_val:
            print 'Test %s passed' % key
        else:
            print 'Test %s failed' % key
            print 'Model %s, Expected %s' % (format(model_val, 'e'), format(exp_val, 'e'))


def standard_modify_mech_param_tests(cell):
    """

    :param cell:
    :return:
    """
    x = {'dend.g_pas slope': 1.058E-08, 'dend.g_pas tau': 3.886E+01, 'soma.g_pas': 1.050E-10, 'dend.gbar_nas': 0.03,
         'dend.gbar_nas bo': 4, 'dend.gbar_nas min': 0.0, 'dend.gbar_nas slope': -0.0001, 'dend.gkabar': 0.04,
         'soma.gkabar': 0.02108, 'axon.gkabar': 0.05266, 'soma.gbar_nas': 0.0308}

    modify_mech_param(cell, 'soma', 'pas', 'g', x['soma.g_pas'])
    soma_seg = cell.tree.root.sec(0.5)
    compare_single_value('soma.g_pas', x, soma_seg, 'pas', 'g')
    this_sec_types = ['soma', 'apical', 'axon']

    modify_mech_param(cell, 'apical', 'pas', 'g', origin='soma', slope=x['dend.g_pas slope'], tau=x['dend.g_pas tau'])
    for sec_type in ['hillock', 'ais', 'axon']:
        modify_mech_param(cell, sec_type, 'pas', 'g', origin='soma')
    plot_mech_param_distribution(cell, 'pas', 'g', export='dend_gpas.hdf5', description='leak_config_1', show=False,
                                 sec_types=this_sec_types, param_label='leak conductance', overwrite=True)
    modify_mech_param(cell, 'soma', 'pas', 'g', 100000. * x['soma.g_pas'])
    for sec_type in ['hillock', 'ais', 'axon', 'apical']:
        update_mechanism_by_sec_type(cell, sec_type, 'pas')
    plot_mech_param_distribution(cell, 'pas', 'g', export='dend_gpas.hdf5', description='leak_config_2', show=False,
                                 sec_types=this_sec_types, param_label='leak conductance')
    plot_mech_param_from_file('pas', 'g', 'dend_gpas.hdf5', param_label='leak conductance')

    modify_mech_param(cell, 'soma', 'kap', 'gkabar', x['soma.gkabar'])
    slope = (x['dend.gkabar'] - x['soma.gkabar']) / 300.
    for sec_type in ['apical']:
        modify_mech_param(cell, sec_type, 'kap', 'gkabar', origin='soma', max_loc=75., slope=slope, outside=0.)
        modify_mech_param(cell, sec_type, 'kad', 'gkabar', origin='soma', min_loc=75., max_loc=300., slope=slope, 
                          outside=0., value=(x['soma.gkabar'] + slope * 75.))
        modify_mech_param(cell, sec_type, 'kad', 'gkabar', origin='soma', min_loc=300.,
                          value=(x['soma.gkabar'] + slope * 300.), append=True)
    plot_mech_param_distribution(cell, 'kap', 'gkabar', export='dend_ka.hdf5', description='kap_config_1',
                                 param_label='kap conductance', show=False, sec_types=['soma', 'apical'],
                                 overwrite=True)
    plot_mech_param_distribution(cell, 'kad', 'gkabar', export='dend_ka.hdf5', description='kad_config_1',
                                 param_label='kad conductance', show=False, sec_types='dend')

    update_mechanism_by_sec_type(cell, 'axon_hill', 'kap')  # should do nothing
    modify_mech_param(cell, 'ais', 'kap', 'gkabar', x['axon.gkabar'])
    modify_mech_param(cell, 'axon', 'kap', 'gkabar', origin='ais')
    plot_mech_param_distribution(cell, 'kap', 'gkabar', export='dend_ka.hdf5', description='kap_config_2',
                                 param_label='kap conductance', show=False, sec_types=this_sec_types)
    plot_mech_param_from_file('kap', 'gkabar', 'dend_ka.hdf5')  #, param_label='kap conductance')
    plot_mech_param_from_file('kad', 'gkabar', 'dend_ka.hdf5')  #, param_label='kad conductance')

    modify_mech_param(cell, 'soma', 'nas', 'gbar', x['soma.gbar_nas'])
    modify_mech_param(cell, 'apical', 'nas', 'gbar', x['dend.gbar_nas'])
    plot_mech_param_distribution(cell, 'nas', 'gbar', export='dend_nas.hdf5', description='nas_config_1', show=False,
                                 sec_types=['apical'], overwrite=True)
    modify_mech_param(cell, sec_type, 'nas', 'gbar', origin='parent', slope=x['dend.gbar_nas slope'],
                      min=x['dend.gbar_nas min'],
                      custom={'func': 'custom_filter_by_branch_order',
                              'branch_order': x['dend.gbar_nas bo']}, append=True)
    plot_mech_param_distribution(cell, 'nas', 'gbar', export='dend_nas.hdf5', description='nas_config_2', show=False,
                                 sec_types=['apical'])
    modify_mech_param(cell, sec_type, 'nas', 'gbar', origin='parent', slope=x['dend.gbar_nas slope'],
                      min=x['dend.gbar_nas min'], custom={'func': 'custom_filter_modify_slope_if_terminal'},
                      append=True)
    plot_mech_param_distribution(cell, 'nas', 'gbar', export='dend_nas.hdf5', description='nas_config_3', show=False,
                                 sec_types=['apical'])
    plot_mech_param_from_file('nas', 'gbar', 'dend_nas.hdf5', param_label='nas conductance',
                              descriptions=['nas_config_1', 'nas_config_2', 'nas_config_3'])


def count_nseg(cell):
    nseg = defaultdict(list)
    distances = defaultdict(list)
    for sec_type in cell.nodes:
        for node in cell.nodes[sec_type]:
            nseg[sec_type].append(node.sec.nseg)
            distances[sec_type].append(get_distance_to_node(cell, cell.tree.root, node))
    return nseg, distances


def compare_nseg(nseg, distances, labels):
    """

    :param nseg: list of dict: {str: int}
    :param distances: list of dict: {str: float}
    :param labels: list of str
    """
    num_colors = max([len(this_nseg) for this_nseg in nseg])
    markers = mlines.Line2D.filled_markers
    color_x = np.linspace(0., 1., num_colors)
    colors = [cm.Set1(x) for x in color_x]
    for j, this_nseg in enumerate(nseg):
        for i, sec_type in enumerate(this_nseg):
            this_distances = distances[j]
            plt.scatter(this_distances[sec_type], this_nseg[sec_type], c=colors[j], marker=markers[i],
                        label=sec_type+'_'+labels[j], alpha=0.5)
            print '%s_%s nseg: %s' % (sec_type, labels[j], str(this_nseg[sec_type]))
    plt.legend(loc='best', frameon=False, framealpha=0.5)
    plt.xlabel('Distance from Soma (um)')
    plt.ylabel('Number of segments per section')
    plt.title('Changing Spatial Resolution')
    plt.show()
    plt.close()


def cm_correction_test(cell, env, mech_file_path):
    """

    :param cell:
    :param env:
    :param mech_file_path:
    """
    init_biophysics(cell, reset_cable=True, from_file=True, mech_file_path=mech_file_path, correct_cm=False,
                    correct_g_pas=False, env=context.env)
    old_nseg, old_distances = count_nseg(cell)
    plot_mech_param_distribution(cell, 'pas', 'g', export='dend_gpas.hdf5', overwrite=True,
                                 param_label='dend.g_pas', show=False)
    plot_cable_param_distribution(cell, 'cm', export='cm.hdf5', param_label='cm', show=False, overwrite=True)
    init_biophysics(cell, reset_cable=True, from_file=True, mech_file_path=mech_file_path, correct_cm=True,
                    correct_g_pas=True, env=context.env)
    new_nseg, new_distances = count_nseg(cell)
    compare_nseg([old_nseg, new_nseg], [old_distances, new_distances], ['before', 'after'])
    plot_mech_param_distribution(cell, 'pas', 'g', export='dend_gpas.hdf5', param_label='dend.g_pas', show=False)
    plot_mech_param_from_file('pas', 'g', 'dend_gpas.hdf5', param_label='dend.gpas')
    plot_cable_param_distribution(cell, 'cm', export='cm.hdf5', param_label='cm', show=False)
    plot_mech_param_from_file('cm', None, 'cm.hdf5', param_label='cm')


def standard_cable_tests(cell, mech_file_path):
    """

    :param cell: :class:'BiophysCell'
    :param mech_file_path: str
    """
    init_biophysics(cell, reset_cable=True, from_file=True, mech_file_path=mech_file_path)
    plot_cable_param_distribution(cell, 'cm', export='cm.hdf5', show=False, overwrite=True)
    modify_mech_param(cell, 'soma', 'cable', 'cm', value=2.)
    init_biophysics(cell, reset_cable=True)
    plot_cable_param_distribution(cell, 'cm', export='cm.hdf5', show=False)
    plot_mech_param_from_file('cm', None, 'cm.hdf5', param_label='cm', yunits='uF/cm2', ylabel='Specific capacitance')

    init_biophysics(cell, reset_cable=True, from_file=True)
    plot_cable_param_distribution(cell, 'Ra', export='Ra.hdf5', show=False, overwrite=True)
    modify_mech_param(cell, 'soma', 'cable', 'Ra', value=200.)
    init_biophysics(cell, reset_cable=True)
    plot_cable_param_distribution(cell, 'Ra', export='Ra.hdf5', show=False)
    plot_mech_param_from_file('Ra', None, 'Ra.hdf5', param_label='Ra', yunits='Ohm*cm', ylabel='Axial resistivity')

    init_biophysics(cell, reset_cable=True, from_file=True)
    old_nseg, old_distances = count_nseg(cell)
    modify_mech_param(cell, 'soma', 'cable', 'spatial_res', value=2.)
    init_biophysics(cell, reset_cable=True)
    new_nseg, new_distances = count_nseg(cell)
    compare_nseg([old_nseg, new_nseg], [old_distances, new_distances], ['before', 'after'])

    init_biophysics(cell, reset_cable=True, from_file=True)
    plot_cable_param_distribution(cell, 'cm', export='cm.hdf5', show=False, overwrite=True)
    modify_mech_param(cell, 'apical', 'cable', 'cm', value=2.)
    init_biophysics(cell, reset_cable=True)
    plot_cable_param_distribution(cell, 'cm', export='cm.hdf5', show=False)
    nseg2, distances2 = count_nseg(cell)
    modify_mech_param(cell, 'apical', 'cable', 'spatial_res', value=2.)
    plot_cable_param_distribution(cell, 'cm', export='cm.hdf5', show=False)
    nseg3, distances3 = count_nseg(cell)
    plot_mech_param_from_file('cm', None, 'cm.hdf5', param_label='cm', yunits='uF/cm2', ylabel='Specific capacitance')
    compare_nseg([nseg2, nseg3], [distances2, distances3], ['post step 2', 'post step 3'])


def count_spines(cell, env):
    """

    :param cell:
    :param env:
    """
    init_biophysics(cell, env, reset_cable=True, correct_cm=True)
    gid = cell.gid
    syn_attrs = env.synapse_attributes
    num_spines_list = []
    distances = []
    for node in cell.apical:
        num_spines = len(syn_attrs.filter_synapses(gid, syn_sections=[node.index], \
                                                   syn_types=[env.Synapse_Types['excitatory']]))
        stored_num_spines = sum(node.spine_count)
        if num_spines != stored_num_spines:
            raise ValueError('count_spines_test: failed for node: %s; num spines %i != stored %i' %
                             (node.name, num_spines, stored_num_spines))
        num_spines_list.append(num_spines)
        distances.append(get_distance_to_node(cell, cell.tree.root, node, 0.5))
        print 'count_spines_test: passed for node: %s; nseg: %i; L: %.2f um; spine_count: %i; density: %.2f /um' % \
              (node.name, node.sec.nseg, node.sec.L, num_spines, num_spines/node.sec.L)
    fig, axes = plt.subplots()
    axes.scatter(distances, num_spines_list)
    axes.set_xlabel('Distance from soma (um)')
    axes.set_ylabel('Spine count')
    clean_axes(axes)
    fig.show()


<<<<<<< HEAD
=======
def standard_modify_syn_mech_param_tests(cell, env):
    """

    :param cell:
    :param env:
    """
    gid = cell.gid
    pop_name = cell.pop_name
    init_biophysics(cell, env, reset_cable=True, correct_cm=True)
    config_biophys_cell_syns(env, gid, pop_name, insert=True)
    syn_attrs = env.synapse_attributes
    sec_type = 'apical'
    syn_name = 'AMPA'
    param_name = 'g_unit'

    plot_synaptic_attribute_distribution(cell, env, syn_name, param_name, filters=None, from_mech_attrs=False,
                                         from_target_attrs=True, param_label='AMPA.g_unit', export='syn_attrs.hdf5',
                                         description='stage0', show=False, overwrite=True)
    modify_syn_mech_param(cell, env, sec_type, syn_name, param_name=param_name, value=0.0005,
                          filters={'syn_types': ['excitatory']}, origin='soma', slope=0.0001, tau=50., xhalf=200.,
                          update_targets=True)
    plot_synaptic_attribute_distribution(cell, env, syn_name, param_name, filters=None, from_mech_attrs=True,
                                         from_target_attrs=True, param_label='AMPA.g_unit', export='syn_attrs.hdf5',
                                         description='stage1', show=False)
    modify_syn_mech_param(cell, env, sec_type, syn_name, param_name=param_name,
                          filters={'syn_types': ['excitatory'], 'layers': ['OML']}, origin='apical',
                          origin_filters={'syn_types': ['excitatory'], 'layers': ['MML']}, update_targets=True,
                          append=True)
    plot_synaptic_attribute_distribution(cell, env, syn_name, param_name, filters=None, from_mech_attrs=True,
                                         from_target_attrs=True, param_label='AMPA.g_unit', export='syn_attrs.hdf5',
                                         description='stage2', show=False)
    plot_syn_attr_from_file(syn_name, param_name, 'syn_attrs.hdf5', param_label='AMPA.g_unit')


>>>>>>> 0e5e6f02
@click.command()
@click.option("--gid", required=True, type=int, default=0)
@click.option("--pop-name", required=True, type=str, default='GC')
@click.option("--config-file", required=True, type=str,
              default='Small_Scale_Control_LN_weights_Sat.yaml')
@click.option("--template-paths", type=str, default='../../DGC/Mateos-Aparicio2014:../templates')
@click.option("--hoc-lib-path", required=True, type=click.Path(exists=True, file_okay=False, dir_okay=True),
              default='..')
@click.option("--dataset-prefix", required=True, type=click.Path(exists=True, file_okay=False, dir_okay=True),
              default='../datasets')
@click.option("--config-prefix", required=True, type=click.Path(exists=True, file_okay=False, dir_okay=True),
              default='../config')
@click.option("--mech-file", required=True, type=str, default='20181205_DG_GC_excitability_mech.yaml')
@click.option("--load-edges", type=bool, default=True)
@click.option('--verbose', '-v', is_flag=True)
def main(gid, pop_name, config_file, template_paths, hoc_lib_path, dataset_prefix, config_prefix, mech_file,
         load_edges, verbose):
    """

    :param gid: int
    :param pop_name: str
    :param config_file: str; model configuration file name
    :param template_paths: str; colon-separated list of paths to directories containing hoc cell templates
    :param hoc_lib_path: str; path to directory containing required hoc libraries
    :param dataset_prefix: str; path to directory containing required neuroh5 data files
    :param config_prefix: str; path to directory containing network and cell mechanism config files
    :param mech_file: str; cell mechanism config file name
    :param load_edges: bool; whether to attempt to load connections for neuroh5
    :param verbose: bool
    """
    comm = MPI.COMM_WORLD
    np.seterr(all='raise')
    env = Env(comm, config_file, template_paths, hoc_lib_path, dataset_prefix, config_prefix, verbose=verbose)
    configure_hoc_env(env)

    cell = get_biophys_cell(env, pop_name=pop_name, gid=gid, load_edges=load_edges)
    mech_file_path = config_prefix + '/' + mech_file
    
    context.update(locals())

    standard_modify_mech_param_tests(cell)
    standard_cable_tests(cell, mech_file_path)
    cm_correction_test(cell, env, mech_file_path)
    count_spines(cell, env)


if __name__ == '__main__':
    main(args=sys.argv[(list_find(lambda s: s.find(os.path.basename(__file__)) != -1, sys.argv) + 1):],
         standalone_mode=False)<|MERGE_RESOLUTION|>--- conflicted
+++ resolved
@@ -214,43 +214,8 @@
     fig.show()
 
 
-<<<<<<< HEAD
-=======
-def standard_modify_syn_mech_param_tests(cell, env):
-    """
-
-    :param cell:
-    :param env:
-    """
-    gid = cell.gid
-    pop_name = cell.pop_name
-    init_biophysics(cell, env, reset_cable=True, correct_cm=True)
     config_biophys_cell_syns(env, gid, pop_name, insert=True)
-    syn_attrs = env.synapse_attributes
-    sec_type = 'apical'
     syn_name = 'AMPA'
-    param_name = 'g_unit'
-
-    plot_synaptic_attribute_distribution(cell, env, syn_name, param_name, filters=None, from_mech_attrs=False,
-                                         from_target_attrs=True, param_label='AMPA.g_unit', export='syn_attrs.hdf5',
-                                         description='stage0', show=False, overwrite=True)
-    modify_syn_mech_param(cell, env, sec_type, syn_name, param_name=param_name, value=0.0005,
-                          filters={'syn_types': ['excitatory']}, origin='soma', slope=0.0001, tau=50., xhalf=200.,
-                          update_targets=True)
-    plot_synaptic_attribute_distribution(cell, env, syn_name, param_name, filters=None, from_mech_attrs=True,
-                                         from_target_attrs=True, param_label='AMPA.g_unit', export='syn_attrs.hdf5',
-                                         description='stage1', show=False)
-    modify_syn_mech_param(cell, env, sec_type, syn_name, param_name=param_name,
-                          filters={'syn_types': ['excitatory'], 'layers': ['OML']}, origin='apical',
-                          origin_filters={'syn_types': ['excitatory'], 'layers': ['MML']}, update_targets=True,
-                          append=True)
-    plot_synaptic_attribute_distribution(cell, env, syn_name, param_name, filters=None, from_mech_attrs=True,
-                                         from_target_attrs=True, param_label='AMPA.g_unit', export='syn_attrs.hdf5',
-                                         description='stage2', show=False)
-    plot_syn_attr_from_file(syn_name, param_name, 'syn_attrs.hdf5', param_label='AMPA.g_unit')
-
-
->>>>>>> 0e5e6f02
 @click.command()
 @click.option("--gid", required=True, type=int, default=0)
 @click.option("--pop-name", required=True, type=str, default='GC')
