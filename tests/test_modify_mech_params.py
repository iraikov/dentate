--- conflicted
+++ resolved
@@ -1,14 +1,12 @@
-<<<<<<< HEAD
-=======
 from __future__ import division
 
 from builtins import str
 
->>>>>>> 2da8a7d8
 import click
 from dentate.biophysics_utils import *
 from dentate.plot import *
 from past.utils import old_div
+from dentate.cells import modify_mech_param, update_mechanism_by_sec_type
 
 context = Context()
 
@@ -256,7 +254,7 @@
     np.seterr(all='raise')
     env = Env(comm, config_file, template_paths, hoc_lib_path, dataset_prefix, config_prefix, verbose=verbose)
     configure_hoc_env(env)
-    print('getting here')
+
     cell = get_biophys_cell(env, pop_name=pop_name, gid=gid, load_edges=load_edges)
     mech_file_path = config_prefix + '/' + mech_file
     
