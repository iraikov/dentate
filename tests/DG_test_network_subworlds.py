--- conflicted
+++ resolved
@@ -65,11 +65,7 @@
                              (context.interface.worker_id, datetime.datetime.today().strftime('%Y%m%d_%H%M'))
     if 'env' not in context():
         init_network()
-<<<<<<< HEAD
         utils.config_logging(context.verbose)
-=======
-        utils.config_logging(verbose)
->>>>>>> 4cdbabe9
         context.logger = utils.get_script_logger(os.path.basename(__file__))
 
 
