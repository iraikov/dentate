
load_file("nrngui.hoc")
load_file("./tests/cell_protocol.ses")

nrn_load_dll("./mechanisms/x86_64/.libs/libnrnmech.so")

// RandomStream template
{load_file("./templates/ranstream.hoc")}

// Load the cell template
xopen("./templates/BasketCell.hoc")


objref bc
bc = new BasketCell(1, 1)
bc.soma { psection() }
prelength = 500
<<<<<<< HEAD
mainlength = 6000
=======
mainlength = 2000
>>>>>>> 6db618fd
vinit = -60

//**********************************************************************
proc simulate() { local preDT, mainDT, logsize  localobj logfile, tlog, Vlog
    
    init()
    
    mainDT = 0.025
    preDT = 0.025
    
    cvode_active (0)
    
    dt = preDT
    tstop = prelength
    run()
    
    if ( stoprun == 1) return
    
    dt = mainDT
    continuerun(prelength + mainlength)
    if ( stoprun == 1) return
    
    logfile=$o1
    tlog=$o2
    Vlog=$o3
    
    logsize = tlog.size()
    
    for i=0,tlog.size()-1 {
	logfile.printf("%g %g\n", tlog.x[i], Vlog.x[i])
    }

}


//*************User-Interface*******************************************

nrnsecmenu(0.5, 1)

xpanel("Spontaneous firing")
xvalue("Time for Initialization", "prelength")
xvalue("Main duration", "mainlength")

xvalue("dt", "dt")
xvalue("t", "t")
xlabel("")
xbutton("Start", "simulate()")
xbutton("Stop", "stoprun = 1")
xpanel()

vec_sizes = (prelength+mainlength)/dt + 1	// recorded traces are all this size

stimdur = 1500

objref zz
zz = new Impedance()

func rn() { local rn localobj cell
    finitialize(vinit)  // make sure all changes to g, c, ri etc. have taken effect
    cell = $o1
    cell.soma zz.loc(0.5)  // sets origin for impedance calculations to middle of soma
    zz.compute(0)  // DC input R
    cell.soma { rn = zz.input(0.5) }  // rn is input R at middle of the soma
    return rn
}

printf ("DC input resistance: %g MOhm\n", rn(bc))

objectvar stim1
bc.soma stim1 = new IClamp(0.5)
stim1.del = prelength
stim1.dur = stimdur
stim1.amp = 0.5

/*
objref  iklog
iklog = new Vector(vec_sizes)
iklog.record (&gc.soma.ik(0.5))
*/

objref  Vlog
Vlog = new Vector(vec_sizes)
Vlog.record (&bc.soma.v(0.5))

objref tlog
tlog = new Vector(vec_sizes,0)
tlog.record (&t)

objref logfile
logfile = new File()
logfile.wopen ( "BasketCell_protocol.dat" )

simulate(logfile,tlog,Vlog)
logfile.close()

<|MERGE_RESOLUTION|>--- conflicted
+++ resolved
@@ -15,11 +15,7 @@
 bc = new BasketCell(1, 1)
 bc.soma { psection() }
 prelength = 500
-<<<<<<< HEAD
 mainlength = 6000
-=======
-mainlength = 2000
->>>>>>> 6db618fd
 vinit = -60
 
 //**********************************************************************
